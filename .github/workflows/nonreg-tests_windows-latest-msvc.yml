--- conflicted
+++ resolved
@@ -75,20 +75,6 @@
         {
             Compress-Archive -Update $filename .\msvc-logs.zip
         }
-<<<<<<< HEAD
-=======
-
-    - name: Publish output logs as artefact
-      if: always()
-      uses: actions/upload-artifact@v4
-      with:
-        name: msvc-nonreg-logs
-        path: ${{env.BUILD_DIR}}/tests/msvc-logs.zip
-
-    - name: Compress neutral files
-      if: always()
-      run: |
->>>>>>> 0baa35ae
         cd $HOME/gstlearn_dir
         Get-ChildItem -Recurse -Filter '*.*' | Select-Object -ExpandProperty Fullname | Resolve-Path -Relative > neutral.txt
         foreach ($filename in Get-Content .\neutral.txt)
