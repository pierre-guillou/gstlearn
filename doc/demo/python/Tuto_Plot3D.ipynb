{
 "cells": [
  {
   "cell_type": "markdown",
<<<<<<< HEAD
   "id": "25b4b116",
=======
   "id": "210077d2",
>>>>>>> f835d2fcd3720e40c07bc43a89a9398ee093de39
   "metadata": {},
   "source": [
    "# Plot meshing and boundaries on the Earth"
   ]
  },
  {
   "cell_type": "code",
   "execution_count": null,
<<<<<<< HEAD
   "id": "f00d6d02",
=======
   "id": "4d45aa20",
>>>>>>> f835d2fcd3720e40c07bc43a89a9398ee093de39
   "metadata": {},
   "outputs": [],
   "source": [
    "import numpy as np     \n",
    "import plotly.graph_objects as go\n",
    "import gstlearn.plot3D as gop\n",
    "import IPython\n",
    "import os\n",
    "from numpy import pi, cos, sin\n",
    "import gstlearn as gl "
   ]
  },
  {
   "cell_type": "markdown",
<<<<<<< HEAD
   "id": "d0a6c214",
=======
   "id": "18664d5b",
>>>>>>> f835d2fcd3720e40c07bc43a89a9398ee093de39
   "metadata": {},
   "source": [
    "Definition of the Meshing"
   ]
  },
  {
   "cell_type": "code",
   "execution_count": null,
<<<<<<< HEAD
   "id": "680e1748",
=======
   "id": "5c253100",
>>>>>>> f835d2fcd3720e40c07bc43a89a9398ee093de39
   "metadata": {
    "scrolled": true
   },
   "outputs": [],
   "source": [
    "gl.variety_define(1)\n",
    "\n",
    "mesh = gl.MeshSpherical()\n",
    "err = mesh.reset(None,None,triswitch = \"-r4\",verbose=False)"
   ]
  },
  {
   "cell_type": "markdown",
<<<<<<< HEAD
   "id": "f6f2fe15",
=======
   "id": "2a1ff778",
>>>>>>> f835d2fcd3720e40c07bc43a89a9398ee093de39
   "metadata": {},
   "source": [
    "Display a white skin around the meshing"
   ]
  },
  {
   "cell_type": "code",
   "execution_count": null,
<<<<<<< HEAD
   "id": "f072565f",
=======
   "id": "5ba2299b",
>>>>>>> f835d2fcd3720e40c07bc43a89a9398ee093de39
   "metadata": {},
   "outputs": [],
   "source": [
    "blank = gop.SurfaceOnMesh(mesh)"
   ]
  },
  {
   "cell_type": "code",
   "execution_count": null,
<<<<<<< HEAD
   "id": "495f453f",
=======
   "id": "9fcea236",
>>>>>>> f835d2fcd3720e40c07bc43a89a9398ee093de39
   "metadata": {
    "scrolled": true
   },
   "outputs": [],
   "source": [
    "fig = go.Figure(data = [blank])\n",
    "fig.update_scenes(xaxis_visible=False, yaxis_visible=False,zaxis_visible=False )\n",
    "fig.show()"
   ]
  },
  {
   "cell_type": "markdown",
<<<<<<< HEAD
   "id": "d3b77631",
=======
   "id": "71599e58",
>>>>>>> f835d2fcd3720e40c07bc43a89a9398ee093de39
   "metadata": {},
   "source": [
    "We overlay the meshing"
   ]
  },
  {
   "cell_type": "code",
   "execution_count": null,
<<<<<<< HEAD
   "id": "9f94d888",
=======
   "id": "ade7f868",
>>>>>>> f835d2fcd3720e40c07bc43a89a9398ee093de39
   "metadata": {
    "scrolled": true
   },
   "outputs": [],
   "source": [
    "meshing = gop.Meshing(mesh)"
   ]
  },
  {
   "cell_type": "code",
   "execution_count": null,
<<<<<<< HEAD
   "id": "b3fe29fa",
=======
   "id": "219acb48",
>>>>>>> f835d2fcd3720e40c07bc43a89a9398ee093de39
   "metadata": {
    "scrolled": true
   },
   "outputs": [],
   "source": [
    "fig = go.Figure(data = [blank, meshing])\n",
    "fig.update_scenes(xaxis_visible=False, yaxis_visible=False,zaxis_visible=False )\n",
    "fig.show()"
   ]
  },
  {
   "cell_type": "markdown",
<<<<<<< HEAD
   "id": "154af311",
=======
   "id": "17b7f946",
>>>>>>> f835d2fcd3720e40c07bc43a89a9398ee093de39
   "metadata": {},
   "source": [
    "Drawing a polygon (we use the one containing the land boundaries)"
   ]
  },
  {
   "cell_type": "code",
   "execution_count": null,
<<<<<<< HEAD
   "id": "baa243c2",
=======
   "id": "07f78a30",
>>>>>>> f835d2fcd3720e40c07bc43a89a9398ee093de39
   "metadata": {},
   "outputs": [],
   "source": [
    "name = os.path.join(os.getenv('GSTLEARN_DATA'), \"boundaries\", \"world.poly\")\n",
    "print(name)\n",
    "poly = gl.Polygons.createFromNF(name)"
   ]
  },
  {
   "cell_type": "code",
   "execution_count": null,
<<<<<<< HEAD
   "id": "83780152",
=======
   "id": "02707c65",
>>>>>>> f835d2fcd3720e40c07bc43a89a9398ee093de39
   "metadata": {},
   "outputs": [],
   "source": [
    "name"
   ]
  },
  {
   "cell_type": "code",
   "execution_count": null,
<<<<<<< HEAD
   "id": "fde13282",
=======
   "id": "2c416744",
>>>>>>> f835d2fcd3720e40c07bc43a89a9398ee093de39
   "metadata": {
    "scrolled": false
   },
   "outputs": [],
   "source": [
    "boundaries = gop.PolygonOnSphere(poly)\n",
    "equator = gop.Equator(width=5)\n",
    "meridians = gop.Meridians(angle=20,color='blue')\n",
    "parallels = gop.Parallels(angle=30,color='red')\n",
    "pole = gop.Pole()\n",
    "poleaxis = gop.PolarAxis()"
   ]
  },
  {
   "cell_type": "code",
   "execution_count": null,
<<<<<<< HEAD
   "id": "e35062a0",
=======
   "id": "7a2bcf2e",
>>>>>>> f835d2fcd3720e40c07bc43a89a9398ee093de39
   "metadata": {
    "scrolled": true
   },
   "outputs": [],
   "source": [
    "fig = go.Figure(data = [blank,boundaries,equator,meridians,parallels,pole,poleaxis])\n",
    "fig.show()"
   ]
  }
 ],
 "metadata": {
  "kernelspec": {
   "display_name": "Python 3 (ipykernel)",
   "language": "python",
   "name": "python3"
  },
  "language_info": {
   "codemirror_mode": {
    "name": "ipython",
    "version": 3
   },
   "file_extension": ".py",
   "mimetype": "text/x-python",
   "name": "python",
   "nbconvert_exporter": "python",
   "pygments_lexer": "ipython3",
<<<<<<< HEAD
   "version": "3.10.2"
=======
   "version": "3.10.5"
>>>>>>> f835d2fcd3720e40c07bc43a89a9398ee093de39
  }
 },
 "nbformat": 4,
 "nbformat_minor": 5
}<|MERGE_RESOLUTION|>--- conflicted
+++ resolved
@@ -2,11 +2,7 @@
  "cells": [
   {
    "cell_type": "markdown",
-<<<<<<< HEAD
    "id": "25b4b116",
-=======
-   "id": "210077d2",
->>>>>>> f835d2fcd3720e40c07bc43a89a9398ee093de39
    "metadata": {},
    "source": [
     "# Plot meshing and boundaries on the Earth"
@@ -15,11 +11,7 @@
   {
    "cell_type": "code",
    "execution_count": null,
-<<<<<<< HEAD
    "id": "f00d6d02",
-=======
-   "id": "4d45aa20",
->>>>>>> f835d2fcd3720e40c07bc43a89a9398ee093de39
    "metadata": {},
    "outputs": [],
    "source": [
@@ -34,11 +26,7 @@
   },
   {
    "cell_type": "markdown",
-<<<<<<< HEAD
    "id": "d0a6c214",
-=======
-   "id": "18664d5b",
->>>>>>> f835d2fcd3720e40c07bc43a89a9398ee093de39
    "metadata": {},
    "source": [
     "Definition of the Meshing"
@@ -47,11 +35,7 @@
   {
    "cell_type": "code",
    "execution_count": null,
-<<<<<<< HEAD
    "id": "680e1748",
-=======
-   "id": "5c253100",
->>>>>>> f835d2fcd3720e40c07bc43a89a9398ee093de39
    "metadata": {
     "scrolled": true
    },
@@ -65,11 +49,7 @@
   },
   {
    "cell_type": "markdown",
-<<<<<<< HEAD
    "id": "f6f2fe15",
-=======
-   "id": "2a1ff778",
->>>>>>> f835d2fcd3720e40c07bc43a89a9398ee093de39
    "metadata": {},
    "source": [
     "Display a white skin around the meshing"
@@ -78,11 +58,7 @@
   {
    "cell_type": "code",
    "execution_count": null,
-<<<<<<< HEAD
    "id": "f072565f",
-=======
-   "id": "5ba2299b",
->>>>>>> f835d2fcd3720e40c07bc43a89a9398ee093de39
    "metadata": {},
    "outputs": [],
    "source": [
@@ -92,11 +68,7 @@
   {
    "cell_type": "code",
    "execution_count": null,
-<<<<<<< HEAD
    "id": "495f453f",
-=======
-   "id": "9fcea236",
->>>>>>> f835d2fcd3720e40c07bc43a89a9398ee093de39
    "metadata": {
     "scrolled": true
    },
@@ -109,11 +81,7 @@
   },
   {
    "cell_type": "markdown",
-<<<<<<< HEAD
    "id": "d3b77631",
-=======
-   "id": "71599e58",
->>>>>>> f835d2fcd3720e40c07bc43a89a9398ee093de39
    "metadata": {},
    "source": [
     "We overlay the meshing"
@@ -122,11 +90,7 @@
   {
    "cell_type": "code",
    "execution_count": null,
-<<<<<<< HEAD
    "id": "9f94d888",
-=======
-   "id": "ade7f868",
->>>>>>> f835d2fcd3720e40c07bc43a89a9398ee093de39
    "metadata": {
     "scrolled": true
    },
@@ -138,11 +102,7 @@
   {
    "cell_type": "code",
    "execution_count": null,
-<<<<<<< HEAD
    "id": "b3fe29fa",
-=======
-   "id": "219acb48",
->>>>>>> f835d2fcd3720e40c07bc43a89a9398ee093de39
    "metadata": {
     "scrolled": true
    },
@@ -155,11 +115,7 @@
   },
   {
    "cell_type": "markdown",
-<<<<<<< HEAD
    "id": "154af311",
-=======
-   "id": "17b7f946",
->>>>>>> f835d2fcd3720e40c07bc43a89a9398ee093de39
    "metadata": {},
    "source": [
     "Drawing a polygon (we use the one containing the land boundaries)"
@@ -168,11 +124,7 @@
   {
    "cell_type": "code",
    "execution_count": null,
-<<<<<<< HEAD
    "id": "baa243c2",
-=======
-   "id": "07f78a30",
->>>>>>> f835d2fcd3720e40c07bc43a89a9398ee093de39
    "metadata": {},
    "outputs": [],
    "source": [
@@ -184,11 +136,7 @@
   {
    "cell_type": "code",
    "execution_count": null,
-<<<<<<< HEAD
    "id": "83780152",
-=======
-   "id": "02707c65",
->>>>>>> f835d2fcd3720e40c07bc43a89a9398ee093de39
    "metadata": {},
    "outputs": [],
    "source": [
@@ -198,11 +146,7 @@
   {
    "cell_type": "code",
    "execution_count": null,
-<<<<<<< HEAD
    "id": "fde13282",
-=======
-   "id": "2c416744",
->>>>>>> f835d2fcd3720e40c07bc43a89a9398ee093de39
    "metadata": {
     "scrolled": false
    },
@@ -219,11 +163,7 @@
   {
    "cell_type": "code",
    "execution_count": null,
-<<<<<<< HEAD
    "id": "e35062a0",
-=======
-   "id": "7a2bcf2e",
->>>>>>> f835d2fcd3720e40c07bc43a89a9398ee093de39
    "metadata": {
     "scrolled": true
    },
@@ -250,11 +190,7 @@
    "name": "python",
    "nbconvert_exporter": "python",
    "pygments_lexer": "ipython3",
-<<<<<<< HEAD
    "version": "3.10.2"
-=======
-   "version": "3.10.5"
->>>>>>> f835d2fcd3720e40c07bc43a89a9398ee093de39
   }
  },
  "nbformat": 4,
