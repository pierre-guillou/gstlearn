--- conflicted
+++ resolved
@@ -13,7 +13,7 @@
   {
    "cell_type": "code",
    "execution_count": null,
-   "id": "2d817b69",
+   "id": "d2771b33",
    "metadata": {},
    "outputs": [],
    "source": [
@@ -32,7 +32,7 @@
   {
    "cell_type": "code",
    "execution_count": null,
-   "id": "4408224d",
+   "id": "ab06aaa0",
    "metadata": {},
    "outputs": [],
    "source": [
@@ -60,7 +60,7 @@
   },
   {
    "cell_type": "markdown",
-   "id": "4b821808",
+   "id": "519e68ee",
    "metadata": {},
    "source": [
     "### Grids definition"
@@ -69,7 +69,7 @@
   {
    "cell_type": "code",
    "execution_count": null,
-   "id": "e77ede81",
+   "id": "7e38054d",
    "metadata": {},
    "outputs": [],
    "source": [
@@ -80,7 +80,7 @@
   },
   {
    "cell_type": "markdown",
-   "id": "81f9f216",
+   "id": "663d65d6",
    "metadata": {},
    "source": [
     "### Model definition"
@@ -89,15 +89,8 @@
   {
    "cell_type": "code",
    "execution_count": null,
-<<<<<<< HEAD
-   "id": "86ecc08a",
-   "metadata": {},
-=======
-   "id": "1b1d89b9",
-   "metadata": {
-    "scrolled": true
-   },
->>>>>>> bd9114e7
+   "id": "689de4c0",
+   "metadata": {},
    "outputs": [],
    "source": [
     "model = gl.Model.createFromParam(gl.ECov.BESSEL_K,param=1,range=rangev,sill=sill)\n",
@@ -106,7 +99,7 @@
   },
   {
    "cell_type": "markdown",
-   "id": "99f08ee1",
+   "id": "63d3b975",
    "metadata": {},
    "source": [
     "### SPDE simulation"
@@ -115,7 +108,7 @@
   {
    "cell_type": "code",
    "execution_count": null,
-   "id": "f203a0e5",
+   "id": "00301a71",
    "metadata": {},
    "outputs": [],
    "source": [
@@ -126,7 +119,7 @@
   },
   {
    "cell_type": "markdown",
-   "id": "9bb3dcdb",
+   "id": "201e7a2a",
    "metadata": {},
    "source": [
     "### Grid query"
@@ -154,7 +147,7 @@
   },
   {
    "cell_type": "markdown",
-   "id": "92ef8434",
+   "id": "3702c31a",
    "metadata": {},
    "source": [
     "### Data query"
@@ -176,7 +169,7 @@
   },
   {
    "cell_type": "markdown",
-   "id": "4bb0e9e6",
+   "id": "7c5ea763",
    "metadata": {},
    "source": [
     "### Kriging"
@@ -207,7 +200,7 @@
   },
   {
    "cell_type": "markdown",
-   "id": "6fa2ead2",
+   "id": "adaa66b1",
    "metadata": {},
    "source": [
     "## Manually"
@@ -215,7 +208,7 @@
   },
   {
    "cell_type": "markdown",
-   "id": "32ddd826",
+   "id": "b27a032e",
    "metadata": {},
    "source": [
     "### Aproj mesh to grid"
@@ -224,7 +217,7 @@
   {
    "cell_type": "code",
    "execution_count": null,
-   "id": "4ea4a857",
+   "id": "50c0c289",
    "metadata": {},
    "outputs": [],
    "source": [
@@ -237,7 +230,7 @@
   },
   {
    "cell_type": "markdown",
-   "id": "88a36b56",
+   "id": "a831c33c",
    "metadata": {},
    "source": [
     "### Simulation"
@@ -246,7 +239,7 @@
   {
    "cell_type": "code",
    "execution_count": null,
-   "id": "b4e343ae",
+   "id": "9ef360f9",
    "metadata": {},
    "outputs": [],
    "source": [
@@ -258,7 +251,7 @@
   {
    "cell_type": "code",
    "execution_count": null,
-   "id": "30a954f0",
+   "id": "aa54046a",
    "metadata": {
     "scrolled": true
    },
@@ -273,7 +266,7 @@
   },
   {
    "cell_type": "markdown",
-   "id": "230e4860",
+   "id": "ad5357e9",
    "metadata": {},
    "source": [
     "### Kriging"
@@ -303,7 +296,7 @@
   {
    "cell_type": "code",
    "execution_count": null,
-   "id": "34e908c4",
+   "id": "2a72da56",
    "metadata": {},
    "outputs": [],
    "source": [
@@ -313,7 +306,7 @@
   {
    "cell_type": "code",
    "execution_count": null,
-   "id": "18ff5e4b",
+   "id": "f2974b31",
    "metadata": {},
    "outputs": [],
    "source": [
@@ -323,7 +316,7 @@
   },
   {
    "cell_type": "markdown",
-   "id": "e54184be",
+   "id": "dd86da83",
    "metadata": {},
    "source": [
     "## Likelihood\n",
@@ -362,7 +355,7 @@
   {
    "cell_type": "code",
    "execution_count": null,
-   "id": "84519128",
+   "id": "1d1d34c4",
    "metadata": {},
    "outputs": [],
    "source": [
