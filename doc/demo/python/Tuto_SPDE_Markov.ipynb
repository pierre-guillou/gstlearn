--- conflicted
+++ resolved
@@ -20,11 +20,7 @@
   },
   {
    "cell_type": "code",
-<<<<<<< HEAD
-   "execution_count": 36,
-=======
    "execution_count": 1,
->>>>>>> 5a80b5d2
    "id": "781ed94c",
    "metadata": {},
    "outputs": [],
@@ -37,11 +33,7 @@
   },
   {
    "cell_type": "code",
-<<<<<<< HEAD
-   "execution_count": 37,
-=======
    "execution_count": 2,
->>>>>>> 5a80b5d2
    "id": "645fdb6b",
    "metadata": {},
    "outputs": [],
@@ -51,11 +43,7 @@
   },
   {
    "cell_type": "code",
-<<<<<<< HEAD
-   "execution_count": 38,
-=======
    "execution_count": 3,
->>>>>>> 5a80b5d2
    "id": "bb8fd775",
    "metadata": {},
    "outputs": [],
@@ -67,11 +55,7 @@
   },
   {
    "cell_type": "code",
-<<<<<<< HEAD
-   "execution_count": 39,
-=======
    "execution_count": 4,
->>>>>>> 5a80b5d2
    "id": "61913da3",
    "metadata": {},
    "outputs": [],
@@ -111,11 +95,7 @@
   },
   {
    "cell_type": "code",
-<<<<<<< HEAD
-   "execution_count": 41,
-=======
    "execution_count": 6,
->>>>>>> 5a80b5d2
    "id": "24937d5d",
    "metadata": {},
    "outputs": [],
@@ -125,11 +105,7 @@
   },
   {
    "cell_type": "code",
-<<<<<<< HEAD
-   "execution_count": 42,
-=======
    "execution_count": 7,
->>>>>>> 5a80b5d2
    "id": "58fc1b47",
    "metadata": {},
    "outputs": [],
