--- conflicted
+++ resolved
@@ -8,10 +8,7 @@
 /* License: BSD 3-clause                                                      */
 /*                                                                            */
 /******************************************************************************/
-<<<<<<< HEAD
 #include "Covariances/CovAnisoList.hpp"
-=======
->>>>>>> b1dc47e9
 #include "geoslib_old_f.h"
 #include "geoslib_define.h"
 
@@ -21,6 +18,7 @@
 #include "Basic/ASerializable.hpp"
 #include "Covariances/CovContext.hpp"
 #include "Covariances/CovAniso.hpp"
+#include "Covariances/CovAnisoList.hpp"
 #include "Covariances/CovAnisoList.hpp"
 #include "Model/Model.hpp"
 #include "Variogram/VarioParam.hpp"
@@ -98,6 +96,7 @@
   CovContext ctxt(nvar,2,1.); // use default space
   Model model(ctxt);
   CovAnisoList covs(ctxt.getSpace());
+  CovAnisoList covs(ctxt.getSpace());
   CovAniso cova(ECov::SPHERICAL,ctxt);
   cova.setRanges(ranges);
   cova.setSill(sill);
