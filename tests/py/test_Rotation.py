import numpy as np
import sys
import os
import gstlearn as gl
import gstlearn.plot as gp

# Instantiation of a 2-D Rotation of 30 degrees
# Angles are defined in a trigonometric system: counterclockwise from East

sqr3 = np.sqrt(3)
ndim = 2
rot = gl.Rotation(ndim)
rot.setAngles([30,0])
rot.display()

# Define a 2-D vector 

vec1 = vec1ref = [2.,0.]
vec1
vec2 = gl.VectorDouble(len(vec1))
rot.rotateDirect(vec1,vec2)
vec2
if not gl.ut_vector_same(np.array(vec2.getVector()),[sqr3, -1.]):
  print("Error: vec2 different from [sqr3, -1.]")

vec1 = gl.VectorDouble(vec2)
rot.rotateInverse(np.array(vec2.getVector()),vec1)
vec1
if not gl.ut_vector_same(np.array(vec1.getVector()),vec1ref):
  print("Error: vec1 different from vec1ref")


# Same exercise in 3-D

ndim = 3
rot = gl.Rotation(ndim)
angles = gl.ut_vector_simulate_uniform(ndim,0.,90.)
rot.setAngles(angles)
rot.display()

vec1 = vec1ref = gl.ut_vector_simulate_uniform(ndim)
vec1
vec2 = gl.VectorDouble(len(vec1))
rot.rotateDirect(vec1,vec2)
vec2

vec1 = gl.VectorDouble(vec2.size())
rot.rotateInverse(np.array(vec2.getVector()),vec1)
vec1
if not gl.ut_vector_same(np.array(vec1.getVector()),vec1ref):
  print("Error: vec1 different from vec1ref")

# Locate a point in a rotated grid

ndim = 2
nx = [5,7]
dx = [2., 2.]
x0 = [10., 20.]
angles = [-30, 0.]
grid = gl.DbGrid.create(nx,dx,x0,angles)
pgrid = grid.getGrid()    # Pointer to the grid information of the Db

# Translate grid indices to coordinates and backwards
indice = [1,0]
print(indice)
vec = pgrid.indicesToCoordinate(indice)
print(vec)
# Prepare a vector of integer for retrieving integer information
new_indice = gl.VectorInt(len(vec))
if not gl.ut_vector_same(vec, [x0[0]+sqr3, x0[1]-1.]):
  print("Error: vec different from [x0[0]+sqr3, x0[1]-1.]")

err = pgrid.coordinateToIndicesInPlace(vec,new_indice)
print(new_indice)
if not gl.ut_ivector_same(indice, np.array(new_indice.getVector(), dtype='object')): # Trop la classe !!
  print("Error: indice different from new_indice")

indice = [0,1]
print(indice)
vec = pgrid.indicesToCoordinate(indice)
print(vec)
if not gl.ut_vector_same(vec, [x0[0]+1, x0[1]+sqr3]):
  print("Error: vec different from [x0[0]+1, x0[1]+sqr3]")

<<<<<<< HEAD
new_indice = gl.VectorInt(len(vec))
err = pgrid.coordinateToIndice(vec,new_indice)
=======
err = pgrid.coordinateToIndicesInPlace(vec,new_indice)
>>>>>>> 2240a439
print(new_indice)
if not gl.ut_ivector_same(indice, np.array(new_indice.getVector(), dtype='object')):
  print("Error: indice different from new_indice")

indice = [0,0]
print(indice)
vec = pgrid.indicesToCoordinate(indice)
print(vec)
if not gl.ut_vector_same(vec,x0):
  print("Error: vec different from x0")

err = pgrid.coordinateToIndicesInPlace(vec,new_indice)
print(new_indice)
if not gl.ut_ivector_same(indice, np.array(new_indice.getVector(), dtype='object')):
  print("Error: indice different from new_indice")

# Translate Grid rank into Grid indices, and backwards

indice = [2,3]
print(indice)
rank = pgrid.indiceToRank(indice)
print(rank)
pgrid.rankToIndice(rank,new_indice)
print(np.array(new_indice.getVector()))

print("Test successfully performed")<|MERGE_RESOLUTION|>--- conflicted
+++ resolved
@@ -1,13 +1,17 @@
+# Preamble
+
 import numpy as np
 import sys
 import os
 import gstlearn as gl
-import gstlearn.plot as gp
 
-# Instantiation of a 2-D Rotation of 30 degrees
+# Constants
+
+sqr3 = np.sqrt(3)
+
+# Instanciation of a 2-D Rotation of 30 degrees
 # Angles are defined in a trigonometric system: counterclockwise from East
 
-sqr3 = np.sqrt(3)
 ndim = 2
 rot = gl.Rotation(ndim)
 rot.setAngles([30,0])
@@ -72,7 +76,7 @@
 
 err = pgrid.coordinateToIndicesInPlace(vec,new_indice)
 print(new_indice)
-if not gl.ut_ivector_same(indice, np.array(new_indice.getVector(), dtype='object')): # Trop la classe !!
+if not gl.ut_ivector_same(indice, np.array(new_indice.getVector())):
   print("Error: indice different from new_indice")
 
 indice = [0,1]
@@ -82,14 +86,10 @@
 if not gl.ut_vector_same(vec, [x0[0]+1, x0[1]+sqr3]):
   print("Error: vec different from [x0[0]+1, x0[1]+sqr3]")
 
-<<<<<<< HEAD
 new_indice = gl.VectorInt(len(vec))
-err = pgrid.coordinateToIndice(vec,new_indice)
-=======
 err = pgrid.coordinateToIndicesInPlace(vec,new_indice)
->>>>>>> 2240a439
 print(new_indice)
-if not gl.ut_ivector_same(indice, np.array(new_indice.getVector(), dtype='object')):
+if not gl.ut_ivector_same(indice, np.array(new_indice.getVector())):
   print("Error: indice different from new_indice")
 
 indice = [0,0]
@@ -101,7 +101,7 @@
 
 err = pgrid.coordinateToIndicesInPlace(vec,new_indice)
 print(new_indice)
-if not gl.ut_ivector_same(indice, np.array(new_indice.getVector(), dtype='object')):
+if not gl.ut_ivector_same(indice, np.array(new_indice.getVector())):
   print("Error: indice different from new_indice")
 
 # Translate Grid rank into Grid indices, and backwards
