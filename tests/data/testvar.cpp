/******************************************************************************/
/*                                                                            */
/*                            gstlearn C++ Library                            */
/*                                                                            */
/* Copyright (c) (2023) MINES Paris / ARMINES                                 */
/* Authors: gstlearn Team                                                     */
/* Website: https://gstlearn.org                                              */
/* License: BSD 3-clause                                                      */
/*                                                                            */
/******************************************************************************/
#include "Enum/EFormatNF.hpp"
#include "geoslib_f.h"

#include "Basic/File.hpp"
#include "Basic/Law.hpp"
#include "Basic/OptDbg.hpp"
#include "Core/Ascii.hpp"
#include "Db/Db.hpp"
#include "Db/DbGrid.hpp"
#include "Model/Model.hpp"
#include "Simulation/CalcSimuTurningBands.hpp"
#include "Space/ASpaceObject.hpp"
#include "Variogram/Vario.hpp"

using namespace gstlrn;

/*********************/
/* Program principal */
/*********************/

int main(int argc, char* argv[])
{
  String filename;
  DbGrid* dbout;
  Vario* vario;
  Model* model;
  Option_AutoFit mauto;
  Option_VarioFit options;
  Constraints constraints;
  Id nbsimu, nbtuba, seed, flag_norm_sill, flag_goulard_used;
  double gof;
  static bool verbose = false;

  /* Initializations */

  dbout             = (DbGrid*)NULL;
  vario             = (Vario*)NULL;
  model             = (Model*)NULL;
  flag_norm_sill    = 0;
  flag_goulard_used = 1;

  /* Standard output redirection to file */

  StdoutRedirect sr("Result.out", argc, argv, 2);

  /* Create the output name (for storage of dump files) */

  VectorString subparts = separateKeywords(argv[1]);
  int nargs             = (int)subparts.size();
  String outname        = concatenateStrings("", subparts[nargs - 2], subparts[nargs - 1], "-");
  ASerializable::setPrefixName(outname);

  /* Setup constants */

  OptDbg::reset();

  /* Getting the Study name */

  if (argc < 2) messageAbort("Wrong number of arguments");
  ascii_study_define(argv[1]);

  /* Define the environment */

  ascii_filename("Environ", 0, 0, filename);
  ascii_environ_read(filename, verbose);

  /* Define the options */

  ascii_filename("Option", 0, 0, filename);
  ascii_option_defined(filename, 0, "Norm_sill", 0, &flag_norm_sill);
  ascii_option_defined(filename, 0, "Goulard_used", 0, &flag_goulard_used);

  /* Define the output grid file */

  ascii_filename("Grid", 0, 0, filename);
  dbout = DbGrid::createFromNF(filename, verbose);

  /* Look for simulations */

  ascii_filename("Simu", 0, 0, filename);
  ascii_simu_read(filename, verbose, &nbsimu, &nbtuba, &seed);

  /* Define the model */

<<<<<<< HEAD
  ascii_filename("Model", 0, 0, filename);
  model = Model::createFromNF(filename, verbose);
=======
  ascii_filename("Model", 0, 0, filename.data());
  model = Model::createFromNF(filename.data(), verbose);
>>>>>>> e20ef3b7
  if (model == nullptr) goto label_end;

  // Define and store the Space

  defineDefaultSpace(ESpaceType::RN, model->getNDim());

  /* Perform the non-conditional Simulation */

  if (dbout != nullptr)
  {
    if (simtub(nullptr, dbout, model, nullptr, nbsimu, seed, nbtuba, 0))
      messageAbort("Simulations");
    /* Set the current variable to the conditional expectation */
    dbout->setLocatorByUID(dbout->getNColumn() - 1, ELoc::Z, 0);
  }
  seed = law_get_random_seed();

  /* Define the variogram */

<<<<<<< HEAD
  ascii_filename("Vario", 0, 0, filename);
  vario = Vario::createFromNF(filename, verbose);
  if (vario == nullptr) goto label_end;
  if (dbout != (Db*)NULL)
=======
  ascii_filename("Vario", 0, 0, filename.data());
  vario = Vario::createFromNF(filename.data(), verbose);
  if (vario == nullptr) goto label_end;
  if (dbout != nullptr)
>>>>>>> e20ef3b7
  {
    vario->compute(dbout, ECalcVario::VARIOGRAM);
    ascii_filename("Vario", 0, 1, filename);
  }
  vario->display();
  if (!vario->dumpToNF("Vario.dat", EFormatNF::DEFAULT, verbose))
    messageAbort("ascii_vario_write");

  /* Fit the model */

  if (flag_norm_sill) constraints.setConstantSillValue(1.);
  options.setFlagGoulardUsed(flag_goulard_used);
  //  OptDbg::define(EDbg::CONVERGE);
  //  verbose = true;
  // Warning: initially (before using NLOPT), we discarded the use of Eigen library
  // in order to prevent diffs across platforms. This is now impossible.
  if (model_auto_fit(vario, model, verbose, mauto, constraints, options))
    messageAbort("model_auto_fit");
  model->display();
  ascii_filename("Model", 0, 1, filename);
  if (!model->dumpToNF("Model.out", EFormatNF::DEFAULT, verbose))
    messageAbort("ascii_model_write");

  // Produce the Goodness-of-fit score

  gof = model->gofToVario(vario, false);
  Model::gofDisplay(gof, false);

  /* Core deallocation */

label_end:
  delete model;
  delete dbout;
  delete vario;
  return (0);
}<|MERGE_RESOLUTION|>--- conflicted
+++ resolved
@@ -92,13 +92,8 @@
 
   /* Define the model */
 
-<<<<<<< HEAD
   ascii_filename("Model", 0, 0, filename);
   model = Model::createFromNF(filename, verbose);
-=======
-  ascii_filename("Model", 0, 0, filename.data());
-  model = Model::createFromNF(filename.data(), verbose);
->>>>>>> e20ef3b7
   if (model == nullptr) goto label_end;
 
   // Define and store the Space
@@ -118,17 +113,10 @@
 
   /* Define the variogram */
 
-<<<<<<< HEAD
   ascii_filename("Vario", 0, 0, filename);
   vario = Vario::createFromNF(filename, verbose);
   if (vario == nullptr) goto label_end;
   if (dbout != (Db*)NULL)
-=======
-  ascii_filename("Vario", 0, 0, filename.data());
-  vario = Vario::createFromNF(filename.data(), verbose);
-  if (vario == nullptr) goto label_end;
-  if (dbout != nullptr)
->>>>>>> e20ef3b7
   {
     vario->compute(dbout, ECalcVario::VARIOGRAM);
     ascii_filename("Vario", 0, 1, filename);
