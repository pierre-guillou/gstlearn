/******************************************************************************/
/*                                                                            */
/*                            gstlearn C++ Library                            */
/*                                                                            */
/* Copyright (c) (2023) MINES Paris / ARMINES                                 */
/* Authors: gstlearn Team                                                     */
/* Website: https://gstlearn.org                                              */
/* License: BSD 3-clause                                                      */
/*                                                                            */
/******************************************************************************/
#include "geoslib_f.h"
#include "geoslib_old_f.h"

#include "Variogram/Vario.hpp"
#include "Space/ASpaceObject.hpp"
#include "Basic/Law.hpp"
#include "Basic/OptDbg.hpp"
#include "Basic/File.hpp"
#include "Model/Model.hpp"
#include "Db/Db.hpp"
#include "Db/DbGrid.hpp"
#include "Simulation/CalcSimuTurningBands.hpp"

#include <iostream>
#include <fstream>

/*********************/
/* Program principal */
/*********************/

int main(int argc, char *argv[])
{
  char      *filename = new char[BUFFER_LENGTH];
  DbGrid    *dbout;
  Vario     *vario;
  Model     *model;
  Option_AutoFit mauto;
  Option_VarioFit options;
  Constraints constraints;
  int       nbsimu,nbtuba,seed,flag_norm_sill,flag_goulard_used;
  double    gof;
  static int verbose = 0;

  /* Initializations */

  dbout = (DbGrid *) NULL;
  vario = (Vario  *) NULL;
  model = (Model  *) NULL;
  flag_norm_sill = 0;
  flag_goulard_used = 1;
  setGlobalFlagEigen(true);

  /* Standard output redirection to file */

  StdoutRedirect sr("Result.out");

  /* Create the output name (for storage of dump files) */

  VectorString subparts = separateKeywords(argv[1]);
  int nargs = (int) subparts.size();
  String outname = concatenateStrings("", subparts[nargs-2], subparts[nargs-1], "-");
  ASerializable::setContainerName(true);
  ASerializable::setPrefixName(outname);

  /* Setup constants */

  OptDbg::reset();

  /* Getting the Study name */

  if (argc != 2) messageAbort("Wrong number of arguments");
  ascii_study_define(argv[1]);

  /* Define the environment */

  ascii_filename("Environ",0,0,filename);
  ascii_environ_read(filename,verbose);

  /* Define the options */

  ascii_filename("Option",0,0,filename);
  ascii_option_defined(filename,0,"Norm_sill",0,&flag_norm_sill);
  ascii_option_defined(filename,0,"Goulard_used",0,&flag_goulard_used);

  /* Define the output grid file */

  ascii_filename("Grid",0,0,filename);
  dbout = DbGrid::createFromNF(filename,verbose);

  /* Look for simulations */

  ascii_filename("Simu",0,0,filename);
  ascii_simu_read(filename,verbose,&nbsimu,&nbtuba,&seed);

  /* Define the model */

  ascii_filename("Model",0,0,filename);
  model = Model::createFromNF(filename,verbose);
  if (model == (Model *) NULL) goto label_end;

  // Define and store the Space

  defineDefaultSpace(ESpaceType::RN,model->getDimensionNumber());

  /* Perform the non-conditional Simulation */
  
  if (dbout != (Db *) NULL)
  {
    if (simtub(nullptr,dbout,model,nullptr,nbsimu,seed,nbtuba,0))
      messageAbort("Simulations");
    /* Set the current variable to the conditional expectation */
    dbout->setLocatorByUID(dbout->getColumnNumber()-1,ELoc::Z);
  }
  seed = law_get_random_seed();
  
  /* Define the variogram */
  
  ascii_filename("Vario",0,0,filename);
  vario = Vario::createFromNF(filename,verbose);
  if (vario == (Vario *) NULL) goto label_end;
  if (dbout != (Db *) NULL)
  {
    vario->compute(dbout, ECalcVario::VARIOGRAM);
    ascii_filename("Vario",0,1,filename);
  }
  if (! vario->dumpToNF("Vario.dat",verbose))
    messageAbort("ascii_vario_write");
  
  /* Fit the model */

  if (flag_norm_sill) constraints.setConstantSillValue(1.);
  options.setFlagGoulardUsed(flag_goulard_used);
//  OptDbg::define(EDbg::CONVERGE);
//  verbose = true;
  (void) model_auto_fit(vario,model,verbose,mauto,constraints,options);
// Model is not printed any more to avoid differences among platforms
//    model->display();
  ascii_filename("Model",0,1,filename);
  if (! model->dumpToNF("Model.out",verbose))
    messageAbort("ascii_model_write");
  
  // Produce the Goodness-of-fit score

  gof = model->gofToVario(vario, false);
  model->gofDisplay(gof, false);

/* Core deallocation */

label_end:
  delete model;
  delete dbout;
<<<<<<< HEAD
=======
  delete[] filename;
>>>>>>> 58c9e514
  delete vario;
  return(0);
}<|MERGE_RESOLUTION|>--- conflicted
+++ resolved
@@ -149,10 +149,7 @@
 label_end:
   delete model;
   delete dbout;
-<<<<<<< HEAD
-=======
   delete[] filename;
->>>>>>> 58c9e514
   delete vario;
   return(0);
 }