--- conflicted
+++ resolved
@@ -220,11 +220,7 @@
 
         /* Estimation case */
 
-<<<<<<< HEAD
-        if (kriging(dbin,dbout,new_model,neighparam,EKrigOpt::POINT,
-=======
         if (kriging(dbin,dbout,new_model,neigh,EKrigOpt::POINT,
->>>>>>> 3e6f08c7
                     1,1,0)) messageAbort("kriging");
         dbfmt.setFlags(true, false, true, true, true);
         dbout->display(&dbfmt);
