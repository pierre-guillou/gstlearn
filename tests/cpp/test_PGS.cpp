--- conflicted
+++ resolved
@@ -29,12 +29,15 @@
   int ndim = 2;
   CovContext ctxt(1,2,1.);
 
+  // Prepare the Discrete process with Discretized Option
+  set_test_discrete(0);
+
   // Creating a Point Data base in the 1x1 square with 'nech' samples
   int nech = 1000;
   Db db(nech,{0.,0.},{1.,1.});
   db.display(FLAG_STATS);
 
-  Db dbprop = Db({100,100},{0.01,0.01},{0.,0.});
+  Db dbprop= Db({100,100},{0.01,0.01},{0.,0.});
 
   VectorDouble props({0.2, 0.5, 0.3});
   int nfac = props.size();
@@ -111,14 +114,12 @@
   varioParam.addDirs(dir3);
   varioParam.setCalculName("vg");
 
-  set_test_discrete(true);
-//  RuleProp ruleprop2 = RuleProp((Rule*) NULL, &dbprop);
+
+  //RuleProp ruleprop2 = RuleProp((Rule*) NULL, &dbprop);
   RuleProp ruleprop2 = RuleProp((Rule*) NULL, props);
   Rule* ruleFit = rule_auto(&db,&varioParam,&ruleprop2,2,true);
-<<<<<<< HEAD
-=======
 
->>>>>>> 38e41cb2
+
   ruleFit->display(1);
   ruleprop2.setRule(ruleFit);
   ruleFit->serialize(pygst + "ruleFit.ascii");
