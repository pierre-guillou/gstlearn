--- conflicted
+++ resolved
@@ -41,10 +41,8 @@
   simtub(nullptr, db, model, nullptr, 1, 234555, 3000);
   bool verbose = false;
   bool trace   = false;
-<<<<<<< HEAD
   bool use_gradient;
-=======
->>>>>>> a9608cbc
+
   if (mode == 0 || mode == 1)
   {
     use_gradient = false;
@@ -59,11 +57,8 @@
   }
   if (mode == 0 || mode == 2)
   {
-<<<<<<< HEAD
     use_gradient = true;
     OptCustom::define("UseGradient", (int)use_gradient);
-=======
->>>>>>> a9608cbc
     message("Start Fitting Model with Likelihood\n");
     message("(Gradient Option is %d)\n", use_gradient);
     modelfit2->fitNew(db, nullptr, nullptr, nullptr, ModelOptimParam(),
