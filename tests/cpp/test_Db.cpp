--- conflicted
+++ resolved
@@ -52,11 +52,7 @@
 
   // Creating the MeshTurbo which contains the Db
   MeshETurbo mesh;
-<<<<<<< HEAD
-  mesh.initFromCova(*model->getCova(0),grid,10,2,true, true,false,true);
-=======
-  mesh.initFromCova(*model->getCova(0),grid,10,2,true,false,300,true);
->>>>>>> 95ebc6d0
+  mesh.initFromCova(*model->getCova(0),grid,10,2,true, true,false,300,true);
 
   /////////////////////////
   // Testing the selections
