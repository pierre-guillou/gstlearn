--- conflicted
+++ resolved
@@ -74,6 +74,7 @@
   Vario* vario = _computeVariogram(db2D, calcul);
   ModelOptimParam mop = ModelOptimParam();
   mop.setWmode(2);
+  mop.setFlagGoulard(false);
   mop.setFlagGoulard(false);
   model->fitNew(nullptr, vario, nullptr, nullptr, mop, ITEST,
                 verbose, trace);
@@ -157,13 +158,8 @@
 
   // Optimization tests
   int mode     = 2;
-<<<<<<< HEAD
   bool verbose = true;
   bool trace = true;
-=======
-  bool verbose = false;
-  bool trace   = true;
->>>>>>> cc2873dd
   Model* model_test;
 
   if (mode == 0 || mode == 1)
