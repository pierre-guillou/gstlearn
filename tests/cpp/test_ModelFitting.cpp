--- conflicted
+++ resolved
@@ -74,16 +74,10 @@
   Vario* vario = _computeVariogram(db2D, calcul);
   ModelOptimParam mop = ModelOptimParam();
   mop.setWmode(2);
-<<<<<<< HEAD
-  mop.setFlagGoulard(false);
-  model->fitNew(nullptr, vario, nullptr, nullptr, mop, ITEST, verbose, trace);
-  (void)model->dumpToNF("ModelFromVario.ascii");
-=======
   mop.setFlagGoulard(true);
   model->fitNew(nullptr, vario, nullptr, nullptr, mop, ITEST,
                 verbose, trace);
   (void)model->dumpToNF("Model_Vario.ascii");
->>>>>>> 6037eabe
   model->display();
 
   delete vario;
