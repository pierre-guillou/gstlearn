--- conflicted
+++ resolved
@@ -156,15 +156,9 @@
   model_simu->display();
 
   // Optimization tests
-<<<<<<< HEAD
   int mode     = 3;
   bool verbose = true;
-  bool trace   = true;
-=======
-  int mode     = 2;
-  bool verbose = false;
-  bool trace = false;
->>>>>>> acd21408
+  bool trace   = false;
   Model* model_test;
   ModelOptimParam mop = ModelOptimParam();
   mop.setWmode(2);
