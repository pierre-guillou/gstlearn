--- conflicted
+++ resolved
@@ -46,11 +46,7 @@
   // Create the Model
   CovContext ctxt(nvar);
   Model* model = Model::create(ctxt);
-<<<<<<< HEAD
-  CovAnisoList covs(ctxt.getSpace());
-=======
-  ACovAnisoList covs(ctxt.getSpaceSh());
->>>>>>> ce68ac9d
+  CovAnisoList covs(ctxt.getSpaceSh());
   CovAniso cova(ECov::SPHERICAL, 25., 0., 2., ctxt);
   covs.addCov(&cova);
   model->setCovAnisoList(&covs);
