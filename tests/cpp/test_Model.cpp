/******************************************************************************/
/*                                                                            */
/*                            gstlearn C++ Library                            */
/*                                                                            */
/* Copyright (c) (2023) MINES Paris / ARMINES                                 */
/* Authors: gstlearn Team                                                     */
/* Website: https://gstlearn.org                                              */
/* License: BSD 3-clause                                                      */
/*                                                                            */
/******************************************************************************/
#include "Covariances/CovAniso.hpp"
#include "Covariances/CovAnisoList.hpp"
#include "Covariances/CovLMCTapering.hpp"
#include "Covariances/CovLMCConvolution.hpp"
#include "Db/Db.hpp"
#include "Db/DbGrid.hpp"
#include "Db/DbStringFormat.hpp"
#include "Basic/Law.hpp"
#include "API/SPDE.hpp"
#include "Model/Model.hpp"
#include "Drifts/DriftM.hpp"
#include "Basic/File.hpp"
#include "Basic/VectorHelper.hpp"
#include "Basic/OptCst.hpp"
#include "Enum/ESpaceType.hpp"
#include "Matrix/MatrixSquareSymmetric.hpp"

/****************************************************************************/
/*!
 ** Main Program
 **
 *****************************************************************************/
int main(int argc, char *argv[])
{
  std::stringstream sfn;
  sfn << gslBaseName(__FILE__) << ".out";
  StdoutRedirect sr(sfn.str(), argc, argv);

  ASerializable::setContainerName(true);
  ASerializable::setPrefixName("Model-");
  int seed = 10355;
  int ndim = 2;
  int nvar = 1;
  law_set_random_seed(seed);

  ///////////////////////
  // Creating the Db
  auto nx = { 2, 3 };
  auto x0 = { 5.2, 8.3 };
  auto dx = { 1.3, 0.6 };
  DbGrid* workingDbc = DbGrid::create(nx, dx, x0);

  // Building the Covariance Context
  CovContext ctxt(nvar, ndim);

  ///////////////////////
  // Creating the Model
  Model modellmc = Model(ctxt);
  // Build the List of Covariances
<<<<<<< HEAD
  CovAnisoList covlmc = CovAnisoList(ctxt.getSpace());
=======
  ACovAnisoList covlmc = ACovAnisoList(ctxt.getSpaceSh());
>>>>>>> ce68ac9d
  // Build the Elementary Covariances
  CovAniso cov1 = CovAniso(ECov::CUBIC,ctxt);
  cov1.setRanges({1.2,2.1});
  cov1.setSill(1.5);
  covlmc.addCovAniso(&cov1);
  CovAniso cov2 = CovAniso(ECov::NUGGET,ctxt);
  cov2.setSill(0.5);
  covlmc.addCovAniso(&cov2);
  // Assembling the Model
  modellmc.setCovAnisoList(&covlmc);
  modellmc.display();

  // Building the Covariance Matrix
  MatrixSquareSymmetric result = modellmc.evalCovMatrixSymmetric(workingDbc);
  result.display();

  // Sample the Model at regular steps
  VectorDouble hh = VH::sequence(0., 3., 3./50.);
  CovCalcMode mode(ECalcMember::LHS);
  mode.setAsVario(true);
  VH::display("\nModel sampled",modellmc.sample(hh,VectorDouble(),0,0,&mode));

  /////////////////////////////
  // Creating the Tapered Model
  CovLMCTapering covtape = CovLMCTapering(ETape::STORKEY, 4., ctxt.getSpaceSh());
  // Build the Covariance list
  covtape.addCovAniso(&cov1);
  covtape.addCovAniso(&cov2);
  // Building the Model
  Model modeltape = Model(ctxt);
  modeltape.setCovAnisoList(&covtape);
  modeltape.display();

  // Sample the Tapered Model at regular steps
  VH::display("\nTapered Model",modeltape.sample(hh,VectorDouble(),0,0,&mode));

  /////////////////////////////
  // Creating the Convoluted Model
  CovLMCConvolution covconv = CovLMCConvolution(EConvType::EXPONENTIAL, EConvDir::X, 1., 10, ctxt.getSpaceSh());
  // Build the Covariance list
  covconv.addCovAniso(&cov1);
  covconv.addCovAniso(&cov2);
  // Building the Model
  Model modelconv = Model(ctxt);
  modelconv.setCovAnisoList(&covconv);
  modelconv.display();
  // Sample the Tapered Model at regular steps
  VH::display("\nConvoluted Model", modelconv.sample(hh,VectorDouble(),0,0,&mode));

  /////////////////////////////////////////
  // Creating Covariance and Drift matrices
  Model* modelS = Model::createFromEnvironment(1, 3);
  modelS->addCovFromParam(ECov::CUBIC, 10., 12.);
  modelS->addCovFromParam(ECov::SPHERICAL, TEST, 23., TEST, {2., 3., 4.},
                          MatrixSquareSymmetric(), {10., 20., 30.});
  DriftM FF;
  modelS->addDrift(&FF);
  FF = DriftM(VectorInt({1}));
  modelS->addDrift(&FF);
  FF = DriftM(VectorInt({2}));
  modelS->addDrift(&FF);
  modelS->display();

  /////////////////////////////
  // Serialization of the Model
  modelS->dumpToNF("Complex");
  Model* modelSS = Model::createFromNF("Complex");
  modelSS->display();

  /////////////////////////////////////////////
  // Building the Covariance and Drift Matrices
  // (selection and heterotopy)
  MatrixSquareSymmetric covM;
  MatrixRectangular driftM;

  Model* modelM = Model::createFromEnvironment(2, 2);
  MatrixSquareSymmetric* sills =
    MatrixSquareSymmetric::createFromVD({2., 1., 1., 4.});
  modelM->addCovFromParam(ECov::CUBIC, 10., TEST, 0., VectorDouble(), *sills);
  delete sills;
  FF = DriftM(); // Universality Condition
  modelM->addDrift(&FF);
  FF = DriftM(VectorInt({1})); // Drift: X
  modelM->addDrift(&FF); 
  FF = DriftM(VectorInt({0,1})); // Drift: Y
  modelM->addDrift(&FF);
  modelM->display();

  int nsample = workingDbc->getSampleNumber();
  // Adding a first variable (filled completely)
  VectorDouble rnd1 = VH::simulateGaussian(nsample);
  workingDbc->addColumns(rnd1, "Z1");
  // Adding a second variable (with one TEST values)
  VectorDouble rnd2 = VH::simulateGaussian(nsample);
  rnd2[1] = TEST;
  workingDbc->addColumns(rnd2, "Z2");
  VectorDouble verr1 = VectorDouble(nsample, 0.1);
  verr1[3] = TEST;
  workingDbc->addColumns(verr1, "V1");
  VectorDouble verr2 = VectorDouble(nsample, 0.25);
  workingDbc->addColumns(verr2, "V2");
  // Adding a Selection
  workingDbc->addColumns({1, 1, 1, 0, 1, 0}, "Sel");
  OptCst::define(ECst::NTCOL, -1);
  OptCst::define(ECst::NTROW, -1);
  DbStringFormat* dbfmt = DbStringFormat::createFromFlags(false, true, false, false, true);
  workingDbc->display(dbfmt);

  // Complete Matrices on the whole grid
  message("Covariance Matrix (complete)\n");
  MatrixSquareSymmetric covMS = modelM->evalCovMatrixSymmetric(workingDbc);
  covMS.display();

  message("Covariance Matrix Optimal (complete)\n");
  MatrixSquareSymmetric covMO = modelM->evalCovMatrixSymmetricOptim(workingDbc);
  covMO.display();

  message("Covariance Matrix Sparse (complete)\n");
  MatrixSparse* covMSS = modelM->evalCovMatrixSparse(workingDbc);
  covMSS->display();
  delete covMSS;

  message("Drift Matrix (complete)\n");
  driftM = modelM->evalDriftMatrix(workingDbc);
  driftM.display();

  // Adding the selection
  workingDbc->setLocator("Sel", ELoc::SEL, 0);
  message("Covariance Matrix (with selection)\n");
  covM = modelM->evalCovMatrixSymmetric(workingDbc);
  covM.display();

  message("Drift Matrix (with selection)\n");
  driftM = modelM->evalDriftMatrix(workingDbc);
  driftM.display();

  // Adding the variables (heterotopic multivariate)
  workingDbc->setLocators({"Z*"}, ELoc::Z, 0);
  message("Covariance Matrix (with selection & heterotopic multivariate)\n");
  covM = modelM->evalCovMatrixSymmetric(workingDbc);
  covM.display();

  message("Drift Matrix (with selection & heterotopic multivariate)\n");
  driftM = modelM->evalDriftMatrix(workingDbc);
  driftM.display();

  // Adding the variables (heterotopic multivariate & Verr)
  workingDbc->setLocators({"V*"}, ELoc::V, 0);
  message("Covariance Matrix (with selection & heterotopic multivariate & verr)\n");
  covM = modelM->evalCovMatrixSymmetric(workingDbc);
  covM.display();

  message("Drift Matrix (with selection & heterotopic multivariate & verr)\n");
  driftM = modelM->evalDriftMatrix(workingDbc);
  driftM.display();

  // Selecting samples
  VectorInt nbgh = {0, 2, 3, 5};
  VH::display("Ranks of selected samples = ",nbgh);

  message("Covariance Matrix (selection & heterotopic multivariate & sampling)\n");
  covM = modelM->evalCovMatrixSymmetric(workingDbc, -1, nbgh);
  covM.display();

  message("Drift Matrix (selection & heterotopic multivariate & sampling)\n");
  driftM = modelM->evalDriftMatrix(workingDbc, -1, nbgh);
  driftM.display();

  // Testing Models on the Sphere

  defineDefaultSpace(ESpaceType::SN, 2);
  int ns = 20;
  int nincr = 30;
  VectorDouble incr = VH::sequence(0., GV_PI + EPSILON10, GV_PI / (nincr-1.));
  double mu = 1.0;
  double kappa = 2.0;

//  Model* modelSph = Model::createFromParam(ECov::LINEARSPH);
//  Model* modelSph = Model::createFromParam(ECov::GEOMETRIC, 0.9);
//  Model* modelSph = Model::createFromParam(ECov::POISSON, 1., 1., 10.);
//  Model* modelSph = Model::createFromParam(ECov::EXPONENTIAL, 5.0, 1., 0.,
//                                           VectorDouble(), MatrixSquareSymmetric(), VectorDouble(),
//                                           nullptr, true);
  Model *modelSph = Model::createFromParam(ECov::MATERN, 1./kappa, 1., mu,
                                           VectorDouble(), MatrixSquareSymmetric(),
                                           VectorDouble(), nullptr, false);
  VH::display("Spectrum", modelSph->getCova(0)->evalSpectrumOnSphere(ns));
  VH::display("Covariance", modelSph->getCova(0)->evalCovOnSphereVec(incr));


  delete workingDbc;
  delete modelM;
  delete modelSS;
  delete modelS;
  delete modelSph;
  delete dbfmt;

  return 0;
}<|MERGE_RESOLUTION|>--- conflicted
+++ resolved
@@ -57,11 +57,7 @@
   // Creating the Model
   Model modellmc = Model(ctxt);
   // Build the List of Covariances
-<<<<<<< HEAD
-  CovAnisoList covlmc = CovAnisoList(ctxt.getSpace());
-=======
-  ACovAnisoList covlmc = ACovAnisoList(ctxt.getSpaceSh());
->>>>>>> ce68ac9d
+  CovAnisoList covlmc = CovAnisoList(ctxt.getSpaceSh());
   // Build the Elementary Covariances
   CovAniso cov1 = CovAniso(ECov::CUBIC,ctxt);
   cov1.setRanges({1.2,2.1});
