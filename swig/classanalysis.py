#!/usr/bin/env python3
import re
import sys
import os


def process_cpp_file(classname,header_file, output_file, first):
<<<<<<< HEAD
    pattern = pattern = re.compile(r'\w+\s*\*\s*(create\w*)')
=======
    # Catch all functions named 'createFrom*' or 'createSomething*'
    pattern = re.compile(r'\w+\s*\*\s*(create\w+)')
>>>>>>> b49f30b5
    if first:
        mode = 'w'
    else:
        mode = 'a'
    with open(header_file, 'r', encoding='utf-8') as cpp_file, open(output_file, mode, encoding='utf-8') as output:
        for line in cpp_file:
            match = pattern.search(line)
            if match:
                output.write(f"%newobject {classname}::{match.group(1)};\n")
    return False

def extract_included_files(file_path):
    """
    Parcourt un fichier et extrait tous les noms de fichiers inclus avec #include.

    :param file_path: Chemin vers le fichier à analyser.
    :return: Une liste des noms de fichiers inclus.
    """
    included_files = []
    # Expression régulière pour capturer le contenu entre guillemets après #include
    include_pattern = re.compile(r'%include\s+(\S+\.hpp)\s*$')

    with open(file_path, 'r', encoding='utf-8') as file:
        for line in file:
            match = include_pattern.search(line)
            if match:
                # Ajouter le nom du fichier inclus à la liste
                included_files.append(match.group(1))

    return included_files


if __name__ == "__main__":
    filename  = sys.argv[1]
    output_txt_file = sys.argv[2]
    first = True
    files = extract_included_files(filename)
    for file in files:
        fsplit = file.split("/")
        if len(fsplit) != 2:
            continue
        path = os.path.join(fsplit[0], fsplit[1])
        if path[0] in ["include", "Core"]:
            continue
        classname = fsplit[1].split(".")[0]
        header_file = os.path.join("..","..","include", file)  # Utilisation de os.path.join
        first = process_cpp_file(classname,header_file, output_txt_file, first)<|MERGE_RESOLUTION|>--- conflicted
+++ resolved
@@ -5,12 +5,8 @@
 
 
 def process_cpp_file(classname,header_file, output_file, first):
-<<<<<<< HEAD
-    pattern = pattern = re.compile(r'\w+\s*\*\s*(create\w*)')
-=======
     # Catch all functions named 'createFrom*' or 'createSomething*'
     pattern = re.compile(r'\w+\s*\*\s*(create\w+)')
->>>>>>> b49f30b5
     if first:
         mode = 'w'
     else:
