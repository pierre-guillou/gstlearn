--- conflicted
+++ resolved
@@ -105,21 +105,17 @@
         
 def getColorMap(n, cmap=None):
     '''
-    Returns a function that maps each index in 0, 1, ..., n-1 to a distinct RGB color
+    Returns a resampled Matplotlib colormap for a given number of colors
     
     n: requested number of different colors
-    cmap: name of a standard matplotlib colormap, or an instance of ListedColormap or None.
-    '''
-<<<<<<< HEAD
-    return plt.colormaps[name].resampled(5)
-=======
-    if isinstance(cmap, matplotlib.colors.ListedColormap):
+    cmap: name of a listed matplotlib colormap, or an instance of Colormap or None.
+    '''
+    if isinstance(cmap, matplotlib.colors.Colormap):
         return cmap.resampled(n)
     name = cmap
     if name is None:
         name = 'viridis'
     return plt.colormaps[name].resampled(n)
->>>>>>> a8d9c5e6
     
 def __selectItems(nvalues, sitem=-1):
     outs = range(0, nvalues)
