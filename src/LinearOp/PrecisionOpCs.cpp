/******************************************************************************/
/*                                                                            */
/*                            gstlearn C++ Library                            */
/*                                                                            */
/* Copyright (c) (2023) MINES Paris / ARMINES                                 */
/* Authors: gstlearn Team                                                     */
/* Website: https://gstlearn.org                                              */
/* License: BSD 3-clause                                                      */
/*                                                                            */
/******************************************************************************/
#include "geoslib_define.h"

#include "Covariances/CovAniso.hpp"
#include "LinearOp/PrecisionOpCs.hpp"
#include "LinearOp/ShiftOpCs.hpp"
#include "Polynomials/APolynomial.hpp"
#include "Polynomials/ClassicalPolynomial.hpp"
#include "Mesh/AMesh.hpp"
#include "Basic/AException.hpp"
<<<<<<< HEAD
#include "Covariances/CovAniso.hpp"

=======
#include "Basic/VectorNumT.hpp"
>>>>>>> 00b85c22

PrecisionOpCs::PrecisionOpCs(ShiftOpCs* shiftop,
                             const CovAniso* cova,
                             bool verbose)
  : PrecisionOp(shiftop, cova, verbose)
  , _Q(nullptr)
  , _chol(nullptr)
{
  _buildQ();
}

PrecisionOpCs::PrecisionOpCs(const AMesh* mesh, CovAniso* cova, bool verbose)
  : PrecisionOp(mesh, cova, verbose)
  , _Q(nullptr)
  , _chol(nullptr)
{
  _buildQ();
}

PrecisionOpCs::~PrecisionOpCs()
{
  delete _Q;
  delete _chol;
}

void PrecisionOpCs::gradYQX(const constvect X,
                            const constvect Y,
                            vect result,
                            const EPowerPT& power)
{
  if (_work2.size() == 0) _work2.resize(getSize());
  if (_work3.size() == 0) _work3.resize(getSize());
  if (_work4.size() == 0) _work4.resize(getSize());

  vect w2s(_work2);
  vect w3s(_work3);
  vect w4s(_work4);
  evalPower(X, w3s, power);
  evalPower(Y, w4s, power);
  double temp, val;
  int iadress;

  for (int igparam = 0; igparam < getShiftOp()->getNCovAnisoGradParam();
       igparam++)
  {
    for (int iapex = 0; iapex < getSize(); iapex++)
    {
      iadress = getShiftOp()->getSGradAddress(iapex, igparam);
      if (igparam < getShiftOp()->getLambdaGradSize()) // range parameters
      {
        val  = getShiftOp()->getLambda(iapex);
        temp = getShiftOp()->getLambdaGrad(igparam, iapex);
        result[iadress] =
          (X[iapex] * _work4[iapex] + Y[iapex] * _work3[iapex]) * temp / val;
      }
      else
      {
        result[iadress] = 0.;
      }
      evalDeriv(X, w2s, iapex, igparam, power);
      for (int i = 0; i < getSize(); i++)
      {
        result[iadress] += _work2[i] * Y[i];
      }
    }
  }
}

void PrecisionOpCs::gradYQXOptim(const constvect X,
                                 const constvect Y,
                                 vect result,
                                 const EPowerPT& power)
{
  if (_work2.size() == 0) _work2.resize(getSize());
  if (_work3.size() == 0) _work3.resize(getSize());
  if (_work4.size() == 0) _work4.resize(getSize());

  vect w2s(_work2);
  vect w3s(_work3);
  vect w4s(_work4);
  setTraining(false);
  evalPower(Y, w3s, power);
  setTraining(true);
  evalPower(X, w4s, power);

  double temp, val;
  int iadress;

  for (int igparam = 0; igparam < getShiftOp()->getNCovAnisoGradParam();
       igparam++)
  {
    for (int iapex = 0; iapex < getSize(); iapex++)
    {
      iadress         = getShiftOp()->getSGradAddress(iapex, igparam);
      result[iadress] = 0.;
      if (igparam < getShiftOp()->getLambdaGradSize())
      {
        val  = getShiftOp()->getLambda(iapex);
        temp = getShiftOp()->getLambdaGrad(igparam, iapex);
        result[iadress] =
          (Y[iapex] * _work4[iapex] + X[iapex] * _work3[iapex]) * temp / val;
      }

      evalDerivOptim(w2s, iapex, igparam, power);
      for (int i = 0; i < getSize(); i++)
      {
        result[iadress] += _work2[i] * Y[i];
      }
    }
  }
}

int PrecisionOpCs::_addToDest(const constvect inv, vect outv) const
{
  return _Q->addToDest(inv, outv);
}

int PrecisionOpCs::_addSimulateToDest(const constvect whitenoise,
                                      vect outv) const
{
  if (_chol == nullptr) _chol = new CholeskySparse(_Q);
  _chol->addSimulateToDest(whitenoise, outv);
  return 0;
}

void PrecisionOpCs::evalInverse(const constvect vecin,
                                std::vector<double>& vecout)
{
  if (_chol == nullptr) _chol = new CholeskySparse(_Q);
  _chol->solve(vecin, vecout);
}

double PrecisionOpCs::getLogDeterminant(int nbsimu)
{
  DECLARE_UNUSED(nbsimu);
  if (_chol == nullptr) _chol = new CholeskySparse(_Q);
  return _chol->computeLogDeterminant();
}

void PrecisionOpCs::evalDeriv(
  const constvect inv, vect outv, int iapex, int igparam, const EPowerPT& power)
{
  DECLARE_UNUSED(iapex,igparam)
  if (_work.size()==0) _work.resize(getSize());

  if (power == EPowerPT::MINUSONE)
  my_throw("'evalDeriv' is not yet implemented for 'EPowerPT::MINUSONE'");
  if (power == EPowerPT::MINUSHALF)
  my_throw("'evalDeriv' is not yet implemented for 'EPowerPT::MINUSHALF'");
  if (power == EPowerPT::LOG)
  my_throw("'evalDeriv' is not yet implemented for 'EPowerPT::LOG'");

  // Pre-processing
  vect ws(_work);
  getShiftOp()->prodLambda(inv, ws, EPowerPT::ONE);

  // Polynomial evaluation

  // ((ClassicalPolynomial*) getPoly(power))->evalDerivOp(getShiftOp(), ws,
  //                                                      outv, iapex, igparam);

  // Post-processing

  getShiftOp()->prodLambda(outv, outv, EPowerPT::ONE);
}

void PrecisionOpCs::evalDerivOptim(vect outv,
                                   int iapex,
                                   int igparam,
                                   const EPowerPT& power)
{
  DECLARE_UNUSED(iapex,igparam)
  if (_work.size()  == 0) _work3.resize(getSize());
  if (_work5.size() == 0) _work5.resize(getSize());

  vect ws(_work);
  vect w5s(_work5);
  if (power == EPowerPT::MINUSONE)
  my_throw("'evalDeriv' is not yet implemented for 'POPT_MINUSONE'");
  if (power == EPowerPT::MINUSHALF)
  my_throw("'evalDeriv' is not yet implemented for 'POPT_MINUSHALF'");
  if (power == EPowerPT::LOG)
  my_throw("'evalDeriv' is not yet implemented for 'POPT_LOG'");

  // ((ClassicalPolynomial*) getPoly(power))->evalDerivOpOptim(getShiftOp(), ws,
  //                                                           w5s, outv,
  //                                                           _workPoly, iapex,
  //                                                           igparam);

  // Post-processing
  getShiftOp()->prodLambda(outv, outv, EPowerPT::ONE);
}


//void PrecisionOpCs::evalDerivPoly(const VectorDouble& inv, VectorDouble& outv,int iapex,int igparam)
//{
//
//  if(getPower() == EPowerPT::ONE)
//     my_throw("'evalDeriv' is not yet implemented for 'EPowerPT::ONE'");
//  if(getPower() == EPowerPT::MINUSONE)
//     my_throw("'evalDeriv' is not yet implemented for 'EPowerPT::MINUSONE'");
//  if(getPower() == EPowerPT::MINUSHALF)
//     my_throw("'evalDeriv' is not yet implemented for 'EPowerPT::MINUSHALF'");
//  if(getPower() == EPowerPT::LOG)
//     my_throw("'evalDeriv' is not yet implemented for 'EPowerPT::LOG'");
//
//}

void PrecisionOpCs::_buildQ()
{
  delete _Q;
  if (!isCovaDefined()) return;

  // Calculate the Vector of coefficients (blin)
  //VectorDouble blin = getPoly(EPowerPT::ONE)->getCoeffs();

  // Calculate the Precision matrix Q

  _Q = _build_Q();
}

/****************************************************************************/
/*!
 **  Construct the final sparse matrix Q from the Model
 **
 ** \return Error return code
 **
 ** \param[in] S        Shift operator
 ** \param[in] Lambda   Lambda vector
 ** \param[in] nblin    Number of blin coeffbuicients
 ** \param[in] blin     Array of coefficients for Linear combinaison
 **
 *****************************************************************************/
MatrixSparse* PrecisionOpCs::_build_Q()
{
  // Preliminary checks
  auto *S = getShiftOpCs()->getS();
  auto Lambda = getShiftOp()->getLambdas();
  VectorDouble blin = getPoly(EPowerPT::ONE)->getCoeffs();
  int nblin = static_cast<int>(blin.size());
  int nvertex = S->getNCols();
  if (nvertex <= 0)
  {
    messerr("You must define a valid Meshing beforehand");
    return nullptr;
  }
  if (nblin <= 0)
  {
    messerr("You must have a set of already available 'blin' coefficients");
    messerr("These coefficients come from the decomposition in series for Q");
    messerr("This decomposition is available only if 'alpha' is an integer");
    messerr("where: alpha = param + ndim/2");
    return nullptr;
  }

  /* First step */

  MatrixSparse* Q  = MatrixSparse::diagConstant(nvertex, blin[0]);
  MatrixSparse* Bi = S->clone();

  /* Loop on the different terms */

  for (int iterm = 1; iterm < nblin; iterm++)
  {
    Q->addMatInPlace(*Bi, 1., blin[iterm]);
    if (iterm < nblin - 1) Bi->prodMatInPlace(S);
  }
  delete Bi;

  /* Final scaling */

  Q->prodNormDiagVecInPlace(Lambda, 1);
  return Q;
}<|MERGE_RESOLUTION|>--- conflicted
+++ resolved
@@ -17,12 +17,8 @@
 #include "Polynomials/ClassicalPolynomial.hpp"
 #include "Mesh/AMesh.hpp"
 #include "Basic/AException.hpp"
-<<<<<<< HEAD
 #include "Covariances/CovAniso.hpp"
 
-=======
-#include "Basic/VectorNumT.hpp"
->>>>>>> 00b85c22
 
 PrecisionOpCs::PrecisionOpCs(ShiftOpCs* shiftop,
                              const CovAniso* cova,
