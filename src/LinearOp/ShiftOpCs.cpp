/******************************************************************************/
/*                                                                            */
/*                            gstlearn C++ Library                            */
/*                                                                            */
/* Copyright (c) (2023) MINES Paris / ARMINES                                 */
/* Authors: gstlearn Team                                                     */
/* Website: https://gstlearn.org                                              */
/* License: BSD 3-clause                                                      */
/*                                                                            */
/******************************************************************************/
#include "LinearOp/ShiftOpCs.hpp"

#include "Matrix/MatrixSquareGeneral.hpp"
#include "Matrix/MatrixRectangular.hpp"
#include "Matrix/MatrixSquareSymmetric.hpp"
#include "Matrix/MatrixFactory.hpp"
#include "Matrix/NF_Triplet.hpp"
#include "Basic/AStringable.hpp"
#include "Basic/AException.hpp"
#include "Basic/OptDbg.hpp"
<<<<<<< HEAD
=======
#include "Basic/Timer.hpp"
>>>>>>> a64244d1
#include "Covariances/CovAniso.hpp"
#include "Geometry/GeometryHelper.hpp"
#include "Model/ANoStat.hpp"
#include "Model/Model.hpp"
#include "Space/SpaceSN.hpp"
#include "Space/ASpaceObject.hpp"

#include <math.h>

<<<<<<< HEAD
ShiftOpCs::ShiftOpCs()
  : _TildeC()
  , _Lambda()
  , _S(nullptr)
  , _nModelGradParam(0)
  , _SGrad()
  , _TildeCGrad()
  , _LambdaGrad()
  , _flagNoStatByHH(false)
  , _model(nullptr)
  , _igrf(0)
  , _icov(0)
  , _ndim(0)
  , _napices(0)
=======
ShiftOpCs::ShiftOpCs(const CGParam& params)
    : ALinearOp(params),
      _TildeC(),
      _Lambda(),
      _S(nullptr),
      _nModelGradParam(0),
      _SGrad(),
      _TildeCGrad(),
      _LambdaGrad(),
      _flagNoStatByHH(false),
      _model(nullptr),
      _igrf(0),
      _icov(0),
      _ndim(0),
      _napices(0)
>>>>>>> a64244d1
{
}

ShiftOpCs::ShiftOpCs(const AMesh* amesh,
                     Model* model,
                     const Db* dbout,
                     int igrf,
                     int icov,
<<<<<<< HEAD
=======
                     const CGParam& params,
>>>>>>> a64244d1
                     bool verbose)
  : _TildeC()
  , _Lambda()
  , _S(nullptr)
  , _nModelGradParam(0)
  , _SGrad()
  , _TildeCGrad()
  , _LambdaGrad()
  , _flagNoStatByHH(false)
  , _model(model)
  , _igrf(0)
  , _icov(0)
  , _ndim(amesh->getEmbeddedNDim())
  , _napices(amesh->getNApices())
{
  (void)initFromMesh(amesh, model, dbout, igrf, icov, verbose);
}

ShiftOpCs::ShiftOpCs(const MatrixSparse* S,
                     const VectorDouble& TildeC,
                     const VectorDouble& Lambda,
                     Model* model,
<<<<<<< HEAD
=======
                     const CGParam& params,
>>>>>>> a64244d1
                     bool verbose)
  : _TildeC()
  , _Lambda()
  , _S(nullptr)
  , _nModelGradParam(0)
  , _SGrad()
  , _TildeCGrad()
  , _LambdaGrad()
  , _flagNoStatByHH(false)
  , _model(model)
  , _igrf(0)
  , _icov(0)
  , _ndim(0)
  , _napices(S->getNCols())
{
  (void)initFromCS(S, TildeC, Lambda, model, verbose);
}

ShiftOpCs::ShiftOpCs(const ShiftOpCs& shift)
  : _TildeC()
  , _Lambda()
  , _S(nullptr)
  , _nModelGradParam(0)
  , _SGrad()
  , _TildeCGrad()
  , _LambdaGrad()
  , _flagNoStatByHH(false)
  , _model(nullptr)
  , _igrf(0)
  , _icov(0)
  , _ndim(0)
  , _napices(0)
{
  _reallocate(shift);
}

ShiftOpCs& ShiftOpCs::operator= (const ShiftOpCs &shift)
{
  if (this != &shift)
  {
    _reset();
    _reallocate(shift);
  }
  return *this;
}

ShiftOpCs::~ShiftOpCs()
{
  _reset();
}

ShiftOpCs* ShiftOpCs::create(const AMesh *amesh,
                             Model *model,
                             const Db *dbout,
                             int igrf,
                             int icov,
<<<<<<< HEAD
=======
                             const CGParam& params,
>>>>>>> a64244d1
                             bool verbose)
{
  return new ShiftOpCs(amesh, model, dbout, igrf, icov, verbose);
}

ShiftOpCs* ShiftOpCs::createFromSparse(const MatrixSparse *S,
                                       const VectorDouble &TildeC,
                                       const VectorDouble &Lambda,
                                       Model *model,
<<<<<<< HEAD
=======
                                       const CGParam& params,
>>>>>>> a64244d1
                                       bool verbose)
{
  return new ShiftOpCs(S, TildeC, Lambda, model, verbose);
}

/**
 *
 * @param amesh Meshing description (New format)
 * @param model Pointer to the Model structure
 * @param dbout Pointer to the Db structure
 * @param igrf Rank of the GRF
 * @param icov Rank of the Covariance within the Model
 * @param flagAdvection When TRUE, S is replaced by G
 * @param verbose Verbose flag
 * @return Error return code
 */
int ShiftOpCs::initFromMesh(const AMesh* amesh,
                            Model* model,
                            const Db* /*dbout*/,
                            int igrf,
                            int icov,
                            bool flagAdvection,
                            bool verbose)
{
  DECLARE_UNUSED(flagAdvection);

  // Initializations

  _setModel(model);
  _setIgrf(igrf);
  _setIcov(icov);
  _napices = amesh->getNApices();
  try
  {
    _ndim = amesh->getEmbeddedNDim();

    // Attach the Non-stationary to Mesh and Db (optional)

    if (model->isNoStat())
    {
      if (model->getNoStat()->attachToMesh(amesh, verbose))
      {
        messerr("Problem when attaching 'mesh' to Non_stationary Parameters");
        return 1;
      }
    }

    // Calculating and storing the mesh sizes
    VectorDouble units = amesh->getMeshSizes();

    // Define if parameterization is in HH or in range/angle
    _determineFlagNoStatByHH();

    // Identify the covariance
    CovAniso cova = *model->getCova(icov);

    // Construct S sparse Matrix
    if (_buildS(amesh))
      my_throw("Problem when buildS");

    // Construct the Lambda vector

    _buildLambda(amesh);
  }

  catch(const AException& e)
  {
    messerr("initFromMesh has failed: %s",e.what());
    _reset();
    return 1;
  }
  catch(const std::exception& e)
  {
    messerr("initFromMesh has failed: %s",e.what());
    _reset();
    return 1;
  }

  return 0;
}

/**
 * Initialize the environment for calculation of derivatives of S
 * @param amesh Meshing description (New format)
 * @param model Pointer to the Model structure
 * @param igrf Rank of the GRF
 * @param icov Rank of the Covariance within the Model
 * @param verbose Verbose flag
 * @param tol Smallest value below which the value is not stored in sparse matrix
 * @return Error return code
 */
int ShiftOpCs::initGradFromMesh(const AMesh* amesh,
                                Model* model,
                                int igrf,
                                int icov,
                                bool verbose,
                                double tol)
{
  // Initializations

  _setModel(model);
  _setIgrf(igrf);
  _setIcov(icov);

  try
  {

    // Attach the Non-stationary to Mesh and Db (optional)

    if (model->isNoStat())
    {
      if (model->getNoStat()->attachToMesh(amesh, verbose))
      {
        messerr("Problem when attaching 'mesh' to Non_stationary Parameters");
        return 1;
      }
    }

    // Identify the covariance
    CovAniso cova = *model->getCova(icov);

    // Construct S sparse Matrix
    if (_buildSGrad(amesh, tol))
      my_throw("Problem when buildSGrad");

    if (_buildLambdaGrad(amesh))
      my_throw("Problem when buildLambdaGrad");
  }

  catch(const AException& e)
  {
    messerr("initGradFromMesh has failed: %s",e.what());
    _reset();
    return 1;
  }
  catch(const std::exception& e)
  {
    messerr("initGradFromMesh has failed: %s",e.what());
    _reset();
    return 1;
  }

  return 0;
}

/**
 *
 * @param S Sparse matrix describing the S information
 * @param TildeC Diagonal array containing TildeC
 * @param Lambda Normalization vector
 * @param model Pointer to the Model structure
 * @param verbose Verbose flag
 * @return
 */
int ShiftOpCs::initFromCS(const MatrixSparse* S,
                          const VectorDouble& TildeC,
                          const VectorDouble& Lambda,
                          Model* model,
                          bool verbose)
{
  DECLARE_UNUSED(verbose);

  // Initializations

  _setModel(model);

  try
  {
    // Store the TildeC & Lambda vectors

    _TildeC = TildeC;
    _Lambda = Lambda;
    _ndim   = model->getDimensionNumber();

    // Duplicate the Shift Operator sparse matrix

    _S = S->clone();
    _napices = S->getNCols();
  }

  catch(const AException& e)
  {
    messerr("initFromCS has failed: %s",e.what());
    return 1;
  }
  catch(const std::exception& e)
  {
    messerr("initFromCS has failed: %s",e.what());
    return 1;
  }
  return 0;
}

/****************************************************************************/
/*!
 **  Perform the operation: y = x * C^power
 **
 ** \param[in] x       Input vector
 ** \param[in] y       Output vector
 ** \param[in] power   Value of the exponent
 **
 ** \remarks 'C' is a member (_TildeC) that stands as a vector
 ** \remarks Specific coding has been realized for the cases
 ** \remarks where 'power' is equal to 1, -1, 0.5 and -0.5
 **
 *****************************************************************************/
void ShiftOpCs::prodTildeC(const VectorDouble& x,
                           VectorDouble& y,
                           const EPowerPT& power) const
{
  if (power == EPowerPT::ONE)
  {
    for (int i = 0, n = getSize(); i < n; i++)
      y[i] = x[i] * _TildeC[i];
  }
  else if (power == EPowerPT::MINUSONE)
  {
    for (int i = 0, n = getSize(); i < n; i++)
      y[i] = x[i] / _TildeC[i];
  }
  else if (power == EPowerPT::HALF)
  {
    for (int i = 0, n = getSize(); i < n; i++)
      y[i] = x[i] * sqrt(_TildeC[i]);
  }
  else if (power == EPowerPT::MINUSHALF)
  {
    for (int i = 0, n = getSize(); i < n; i++)
      y[i] = x[i] / sqrt(_TildeC[i]);
  }
  else if (power == EPowerPT::LOG)
  {
    for (int i = 0, n = getSize(); i < n; i++)
      y[i] = x[i];
  }
  else
  {
    my_throw("Unexpected value for argument 'power'");
  }
}

void ShiftOpCs::prodLambda(const VectorDouble& x,
                           VectorDouble& y,
                           const EPowerPT& power) const
{
  if (power == EPowerPT::ONE)
  {
    for (int i = 0, n = getSize(); i < n; i++)
      y[i] = x[i] * _Lambda[i];
  }
  else if (power == EPowerPT::MINUSONE)
  {
    for (int i = 0, n = getSize(); i < n; i++)
      y[i] = x[i] / _Lambda[i];
  }
  else if (power == EPowerPT::HALF)
  {
    for (int i = 0, n = getSize(); i < n; i++)
      y[i] = x[i] * sqrt(_Lambda[i]);
  }
  else if (power == EPowerPT::MINUSHALF)
  {
    for (int i = 0, n = getSize(); i < n; i++)
      y[i] = x[i] / sqrt(_Lambda[i]);
  }
  else
  {
    my_throw("Unexpected value for argument 'power'");
  }
}

void ShiftOpCs::prodLambdaOnSqrtTildeC(const VectorDouble& inv,
                                     VectorDouble& outv,
                                     double puis) const
{
  for (int i = 0; i < getSize(); i++)
    outv[i] = inv[i] * pow(_Lambda[i] / sqrt(_TildeC[i]), puis);
}

/****************************************************************************/
/*!
 **  Perform the operation: y = S * x
 **
 ** \param[in] inv     Input vector
 ** \param[in] outv    Output vector
 **
 ** \remarks 'S' is a member that stands as a sparse matrix
 **
 *****************************************************************************/
void ShiftOpCs::_evalDirect(const Eigen::VectorXd& inv,
                            Eigen::VectorXd& outv) const
{
  // Map Eigen Vector to VectorDouble arguments
  // TODO : VectorXd => VectorDouble = Memory copy !!
  VectorDouble einv(inv.data(), inv.data() + inv.size());
  VectorDouble eoutv(outv.size());

  _S->prodMatVecInPlace(einv, eoutv);

  // TODO : VectorDouble => Existing preallocated VectorXd = Memory copy !!
  outv = Eigen::Map<Eigen::VectorXd>(eoutv.data(), eoutv.size());
}

void ShiftOpCs::_resetGrad()
{
  if (_SGrad.empty()) return;
  for (int i = 0; i < (int) _SGrad.size(); i++)
  {
     delete _SGrad[i];
     _SGrad[i] = nullptr;
  }
}

void ShiftOpCs::_reset()
{
  delete _S;
  _S = nullptr;
  _resetGrad();
}

void ShiftOpCs::_reallocate(const ShiftOpCs& shift)
{
  _TildeC = shift._TildeC;
  _Lambda = shift._Lambda;
  _S = shift._S->clone();
  _nModelGradParam = shift._nModelGradParam;
  for (int i = 0; i < (int) _SGrad.size(); i++)
    _SGrad[i] = shift._SGrad[i]->clone();
  for (int i = 0; i < (int) _LambdaGrad.size(); i++)
    _LambdaGrad[i] = shift._LambdaGrad[i];
  _flagNoStatByHH = shift._flagNoStatByHH;

  _model = shift._model;
  _igrf = shift._igrf;
  _icov = shift._icov;
  _ndim = shift._ndim;
  _napices = shift._napices;
}

MatrixSparse* ShiftOpCs::getTildeCGrad(int iapex, int igparam) const
{

  if (_TildeCGrad.empty())
    {
      messerr("You must initialize the Gradients with 'initGradFromMesh' beforehand");
      return nullptr;
    }
    int iad = getSGradAddress(iapex, igparam);
    if (iad < 0) return nullptr;

    return _TildeCGrad[iad];
}

MatrixSparse* ShiftOpCs::getSGrad(int iapex, int igparam) const
{
  if (_SGrad.empty())
  {
    messerr("You must initialize the Gradients with 'initGradFromMesh' beforehand");
    return nullptr;
  }
  int iad = getSGradAddress(iapex, igparam);
  if (iad < 0) return nullptr;

  return _SGrad[iad];
}

/**
 * Locally update the covariance (does nothing in Stationary Case)
 * @param cova Local CovAniso structure (updated here)
 * @param imesh Rank of the active mesh
 */
void ShiftOpCs::_updateCova(CovAniso* cova, int imesh)
{
  if (! _isNoStat()) return;
  int igrf = _getIgrf();
  int icov = _getIcov();
  int ndim = getNDim();
  const ANoStat* nostat = _getModel()->getNoStat();

  // Third parameter
  if (nostat->isDefined(EConsElem::PARAM, icov, -1, -1, igrf))
  {
    double param = nostat->getValue(EConsElem::PARAM, 0, imesh, igrf, -1, -1, igrf);
    cova->setParam(param);
  }

  // Anisotropy coefficients
  if (nostat->isDefinedforRotation(icov, igrf))
  {
    for (int idim = 0; idim < ndim; idim++)
    {
      if (nostat->isDefined(EConsElem::RANGE, icov, idim, -1, igrf))
      {
        double range = nostat->getValue(EConsElem::RANGE, 0, imesh, icov, idim, -1, igrf);
        cova->setRange(idim, range);
      }
      if (nostat->isDefined(EConsElem::SCALE, icov, idim, -1, igrf))
      {
        double scale = nostat->getValue(EConsElem::SCALE, 0, imesh, icov,  idim, -1, igrf);
        cova->setScale(idim, scale);
      }
    }

    // Anisotropy Rotation
    for (int idim = 0; idim < ndim; idim++)
    {
      if (nostat->isDefined(EConsElem::ANGLE, icov, idim, -1, igrf))
      {
        double anisoAngle = nostat->getValue(EConsElem::ANGLE, 0, imesh, icov, idim, -1, igrf);
        cova->setAnisoAngle(idim, anisoAngle);
      }
    }
  }
}

void ShiftOpCs::_updateHH(MatrixSquareSymmetric& hh, int imesh)
{
  if (! _isNoStat()) return;
  int igrf = _getIgrf();
  int icov = _getIcov();
  int ndim = getNDim();
  const ANoStat* nostat = _getModel()->getNoStat();

  for (int idim = 0; idim < ndim; idim++)
    for (int jdim = idim; jdim < ndim; jdim++)
    {
      double value = nostat->getValue(EConsElem::TENSOR, 0, imesh, icov, idim, jdim, igrf);
      hh.setValue(idim, jdim, value);
    }
}

/**
 * Calculate HH matrix from parameters
 * Note that this function is also called in Stationary case...
 * So it must be workable without any updates
 * @param hh Output Array
 * @param imesh Rank of the active mesh
 */
void ShiftOpCs::_loadHHRegular(MatrixSquareSymmetric &hh, int imesh)
{
  int ndim = getNDim();
  const CovAniso *covini = _getCova();
  CovAniso *cova = covini->clone();

  // Locally update the covariance for non-stationarity (if necessary)
  _updateCova(cova, imesh);

  // Calculate the current HH matrix (using local covariance parameters)
  const MatrixSquareGeneral &rotmat = cova->getAnisoInvMat();

  VectorDouble diag = VH::power(cova->getScales(), 2.);
  MatrixSquareSymmetric temp(ndim);
  temp.setDiagonal(diag);
  hh.normMatrix(rotmat, temp);

  delete cova;
}

void ShiftOpCs::_loadHHVariety(MatrixSquareSymmetric& hh, int imesh)
{
  int ndim = getNDim();
  const CovAniso *covini = _getCova();
  CovAniso *cova = covini->clone();

  // Locally update the covariance for non-stationarity (if necessary)
  _updateCova(cova, imesh);

  // Calculate the current HH matrix (using local covariance parameters)
  VectorDouble diag = VH::power(cova->getScales(), 2.);

  hh.fill(0.);
  for (int idim = 0; idim < ndim; idim++)
    hh.setValue(idim, idim, diag[0]);

  delete cova;
}

/**
 * Calculate HH Gradient matrix from one of the Model parameters for the given Apex.
 * @param amesh Meshing description (New format)
 * @param hh         Output Array (updated here)
 * @param igparam    Rank of the parameter for derivation
 * @param ipref      Rank of the point
 *
 * @details: The parameters 'igparam' are sorted as follows:
 * @details: - 0:(ndim-1)   : ranges in each Space direction
 * @details: - ndim:ngparam : rotation angles (=ndim or 1 in 2-D)
 */

void ShiftOpCs::_loadHHGrad(const AMesh *amesh,
                            MatrixSquareSymmetric &hh,
                            int igparam,
                            int ipref)
{
  int ndim = getNDim();

  if (_flagNoStatByHH)
  {
    // Case where the derivation must be performed on the HH terms

    hh.fill(0.);
    int ecr = 0;
    for (int idim = 0; idim < ndim; idim++)
      for (int jdim = idim; jdim < ndim; jdim++)
      {
        if (ecr == igparam) hh.setValue(idim, jdim, 1.);
        ecr++;
      }
  }
  else
  {
    // Case where the derivation is performed on ranges and angles

    const CovAniso *covini = _getCova();
    CovAniso *cova = covini->clone();

    // Locally update the covariance for non-stationarity (if necessary)

    _updateCova(cova, ipref);
    const MatrixSquareGeneral &rotmat = cova->getAnisoRotMat();
    VectorDouble diag = VH::power(cova->getScales(), 2.);

    MatrixSquareSymmetric temp(ndim);
    if (igparam < ndim)
    {
      // Derivation with respect to the Range 'igparam'
      temp.fill(0.);
      temp.setValue(igparam, igparam, 2. * cova->getScale(igparam));
      hh.normMatrix(rotmat, temp);
    }
    else
    {
      // Derivation with respect to the Angle 'igparam'-ndim
      int ir = igparam - ndim;
      CovAniso *covaderiv = covini->clone();
      _updateCova(covaderiv, ipref);
      cova->setAnisoAngle(ir, covaderiv->getAnisoAngles(ir) + 90.);
      const MatrixSquareGeneral &drotmat = covaderiv->getAnisoRotMat();

      VH::divideConstant(diag, 180. / GV_PI); // Necessary as angles are provided in degrees. Factor 2 is for derivative
      temp.setDiagonal(diag);
      hh.innerMatrix(temp, drotmat, rotmat);
    }
    delete cova;
  }

  int number = amesh->getNApexPerMesh();
  hh.prodScalar(1. / number);
}

double ShiftOpCs::_computeGradLogDetHH(const AMesh *amesh,
                                       int igparam,
                                       int ipref,
                                       const MatrixSquareSymmetric &invHH,
                                       MatrixSquareSymmetric &work,
                                       MatrixSquareSymmetric &work2)
{
  int ndim = getNDim();
  int number = amesh->getNApexPerMesh();

  if (igparam < ndim)
  {
    const CovAniso *covaini = _getCova();
    CovAniso *cova = covaini->clone();
    _updateCova(cova, ipref);
    const MatrixSquareGeneral &rotmat = cova->getAnisoRotMat();
    MatrixSquareSymmetric temp(ndim);
    temp.setDiagonal(cova->getScales());
    for (int idim = 0; idim < ndim; idim++)
    {
      if (idim != igparam)
      {
        temp.setValue(idim, idim, 0.);
      }
      else
      {
        temp.setValue(idim, idim, 2. * cova->getScale(idim) / number);
      }
    }

    work.normMatrix(rotmat, temp);
    work2.prodMatMatInPlace(&work, &invHH);
    double result = work2.trace();
    delete cova;
    return result;
  }
  return 0.;
}

/**
 * Constitute HH (only in non-stationary case)
 * @param hh   Returned HH symmetric matrix
 * @param amesh Pointer to the meshing
 * @param imesh Rank of the mesh
 */
void ShiftOpCs::_loadHH(const AMesh *amesh,
                        MatrixSquareSymmetric &hh,
                        int imesh)
{
  if (_flagNoStatByHH)
  {
    _updateHH(hh, imesh);
  }
  else
  {
    if (amesh->getVariety() == 0)
      _loadHHRegular(hh, imesh);
    else
      _loadHHVariety(hh, imesh);
  }
}

void ShiftOpCs::_loadAux(VectorDouble &tab, const EConsElem &type, int imesh)
{
  if (! _isNoStat()) return;
  if (tab.empty()) return;
  int igrf = _getIgrf();
  int icov = _getIcov();
  int size = static_cast<int> (tab.size());

  VectorDouble tabloc(size, 0.);
  for (int i = 0; i < size; i++) tab[i] = 0;

  const ANoStat* nostat = _getModel()->getNoStat();
  for (int i = 0; i < (int) tab.size(); i++)
    if (nostat->isDefined(type, icov, i, -1, igrf))
      tab[i] = nostat->getValue(type, 0, imesh, icov, i, -1, igrf);
}

int ShiftOpCs::_preparMatrices(const AMesh *amesh,
                               int imesh,
                               MatrixSquareGeneral& matu,
                               MatrixRectangular& matw) const
{
  int ndim = _ndim;
  int ncorner = amesh->getNApexPerMesh();

  for (int icorn = 0; icorn < ncorner; icorn++)
  {
    for (int idim = 0; idim < ndim; idim++)
      matu.setValue(idim, icorn, amesh->getCoor(imesh, icorn, idim));
    matu.setValue(ncorner - 1, icorn, 1.);
  }

  if (matu.invert())
  {
    messerr("Problem for Mesh #%d", imesh + 1);
    amesh->printMesh(imesh);
    return 1;
  }

  for (int icorn = 0; icorn < ncorner; icorn++)
    for (int idim = 0; idim < ndim; idim++)
      matw.setValue(idim, icorn, matu.getValue(icorn, idim));

  return 0;
}

MatrixSparse* ShiftOpCs::_BuildTildeCGradfromMap(std::map< int, double> &tab) const
{
  std::map<int, double>::iterator it;

  NF_Triplet NF_T;
  int ip1_max = -1;

  it = tab.begin();
  while (it != tab.end())
  {
    int ip1 = it->first;
    NF_T.add(ip1, ip1, it->second);
    if (ip1 > ip1_max) ip1_max = ip1;
    it++;
  }

  // Add the fictitious value at maximum sparse matrix dimension

  NF_T.force(getSize(), getSize());

  /* Optional printout */

  return MatrixSparse::createFromTriplet(NF_T, getSize(), getSize(), -1);
}

int ShiftOpCs::_prepareMatricesSVariety(const AMesh *amesh,
                                        int imesh,
                                        VectorVectorDouble &coords,
                                        MatrixRectangular& matM,
                                        MatrixSquareSymmetric &matMtM,
                                        AMatrix &matP,
                                        double *deter) const
{
  int ndim = getNDim();
  int ncorner = amesh->getNApexPerMesh();

  amesh->getEmbeddedCoordinatesPerMeshInPlace(imesh, coords);

  for (int icorn = 0; icorn < ncorner - 1; icorn++)
  {
    for (int idim = 0; idim < ndim; idim++)
    {
      double val = coords[icorn][idim] - coords[ncorner - 1][idim];
      matM.setValue(idim, icorn, val);
    }
  }

  // Calculate M^t %*% M

  matMtM.normMatrix(matM);
  *deter = matMtM.determinant();

  // Calculate (M^t %*% M)^{-1}

  if (matMtM.invert())
  {
    messerr("Problem for Mesh #%d", imesh + 1);
    amesh->printMesh(imesh);
    return 1;
  }

  // Calculate P = (M^t %*% M)^{-1} %*% M^t
  matP.prodMatMatInPlace(&matMtM, &matM, false, true);
  return 0;
}

int ShiftOpCs::_prepareMatricesSphere(const AMesh *amesh,
                                      int imesh,
                                      VectorVectorDouble &coords,
                                      AMatrixSquare &matMs,
                                      double *deter) const
{
  int ndim = getNDim();
  int ncorner = amesh->getNApexPerMesh();

  amesh->getEmbeddedCoordinatesPerMeshInPlace(imesh, coords);

  for (int icorn = 0; icorn < ncorner - 1; icorn++)
  {
    for (int idim = 0; idim < ndim; idim++)
    {
      double val = coords[icorn][idim] - coords[ncorner - 1][idim];
      matMs.setValue(idim, icorn, val);
    }
  }

  double detM = matMs.determinant();
  *deter = detM * detM;
  if (matMs.invert())
  {
    messerr("Problem for Mesh #%d", imesh + 1);
    amesh->printMesh(imesh);
    return 1;
  }
  return 0;
}

/**
 * Calculate the private member "_S" directly from the Mesh on a Variety in 3-D space
 * @param amesh Description of the Mesh (New class)
 * @param tol Tolerance beyond which elements are not stored in S matrix
 * @return Error return code
 *
 * @remark TildeC is calculated at the same time
 */
int ShiftOpCs::_buildS(const AMesh *amesh, double tol)
{
  DECLARE_UNUSED(tol);
  int error = 1;
  int ndim = getNDim();
  int ncorner = amesh->getNApexPerMesh();
  int napices = amesh->getNApices();
  int nmeshes = amesh->getNMeshes();

  _TildeC.clear();
  _TildeC.resize(napices, 0.);

  // Initialize the arrays

  VectorDouble srot(2);
  MatrixSquareSymmetric hh(ndim);
  MatrixSquareSymmetric matMtM(ncorner-1);
  MatrixRectangular matP(ncorner-1,ndim);
  MatrixRectangular matM(ndim, ncorner - 1);
  MatrixSquareGeneral matMs(ndim);
  MatrixSquareSymmetric matPinvHPt(ncorner-1);
  VectorVectorDouble coords = amesh->getEmbeddedCoordinatesPerMesh();
  double detMtM = 0.;
  double dethh = 0.;

  // Define the global matrices

  int igrf = _getIgrf();
  int icov = _getIcov();
  if (_isGlobalHH(igrf, icov))
  {
    _loadHH(amesh, hh, 0);
    dethh = 1. / hh.determinant();
  }
  if (! _isNoStat())
    _loadAux(srot, EConsElem::SPHEROT, 0);

  _S = _prepareSparse(amesh);
  if (_S == nullptr) goto label_end;

  /* Loop on the active meshes */

  for (int imesh = 0; imesh < nmeshes; imesh++)
  {
    OptDbg::setCurrentIndex(imesh + 1);

    // Non stationary case

    if (_isNoStat())
    {
      const ANoStat* nostat = _getModel()->getNoStat();
      if (nostat->isDefinedforAnisotropy(icov, igrf))
      {
        _loadHH(amesh, hh, imesh);
        dethh = 1. / hh.determinant();
      }
      if (nostat->isDefined(EConsElem::SPHEROT, icov, -1, -1, igrf))
        _loadAux(srot, EConsElem::SPHEROT, imesh);
    }

    // Prepare M matrix

    bool flagSphere = (amesh->getVariety() != 0);
    flagSphere = false; // Modif DR a valider
    if (! flagSphere)
    {
      if (_prepareMatricesSVariety(amesh, imesh, coords, matM, matMtM, matP, &detMtM))
        my_throw("Matrix inversion");
      matPinvHPt.normMatrix(matP, hh, true);
    }
    else
    {
      if (_prepareMatricesSphere(amesh, imesh, coords, matMs, &detMtM))
        my_throw("Matrix inversion");
      matPinvHPt.normMatrix(matMs, hh, true);
    }

    // Storing in the Element of the Sparse Matrix

    double ratio = sqrt(dethh * detMtM);
    double S = 0.;
    for (int j0 = 0; j0 < ncorner-1; j0++)
    {
      int ip0 = amesh->getApex(imesh, j0);
      _TildeC[ip0] += ratio / 6.;

      double s = 0.;
      for (int j1 = 0; j1 < ncorner-1; j1++)
      {
        int ip1 = amesh->getApex(imesh, j1);
        double vald = matPinvHPt.getValue(j0, j1) * ratio / 2.;
        s += vald;
        _S->addValue(ip0, ip1, vald);
      }
      int ip1 = amesh->getApex(imesh, ncorner - 1);
      _S->addValue(ip0, ip1, -s);
      _S->addValue(ip1, ip0, -s);
      S += s;
    }
    int ip0 = amesh->getApex(imesh, ncorner - 1);
    _TildeC[ip0] += ratio / 6.;
    _S->addValue(ip0, ip0, S);
  }

  // Ending S construction

  _S->prodNormDiagVecInPlace(_TildeC, -3);

  /* Set the error return code */

  error = 0;

  label_end:
  if (error)
  {
    delete _S;
    _S = nullptr;
  }
  return error;
}

MatrixSparse* ShiftOpCs::_prepareSparse(const AMesh *amesh)
{
  MatrixSparse* Sret = nullptr;
  MatrixSparse* Sl = nullptr;
  int nmeshes = amesh->getNMeshes();
  int ncorner = amesh->getNApexPerMesh();

  // Define Sl as the sparse matrix giving the clutter of apices among vertices
  NF_Triplet NF_T;
  for (int imesh = 0; imesh < nmeshes; imesh++)
  {
    for (int ic = 0; ic < ncorner; ic++)
    {
      int iapex = amesh->getApex(imesh, ic);
      NF_T.add(iapex, imesh, 1.);
    }
  }
  Sl = MatrixSparse::createFromTriplet(NF_T);

  // Operate the product Sl * t(Sl) to get the final matrix Sret
  Sret = prodNormMat(*Sl, VectorDouble(), false);
  delete Sl;

  // Blank out the contents of the sparse matrix
  Sret->setConstant(0.);

  return Sret;
}

bool ShiftOpCs::_cond(int indref, int igparam, int ipref)
{
<<<<<<< HEAD
  return ipref == indref && igparam == 0;
=======
  return (ipref == indref && igparam == 0);
>>>>>>> a64244d1
}

/**
 * Calculate the private member "_SGrad" directly from the Mesh
 * @param amesh Description of the Mesh (New class)
 * @param tol Tolerance beyond which elements are not stored in S matrix
 * @return Error return code
 */
int ShiftOpCs::_buildSGrad(const AMesh *amesh, double tol)
{
  const CovAniso* cova = _getCova();
  _nModelGradParam = cova->getGradParamNumber();
  int number = _nModelGradParam * getSize();
  VectorT<std::map<int, double> > tab(number);
  std::vector<std::map<std::pair<int, int>, double> > Mtab(number);

  int ndim = getNDim();
  int ncorner = amesh->getNApexPerMesh();
  int ngparam = _nModelGradParam;

  // Initialize the arrays

  MatrixSquareSymmetric hh(ndim);
  MatrixSquareSymmetric work(ndim);
  MatrixSquareSymmetric work2(ndim);
  MatrixSquareSymmetric hhGrad(ndim);
  MatrixRectangular matM(ndim, ncorner - 1);
  MatrixSquareSymmetric matMtM(ncorner-1);
  MatrixRectangular matP(ncorner-1,ndim);
  MatrixSquareGeneral matMs(ndim);
  MatrixSquareSymmetric matPGradHPt(ncorner-1);
  MatrixSquareSymmetric matPHHPt(ncorner-1);

  double detMtM = 0.;
  double dethh = 0.;
  double gradLogDetHH = 0.;
  // Define the global matrices

  int igrf = _getIgrf();
  int icov = _getIcov();
  if (_isGlobalHH(igrf, icov))
    _loadHH(amesh, hhGrad, 0);

  /* Loop on the meshes */

  VectorVectorDouble coords = amesh->getEmbeddedCoordinatesPerMesh();
  for (int imesh = 0; imesh < amesh->getNMeshes(); imesh++)
  {
    OptDbg::setCurrentIndex(imesh + 1);

    // Prepare M matrix
    _loadHH(amesh, hh, imesh);
    bool flagSphere = (amesh->getVariety() == 1);
    flagSphere = false; // Modif DR a valider
    if (! flagSphere)
    {
      if (_prepareMatricesSVariety(amesh, imesh, coords, matM, matMtM, matP, &detMtM))
        my_throw("Matrix inversion");
      matPHHPt.normMatrix(matP, hh, true);
    }

    else
    {
      if (_prepareMatricesSphere(amesh, imesh, coords, matMs, &detMtM))
        my_throw("Matrix inversion");
      matPHHPt.normMatrix(matMs, hh, true);
    }

    dethh = 1. / hh.determinant();
    hh.invert();

    // Loop on the derivative terms

    for (int igparam = 0; igparam < ngparam; igparam++)
    {
      for (int jref = 0; jref < ncorner; jref++)
      {
        int ipref = amesh->getApex(imesh, jref);
        int iad = getSGradAddress(ipref, igparam);

        // Update HH matrix

        _loadHHGrad(amesh, hhGrad, igparam, ipref);
        gradLogDetHH = _computeGradLogDetHH(amesh,igparam,ipref,hh,work,work2);

        if (amesh->getVariety() == 0)
          matPGradHPt.normMatrix(matP, hhGrad, true);
        else
          matPGradHPt.normMatrix(matMs, hhGrad, true);

        // Storing in the Map

        double ratio = sqrt(dethh * detMtM);
        double dratio = - 0.5 * gradLogDetHH * ratio;
        double S = 0.;
        for (int j0 = 0; j0 < ncorner-1; j0++)
        {
          int ip0 = amesh->getApex(imesh, j0);
          _mapTildeCUpdate(tab[iad],ip0,dratio / 6.);
          double s = 0.;
          for (int j1 = 0; j1 < ncorner-1; j1++)
          {
            int ip1 = amesh->getApex(imesh, j1);
            double vald  = matPGradHPt.getValue(j0, j1)  / 2.;
            double valdS = matPHHPt.getValue(j0, j1)  / 2.;
            vald = ratio * vald + dratio * valdS;
            s += vald;
            _mapGradUpdate(Mtab[iad], ip0, ip1, vald, tol);
          }
          int ip1 = amesh->getApex(imesh, ncorner - 1);
          _mapGradUpdate(Mtab[iad],ip0, ip1, -s, tol);
          _mapGradUpdate(Mtab[iad],ip1, ip0, -s, tol);
          S += s;
        }
        int ip0 = amesh->getApex(imesh, ncorner - 1);
        _mapTildeCUpdate(tab[iad],ip0,dratio / 6.);
        _mapGradUpdate(Mtab[iad], ip0, ip0, S, tol);
      }
    }
  }

  // Construct the SGrad member
  _resetGrad();
  _SGrad.resize(number);
  _TildeCGrad.resize(number);

  for (int i = 0; i < number; i++)
  {
    _SGrad[i] = _BuildSGradfromMap(Mtab[i]);
    if (_SGrad[i] == nullptr) return 1;
    _TildeCGrad[i] = _BuildTildeCGradfromMap(tab[i]);
    if (_TildeCGrad[i] == nullptr) return 1;
  }

  VectorDouble sqrtTildeC = VH::power(_TildeC, 0.5);
  VectorDouble invSqrtTildeC = VH::power(_TildeC, -0.5);
  VectorDouble tempVec = VH::inverse(_TildeC);
  VH::multiplyConstant(tempVec, -0.5);

  int ind = 0;
  MatrixSparse* tildeCGradMat = nullptr;
  MatrixSparse* A = nullptr;
  MatrixSparse* At = nullptr;
  for (int ipar = 0; ipar < _nModelGradParam; ipar++)
  {
    for (int iap = 0; iap < getSize(); iap++)
    {
      VectorDouble tildeCGrad = _TildeCGrad[ind]->getDiagonal();

      VH::multiplyInPlace(tildeCGrad, tempVec);
      _SGrad[ind]->prodNormDiagVecInPlace(invSqrtTildeC, 1);

      tildeCGradMat = MatrixSparse::diagVec(tildeCGrad);
      A = MatrixFactory::prodMatMat<MatrixSparse>(_S, tildeCGradMat);
      delete tildeCGradMat;
      At = A->transpose();
      A->addMatInPlace(*At);
      _SGrad[ind]->addMatInPlace(*A);
      delete At;
      delete A;
      ind++;
    }
  }

  return 0;
}

void ShiftOpCs::_mapTildeCUpdate(std::map<int, double> &tab,
                                 int ip0,
                                 double value,
                                 double tol)
{
  std::pair<std::map<int,double>::iterator, bool> ret;

  if (ABS(value) < tol) return;
  ret = tab.insert(std::pair<int, double>(ip0, value));
  if (!ret.second) ret.first->second += value;
}

VectorT<std::map<int,double>> ShiftOpCs::_mapTildeCCreate()const
{
  int number = _ndim * getSize();
  VectorT<std::map<int,double>> tab(number);
  for (int i = 0; i < number; i++)
  {
    tab.push_back(std::map<int,double>());
  }
  return tab;
}

VectorT<std::map<int, double>> ShiftOpCs::_mapCreate() const
{
  int size = getSize();
  if (size <= 0) my_throw("_mapCreate");
  VectorT<std::map<int, double>> tab(size);
  return tab;
}

VectorT<VectorT<std::map<int, double>>> ShiftOpCs::_mapVectorCreate() const
{
  int number = _nModelGradParam * getSize();
  if (number <= 0) my_throw("_mapVectorCreate");
  VectorT<VectorT<std::map<int, double>>> Mtab(number);
  for (int i = 0; i < number; i++)
  {
    Mtab[i] = _mapCreate();
  }
  return Mtab;
}

/**
 * Construct the _Lambda vector (Dimension: _napices)
 * @param amesh Description of the Mesh
 */
void ShiftOpCs::_buildLambda(const AMesh *amesh)
{
  int ndim = getNDim();
  int nvertex = amesh->getNApices();
  int nmeshes = amesh->getNMeshes();
  const CovAniso* cova = _getCova();

  /* Load global matrices */

  _Lambda.clear();
  _Lambda.resize(nvertex, 0.);

  int icov = _getIcov();
  int igrf = _getIgrf();
  MatrixSquareSymmetric hh(ndim);
  double param = cova->getParam();
  bool flagSphere = (amesh->getVariety() == 1);
  bool flagSill = false;
  if (_isNoStat())
  {
    const ANoStat *nostat = _getModel()->getNoStat();
    if (nostat->isDefined(EConsElem::SILL, icov)) flagSill = true;
  }

  double sill = cova->getSill(0, 0);
  double correc = cova->getCorrec();
  double sqdethh = 0.;
  double factor = 1.;

  if (flagSphere)
  {
    const ASpace *space = getDefaultSpace();
    const SpaceSN *spaceSn = dynamic_cast<const SpaceSN*>(space);
    double r = 1.;
    if (spaceSn != nullptr) r = spaceSn->getRadius();
    correc = cova->evalCovOnSphere(0, 50, false) * pow(r, 2. * param) / sill;

    if (_isGlobalHH(igrf, icov))
    {
      _loadHH(amesh, hh, 0);
      sqdethh = sqrt(hh.determinant());
      // The next term compensate all what is needed to run on the Sphere
        factor = pow(sqdethh, - (2. * param  - 1.)/3.);
    }
  }

  /* Fill the array */

  if (_isNoStat() && flagSill)
  {
    VectorDouble cum(nvertex, 0.);
    const ANoStat *nostat = _getModel()->getNoStat();
    for (int imesh = 0; imesh < nmeshes; imesh++)
    {
      if (flagSphere && nostat->isDefinedforAnisotropy(icov, igrf))
      {
        _loadHH(amesh, hh, imesh);
        sqdethh = sqrt(hh.determinant());
        factor = pow(sqdethh, - (2. * param  - 1.)/3.);
      }
 
      sill = nostat->getValue(EConsElem::SILL, 0, imesh, icov);

      for (int ic = 0, ncorner = amesh->getNApexPerMesh(); ic < ncorner; ic++)
      {
        int ip = amesh->getApex(imesh, ic);
        _Lambda[ip] += sill / factor;
        cum[ip]++;
      }
    }

    for (int ip = 0; ip < nvertex; ip++)
    {
      if (cum[ip] > 0.) _Lambda[ip] /= cum[ip];
      _Lambda[ip] = sqrt(_TildeC[ip] * correc / _Lambda[ip]);
    }
  }
  else
  {
    for (int ip = 0; ip < nvertex; ip++)
     {
      _Lambda[ip] = sqrt(_TildeC[ip] * correc * factor / sill);
     }
  }
}

/**
 * Construct the _Lambda vector (Dimension: _napices)
 * @param amesh Description of the Mesh (New class)
 * @return
 */
bool ShiftOpCs::_buildLambdaGrad(const AMesh *amesh)
{
  int nvertex = amesh->getNApices();
  const CovAniso* covini = _getCova();
  CovAniso* cova = covini->clone();

  /* Core allocation */

  int number = getLambdaGradSize();
  if (_LambdaGrad.empty())
  {
    _LambdaGrad.clear();
    VectorDouble temp(nvertex);
    for(int i = 0; i< number; i++)
      _LambdaGrad.push_back(temp);
  }

  // Filling by range / angle

  for (int ip = 0; ip < nvertex; ip++)
  {
    // Locally update the covariance for non-stationarity (if necessary)
    _updateCova(cova, ip);

    for (int idim = 0; idim < number; idim++)
    {
      _LambdaGrad[idim][ip] = -_Lambda[ip] / (2. * cova->getScale(idim));
    }
  }

  delete cova;
  return false;
}

/**
 * Project the coordinates of the mesh vertices on the sphere
 * @param amesh Mesh structure
 * @param srot  Rotation parameters
 * @param imesh Rank of the mesh of interest
 * @param coeff Coordinates of the projected vertices
 */
void ShiftOpCs::_projectMesh(const AMesh *amesh,
                             const VectorDouble& srot,
                             int imesh,
                             double coeff[3][2])
{
  double xyz[3][3];

  // Calculate the Mesh Center

  VectorDouble center(3, 0.);
  for (int icorn = 0; icorn < (int) amesh->getNApexPerMesh(); icorn++)
  {
    GH::convertSph2Cart(amesh->getCoor(imesh, icorn, 0),
                        amesh->getCoor(imesh, icorn, 1), &xyz[icorn][0],
                        &xyz[icorn][1], &xyz[icorn][2]);
    for (int i = 0; i < 3; i++)
      center[i] += xyz[icorn][i];
  }
  double ratio = VH::norm(center);
  VH::divideConstant(center, sqrt(ratio));

  // Center gives the vector joining the origin to the center of triangle
  double phi    = srot[1] * GV_PI / 180.;
  double theta  = srot[0] * GV_PI / 180.;
  double sinphi = sin(phi);
  double cosphi = cos(phi);
  double sintet = sin(theta);
  double costet = cos(theta);

  // W is the Pole vector
  VectorDouble w;
  w.push_back(sinphi * costet);
  w.push_back(sinphi * sintet);
  w.push_back(cosphi);

  // V1 = Center ^ w: first axis
  VectorDouble v1 = VH::crossProduct3D(center, w);
  VH::normalize(v1);

  // V2 = Center ^ V1: second axis
  VectorDouble v2 = VH::crossProduct3D(center, v1);
  VH::normalize(v2);

  // Get the end points from Unit vectors
  VectorDouble axe1 = VH::add(center, v1);
  VectorDouble axe2 = VH::add(center, v2);

  /* Projection */

  for (int icorn = 0; icorn < 3; icorn++)
  {
    coeff[icorn][0] = coeff[icorn][1] = 0.;
    for (int i = 0; i < 3; i++)
      coeff[icorn][0] += (axe1[i] - center[i]) * (xyz[icorn][i] - center[i]);
    for (int i = 0; i < 3; i++)
      coeff[icorn][1] += (axe2[i] - center[i]) * (xyz[icorn][i] - center[i]);
  }
}

/**
 * Returns the internal address for a given vertex and a given parameter
 * It returns -1 if the address is ivalid
 * @param iapex  Rank of the target apex
 * @param igparam  Rank of the target parameter
 * @return
 */
int ShiftOpCs::getSGradAddress(int iapex, int igparam) const
{
  int ngparam = _nModelGradParam;
  int napices = getSize();
  if (iapex < 0 || iapex >= napices)
  {
    mesArg("Mesh Apex index", iapex, napices);
    return -1;
  }
  if (igparam < 0 || igparam >= ngparam)
  {
    mesArg("Rank of the Model parameter", igparam, ngparam);
    return -1;
  }
  return napices * igparam + iapex;
}

double ShiftOpCs::getMaxEigenValue() const
{
  return getS()->L1Norm();
}

bool ShiftOpCs::_isNoStat()
{
  const Model* model = _getModel();
  return model->isNoStat();
}

bool ShiftOpCs::_isGlobalHH(int igrf, int icov)
{
<<<<<<< HEAD
  if (! _isNoStat())
    return true;
  const ANoStat* nostat = _getModel()->getNoStat();

  return !nostat->isDefinedforAnisotropy(icov, igrf);
=======
  if (!_isNoStat()) return true;
  const ANoStat* nostat = _getModel()->getNoStat();
  return (!nostat->isDefinedforAnisotropy(icov, igrf));
>>>>>>> a64244d1
}

int ShiftOpCs::getLambdaGradSize() const
{
  return _ndim;
}

const CovAniso* ShiftOpCs::_getCova()
{
  return _getModel()->getCova(_getIcov());
}

void ShiftOpCs::_mapGradUpdate(std::map<std::pair<int, int>, double>& tab,
                               int ip0,
                               int ip1,
                               double value,
                               double tol)
{
  std::pair<std::map<std::pair<int, int>, double>::iterator, bool> ret;

  if (ABS(value) < tol) return;
  std::pair<int, int> key(ip0, ip1);
  ret = tab.insert(std::pair<std::pair<int, int>, double>(key, value)); // ret.second = false if key is already in the map
  if (!ret.second) ret.first->second += value;
}

/**
 * Transform the Map into a square cparse matrix
 * @param tab   Input Map
 * @return
 */
MatrixSparse* ShiftOpCs::_BuildSGradfromMap(std::map<std::pair<int, int>, double> &tab) const
{
  std::map<std::pair<int, int>, double>::iterator it;

  NF_Triplet NF_T;
  int ip0_max = -1;
  int ip1_max = -1;

  it = tab.begin();
  while (it != tab.end())
  {
    int ip0 = it->first.first;
    int ip1 = it->first.second;
    NF_T.add(ip0, ip1, it->second);
    if (ip0 > ip0_max) ip0_max = ip0;
    if (ip1 > ip1_max) ip1_max = ip1;
    it++;
  }

  // Add the fictitious value at maximum sparse matrix dimension (if 'nmax' provided)

  NF_T.force(getSize(), getSize());

  /* Optional printout */

  return MatrixSparse::createFromTriplet(NF_T, getSize(), getSize());
}

void ShiftOpCs::_determineFlagNoStatByHH()
{
  _flagNoStatByHH = false;
  if (! _isNoStat()) return;
  _flagNoStatByHH = _getModel()->getNoStat()->isDefinedByType(EConsElem::TENSOR, _getIgrf());
}<|MERGE_RESOLUTION|>--- conflicted
+++ resolved
@@ -18,10 +18,6 @@
 #include "Basic/AStringable.hpp"
 #include "Basic/AException.hpp"
 #include "Basic/OptDbg.hpp"
-<<<<<<< HEAD
-=======
-#include "Basic/Timer.hpp"
->>>>>>> a64244d1
 #include "Covariances/CovAniso.hpp"
 #include "Geometry/GeometryHelper.hpp"
 #include "Model/ANoStat.hpp"
@@ -31,7 +27,6 @@
 
 #include <math.h>
 
-<<<<<<< HEAD
 ShiftOpCs::ShiftOpCs()
   : _TildeC()
   , _Lambda()
@@ -46,23 +41,6 @@
   , _icov(0)
   , _ndim(0)
   , _napices(0)
-=======
-ShiftOpCs::ShiftOpCs(const CGParam& params)
-    : ALinearOp(params),
-      _TildeC(),
-      _Lambda(),
-      _S(nullptr),
-      _nModelGradParam(0),
-      _SGrad(),
-      _TildeCGrad(),
-      _LambdaGrad(),
-      _flagNoStatByHH(false),
-      _model(nullptr),
-      _igrf(0),
-      _icov(0),
-      _ndim(0),
-      _napices(0)
->>>>>>> a64244d1
 {
 }
 
@@ -71,10 +49,6 @@
                      const Db* dbout,
                      int igrf,
                      int icov,
-<<<<<<< HEAD
-=======
-                     const CGParam& params,
->>>>>>> a64244d1
                      bool verbose)
   : _TildeC()
   , _Lambda()
@@ -97,10 +71,6 @@
                      const VectorDouble& TildeC,
                      const VectorDouble& Lambda,
                      Model* model,
-<<<<<<< HEAD
-=======
-                     const CGParam& params,
->>>>>>> a64244d1
                      bool verbose)
   : _TildeC()
   , _Lambda()
@@ -137,7 +107,7 @@
   _reallocate(shift);
 }
 
-ShiftOpCs& ShiftOpCs::operator= (const ShiftOpCs &shift)
+ShiftOpCs& ShiftOpCs::operator=(const ShiftOpCs &shift)
 {
   if (this != &shift)
   {
@@ -157,10 +127,6 @@
                              const Db *dbout,
                              int igrf,
                              int icov,
-<<<<<<< HEAD
-=======
-                             const CGParam& params,
->>>>>>> a64244d1
                              bool verbose)
 {
   return new ShiftOpCs(amesh, model, dbout, igrf, icov, verbose);
@@ -170,10 +136,6 @@
                                        const VectorDouble &TildeC,
                                        const VectorDouble &Lambda,
                                        Model *model,
-<<<<<<< HEAD
-=======
-                                       const CGParam& params,
->>>>>>> a64244d1
                                        bool verbose)
 {
   return new ShiftOpCs(S, TildeC, Lambda, model, verbose);
@@ -1089,11 +1051,7 @@
 
 bool ShiftOpCs::_cond(int indref, int igparam, int ipref)
 {
-<<<<<<< HEAD
   return ipref == indref && igparam == 0;
-=======
-  return (ipref == indref && igparam == 0);
->>>>>>> a64244d1
 }
 
 /**
@@ -1536,17 +1494,11 @@
 
 bool ShiftOpCs::_isGlobalHH(int igrf, int icov)
 {
-<<<<<<< HEAD
   if (! _isNoStat())
     return true;
   const ANoStat* nostat = _getModel()->getNoStat();
 
   return !nostat->isDefinedforAnisotropy(icov, igrf);
-=======
-  if (!_isNoStat()) return true;
-  const ANoStat* nostat = _getModel()->getNoStat();
-  return (!nostat->isDefinedforAnisotropy(icov, igrf));
->>>>>>> a64244d1
 }
 
 int ShiftOpCs::getLambdaGradSize() const
