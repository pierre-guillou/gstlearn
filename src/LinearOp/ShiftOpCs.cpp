/******************************************************************************/
/* COPYRIGHT ARMINES, ALL RIGHTS RESERVED                                     */
/*                                                                            */
/* THE CONTENT OF THIS WORK CONTAINS CONFIDENTIAL AND PROPRIETARY             */
/* INFORMATION OF ARMINES. ANY DUPLICATION, MODIFICATION,                     */
/* DISTRIBUTION, OR DISCLOSURE IN ANY FORM, IN WHOLE, OR IN PART, IS STRICTLY */
/* PROHIBITED WITHOUT THE PRIOR EXPRESS WRITTEN PERMISSION OF ARMINES         */
/*                                                                            */
/* Created on: 9 avr. 2019 by N. Desassis                                     */
/*                                                                            */
/* TAG_SOURCE_CG                                                              */
/******************************************************************************/
#include "geoslib_old_f.h"
#include "geoslib_f.h"
#include "geoslib_f_private.h"
#include "csparse_f.h"

#include "Matrix/MatrixSquareGeneral.hpp"
#include "Matrix/MatrixRectangular.hpp"
#include "Matrix/MatrixSquareSymmetric.hpp"
#include "Mesh/MeshEStandard.hpp"
#include "Basic/AStringable.hpp"
#include "Basic/AException.hpp"
#include "Basic/OptDbg.hpp"
#include "Basic/Law.hpp"
#include "Covariances/CovAniso.hpp"
#include "LinearOp/ShiftOpCs.hpp"
#include "Model/ANoStat.hpp"
#include "Model/NoStatArray.hpp"
#include "Model/Model.hpp"
#include "Space/SpaceSN.hpp"
#include "Space/ASpaceObject.hpp"

#include <math.h>

ShiftOpCs::ShiftOpCs()
    : ALinearOp(),
      _TildeC(),
      _Lambda(),
      _S(nullptr),
      _nModelGradParam(0),
      _SGrad(),
      _TildeCGrad(),
      _LambdaGrad(),
      _flagNoStatByHH(false),
      _variety(0),
      _model(nullptr),
      _igrf(0),
      _icov(0),
      _ndim(0),
      _napices(0)
{
}

ShiftOpCs::ShiftOpCs(const AMesh* amesh,
                     Model* model,
                     const Db* dbout,
                     int igrf,
                     int icov,
                     bool verbose)
    : ALinearOp(),
      _TildeC(),
      _Lambda(),
      _S(nullptr),
      _nModelGradParam(0),
      _SGrad(),
      _TildeCGrad(),
      _LambdaGrad(),
      _flagNoStatByHH(false),
      _variety(amesh->getVariety()),
      _model(model),
      _igrf(0),
      _icov(0),
      _ndim(amesh->getEmbeddedNDim()),
      _napices(amesh->getNApices())
{
  (void) initFromMesh(amesh, model, dbout, igrf, icov, verbose);
}

ShiftOpCs::ShiftOpCs(const cs* S,
                     const VectorDouble& TildeC,
                     const VectorDouble& Lambda,
                     Model* model,
                     bool verbose)
    : ALinearOp(),
      _TildeC(),
      _Lambda(),
      _S(nullptr),
      _nModelGradParam(0),
      _SGrad(),
      _TildeCGrad(),
      _LambdaGrad(),
      _flagNoStatByHH(false),
      _model(model),
      _igrf(0),
      _icov(0),
      _ndim(0),
      _napices(S->n)
{
  _variety = 0;
  (void) initFromCS(S, TildeC, Lambda, model, verbose);
}

ShiftOpCs::ShiftOpCs(const ShiftOpCs &shift)
    : ALinearOp(shift),
      _TildeC(),
      _Lambda(),
      _S(nullptr),
      _nModelGradParam(0),
      _SGrad(),
      _LambdaGrad(),
      _flagNoStatByHH(false),
      _model(nullptr),
      _igrf(0),
      _icov(0),
      _ndim(0),
      _napices(0)
{
  _reallocate(shift);
}

ShiftOpCs& ShiftOpCs::operator=(const ShiftOpCs &shift)
{
  _reset();
  _reallocate(shift);
  return *this;
}

ShiftOpCs::~ShiftOpCs()
{
  _reset();
}

ShiftOpCs* ShiftOpCs::create(const AMesh *amesh,
                             Model *model,
                             const Db *dbout,
                             int igrf,
                             int icov,
                             bool verbose)
{
  return new ShiftOpCs(amesh, model, dbout, igrf, icov, verbose);
}

ShiftOpCs* ShiftOpCs::createFromSparse(const cs *S,
                                       const VectorDouble &TildeC,
                                       const VectorDouble &Lambda,
                                       Model *model,
                                       bool verbose)
{
  return new ShiftOpCs(S, TildeC, Lambda, model, verbose);
}

/**
 *
 * @param amesh Meshing description (New format)
 * @param model Pointer to the Model structure
 * @param dbout Pointer to the Db structure
 * @param igrf Rank of the GRF
 * @param icov Rank of the Covariance within the Model
 * @param flagAdvection When TRUE, S is replaced by G
 * @param verbose Verbose flag
 * @return Error return code
 */
int ShiftOpCs::initFromMesh(const AMesh* amesh,
                            Model* model,
                            const Db* /*dbout*/,
                            int igrf,
                            int icov,
                            bool flagAdvection,
                            bool verbose)
{
  // Initializations

  _setModel(model);
  _setIgrf(igrf);
  _setIcov(icov);
  _variety = amesh->getVariety();
  _napices = amesh->getNApices();
  try
  {
    _ndim = amesh->getEmbeddedNDim();

    // Attach the Non-stationary to Mesh and Db (optional)

    if (model->isNoStat())
    {
      if (model->getNoStat()->attachToMesh(amesh, verbose))
      {
        messerr("Problem when attaching 'mesh' to Non_stationary Parameters");
        return 1;
      }
    }

    // Calculating and storing the mesh sizes
    VectorDouble units = amesh->getMeshSizes();

    // Define if parameterization is in HH or in range/angle
    _determineFlagNoStatByHH();

    // Identify the covariance
    CovAniso cova = *model->getCova(icov);

    // Construct S sparse Matrix
    if (!_isVelocity())
    {
      if (_buildSVariety(amesh))
        my_throw("Problem when buildS");
    }
    else
    {
      if (_buildSVel(amesh))
        my_throw("Problem when buildSVel");
    }

    // Construct the Lambda vector

    _buildLambda(amesh);
  }

  catch(const AException& e)
  {
    messerr("initFromMesh has failed: %s",e.what());
    _reset();
    return 1;
  }
  catch(const std::exception& e)
  {
    messerr("initFromMesh has failed: %s",e.what());
    _reset();
    return 1;
  }

  return 0;
}

/**
 * Initialize the environment for calculation of derivatives of S
 * @param amesh Meshing description (New format)
 * @param model Pointer to the Model structure
 * @param igrf Rank of the GRF
 * @param icov Rank of the Covariance within the Model
 * @param verbose Verbose flag
 * @param tol Smallest value below which the value is not stored in sparse matrix
 * @return Error return code
 */
int ShiftOpCs::initGradFromMesh(const AMesh* amesh,
                                Model* model,
                                int igrf,
                                int icov,
                                bool verbose,
                                double tol)
{
  // Initializations

  _setModel(model);
  _setIgrf(igrf);
  _setIcov(icov);

  try
  {

    // Attach the Non-stationary to Mesh and Db (optional)

    if (model->isNoStat())
    {
      if (model->getNoStat()->attachToMesh(amesh, verbose))
      {
        messerr("Problem when attaching 'mesh' to Non_stationary Parameters");
        return 1;
      }
    }

    // Identify the covariance
    CovAniso cova = *model->getCova(icov);

    // Construct S sparse Matrix
    if (_buildSGrad(amesh, tol))
      my_throw("Problem when buildSGrad");

    if (_buildLambdaGrad(amesh))
      my_throw("Problem when buildLambdaGrad");
  }

  catch(const AException& e)
  {
    messerr("initGradFromMesh has failed: %s",e.what());
    _reset();
    return 1;
  }
  catch(const std::exception& e)
  {
    messerr("initGradFromMesh has failed: %s",e.what());
    _reset();
    return 1;
  }

  return 0;
}

/**
 *
 * @param S Sparse matrix describing the S information
 * @param TildeC Diagonal array containing TildeC
 * @param Lambda Normalization vector
 * @param model Pointer to the Model structure
 * @param verbose Verbose flag
 * @return
 */
int ShiftOpCs::initFromCS(const cs* S,
                          const VectorDouble& TildeC,
                          const VectorDouble& Lambda,
                          Model* model,
                          bool verbose)
{
  // Initializations

  _setModel(model);

  try
  {
    // Store the TildeC & Lambda vectors

    _TildeC = TildeC;
    _Lambda = Lambda;
    _ndim = model->getDimensionNumber();

    // Duplicate the Shift Operator sparse matrix

    _S = cs_duplicate(S);
    if (_S == nullptr) my_throw("Problem when duplicating S sparse matrix");
    _napices = S->n;
  }

  catch(const AException& e)
  {
    messerr("initFromCS has failed: %s",e.what());
    return 1;
  }
  catch(const std::exception& e)
  {
    messerr("initFromCS has failed: %s",e.what());
    return 1;
  }
  return 0;
}

/****************************************************************************/
/*!
 **  Perform the operation: y = x * C^power
 **
 ** \param[in] x       Input vector
 ** \param[in] y       Output vector
 ** \param[in] power   Value of the exponent
 **
 ** \remarks 'C' is a member (_TildeC) that stands as a vector
 ** \remarks Specific coding has been realized for the cases
 ** \remarks where 'power' is equal to 1, -1, 0.5 and -0.5
 **
 *****************************************************************************/
void ShiftOpCs::prodTildeC(const VectorDouble& x,
                           VectorDouble& y,
                           const EPowerPT& power) const
{
  if (power == EPowerPT::ONE)
  {
    for (int i = 0, n = getSize(); i < n; i++)
      y[i] = x[i] * _TildeC[i];
  }
  else if (power == EPowerPT::MINUSONE)
  {
    for (int i = 0, n = getSize(); i < n; i++)
      y[i] = x[i] / _TildeC[i];
  }
  else if (power == EPowerPT::HALF)
  {
    for (int i = 0, n = getSize(); i < n; i++)
      y[i] = x[i] * sqrt(_TildeC[i]);
  }
  else if (power == EPowerPT::MINUSHALF)
  {
    for (int i = 0, n = getSize(); i < n; i++)
      y[i] = x[i] / sqrt(_TildeC[i]);
  }
  else if (power == EPowerPT::LOG)
  {
    for (int i = 0, n = getSize(); i < n; i++)
      y[i] = x[i];
  }
  else
  {
    my_throw("Unexpected value for argument 'power'");
  }
}

void ShiftOpCs::prodLambda(const VectorDouble& x,
                           VectorDouble& y,
                           const EPowerPT& power) const
{
  if (power == EPowerPT::ONE)
  {
    for (int i = 0, n = getSize(); i < n; i++)
      y[i] = x[i] * _Lambda[i];
  }
  else if (power == EPowerPT::MINUSONE)
  {
    for (int i = 0, n = getSize(); i < n; i++)
      y[i] = x[i] / _Lambda[i];
  }
  else if (power == EPowerPT::HALF)
  {
    for (int i = 0, n = getSize(); i < n; i++)
      y[i] = x[i] * sqrt(_Lambda[i]);
  }
  else if (power == EPowerPT::MINUSHALF)
  {
    for (int i = 0, n = getSize(); i < n; i++)
      y[i] = x[i] / sqrt(_Lambda[i]);
  }
  else
  {
    my_throw("Unexpected value for argument 'power'");
  }
}

void ShiftOpCs::prodLambdaOnSqrtTildeC(const VectorDouble& inv,
                                     VectorDouble& outv,
                                     double puis) const
{
  for (int i = 0; i < getSize(); i++)
    outv[i] = inv[i] * pow(_Lambda[i] / sqrt(_TildeC[i]), puis);
}

/****************************************************************************/
/*!
 **  Perform the operation: y = S * x
 **
 ** \param[in] x       Input vector
 ** \param[in] y       Output vector
 **
 ** \remarks 'S' is a member that stands as a sparse matrix
 **
 *****************************************************************************/
void ShiftOpCs::_evalDirect(const VectorDouble& x, VectorDouble& y) const
{
  int n = (int) x.size();
  cs_vecmult(_S, n, x.data(), y.data());
}

void ShiftOpCs::_resetGrad()
{
  if (_SGrad.empty()) return;
  for (int i = 0; i < (int) _SGrad.size(); i++)
     _SGrad[i] = cs_spfree(_SGrad[i]);
}

void ShiftOpCs::_reset()
{
  _S = cs_spfree(_S);
  _resetGrad();
}

void ShiftOpCs::_reallocate(const ShiftOpCs& shift)
{
  _TildeC = shift._TildeC;
  _Lambda = shift._Lambda;
  _S = cs_duplicate(shift._S);
  _nModelGradParam = shift._nModelGradParam;
  for (int i = 0; i < (int) _SGrad.size(); i++)
    _SGrad[i] = cs_duplicate(shift._SGrad[i]);
  for (int i = 0; i < (int) _LambdaGrad.size(); i++)
    _LambdaGrad[i] = shift._LambdaGrad[i];

  _flagNoStatByHH = shift._flagNoStatByHH;
  _model = shift._model;
  _igrf = shift._igrf;
  _icov = shift._icov;
  _ndim = shift._ndim;
  _napices = shift._napices;
}

cs* ShiftOpCs::getTildeCGrad(int iapex, int igparam) const
{

  if (_TildeCGrad.empty())
    {
      messerr("You must initialize the Gradients with 'initGradFromMesh' beforehand");
      return nullptr;
    }
    int iad = getSGradAddress(iapex, igparam);
    if (iad < 0) return nullptr;

    return _TildeCGrad[iad];
}

cs* ShiftOpCs::getSGrad(int iapex, int igparam) const
{
  if (_SGrad.empty())
  {
    messerr("You must initialize the Gradients with 'initGradFromMesh' beforehand");
    return nullptr;
  }
  int iad = getSGradAddress(iapex, igparam);
  if (iad < 0) return nullptr;

  return _SGrad[iad];
}

/**
 * Locally update the covariance (does nothing in Stationary Case)
 * @param cova Local CovAniso structure (updated here)
 * @param ip   Rank of the active point
 */
void ShiftOpCs::_updateCova(CovAniso* cova, int ip)
{
  // Initializations
  if (! _isNoStat()) return;
  int igrf = _getIgrf();
  int icov = _getIcov();
  int ndim = getNDim();
  const ANoStat* nostat = _getModel()->getNoStat();

  // Third parameter
  if (nostat->isDefined(igrf, icov, EConsElem::PARAM, -1, -1))
  {
    double param = nostat->getValue(igrf, icov, EConsElem::PARAM, -1, -1, 0, ip);
    cova->setParam(param);
  }

  // Anisotropy coefficients
  if (nostat->isDefinedforRotation(igrf, icov))
  {
    for (int idim = 0; idim < ndim; idim++)
    {
      if (nostat->isDefined(igrf, icov, EConsElem::RANGE, idim, -1))
      {
        double range = nostat->getValue(igrf, icov, EConsElem::RANGE, idim, -1, 0, ip);
        cova->setRange(idim, range);
      }
      if (nostat->isDefined(igrf, icov, EConsElem::SCALE, idim, -1))
      {
        double scale = nostat->getValue(igrf, icov, EConsElem::SCALE, idim, -1, 0, ip);
        cova->setScale(idim, scale);
      }
    }

    // Anisotropy Rotation
    for (int idim = 0; idim < ndim; idim++)
    {
      if (nostat->isDefined(igrf, icov, EConsElem::ANGLE, idim, -1))
      {
        double anisoAngle = nostat->getValue(igrf, icov, EConsElem::ANGLE, idim,-1, 0, ip);
        cova->setAnisoAngle(idim, anisoAngle);
      }
    }
  }
}

void ShiftOpCs::_updateHH(MatrixSquareSymmetric& hh, int ip)
{
  // Initializations
  if (! _isNoStat()) return;
  if (! _flagNoStatByHH) return;
  int igrf = _getIgrf();
  int icov = _getIcov();
  int ndim = getNDim();
  const ANoStat* nostat = _getModel()->getNoStat();

  for (int idim = 0; idim < ndim; idim++)
    for (int jdim = idim; jdim < ndim; jdim++)
    {
      if (nostat->isDefined(igrf, icov, EConsElem::TENSOR, idim, jdim))
      {
       double value = nostat->getValue(igrf, icov, EConsElem::TENSOR, idim, jdim, 0, ip);
       hh.setValue(idim, jdim, value);
     }
   }
}

/**
 * Calculate HH matrix from parameters
 * Note that this function is also called in Stationary case...
 * So it must be workable without any updates
 * @param amesh AMesh structure
 * @param hh Output Array
 * @param ip Rank of the active point
 */
void ShiftOpCs::_loadHHByApex(const AMesh *amesh,
                              MatrixSquareSymmetric &hh,
                              int ip)
{
  if (amesh->getVariety() == 0)
    _loadHHRegularByApex(hh, ip);
  else
    _loadHHVarietyByApex(hh, ip);
}


/**
 * Calculate HH matrix from parameters
 * Note that this function is also called in Stationary case...
 * So it must be workable without any updates
 * @param hh Output Array
 * @param ip Rank of the active point
 */
void ShiftOpCs::_loadHHRegularByApex(MatrixSquareSymmetric &hh, int ip)
{
  int ndim = getNDim();
  const CovAniso* covini = _getCova();
  CovAniso* cova = covini->clone();

  if (_flagNoStatByHH)
  {
    _updateHH(hh, ip);
  }
  else
  {
    // Locally update the covariance for non-stationarity (if necessary)
    _updateCova(cova, ip);

    // Calculate the current HH matrix (using local covariance parameters)
    const MatrixSquareGeneral& rotmat = cova->getAnisoInvMat();

    VectorDouble diag = VH::power(cova->getScales(), 2.);
    MatrixSquareSymmetric temp(ndim);
    temp.setDiagonal(diag);
    hh.normMatrix(temp, rotmat);
  }
  delete cova;
}

// TODO : finish the job!!!!

void ShiftOpCs::_loadHHVarietyByApex(MatrixSquareSymmetric& hh, int /*ip*/)
{
  int ndim = getNDim();
  const CovAniso* covini = _getCova();
  CovAniso* cova = covini->clone();

  if (_flagNoStatByHH)
  {
    messerr("To be implemented");
  }
  else
  {
//     Locally update the covariance for non-stationarity (if necessary)
   // _updateCova(cova, ip);

    // Calculate the current HH matrix (using local covariance parameters)
    VectorDouble diag = VH::power(cova->getScales(), 2.);

    hh.fill(0.);
    for (int idim = 0; idim < ndim; idim++)
      hh.setValue(idim,idim, diag[0]);
  }
  delete cova;
}

/**
 * Calculate HH Gradient matrix from one of the Model parameters
 * for the given Apex.
 * @param hh         Output Array (updated here)
 * @param igparam    Rank of the parameter for derivation
 * @param ipref      Rank of the point
 *
 * @details: The parameters 'igparam' are sorted as follows:
 * @details: - 0:(ndim-1)   : ranges in each Space direction
 * @details: - ndim:ngparam : rotation angles (=ndim or 1 in 2-D)
 */

void ShiftOpCs::_loadHHGradByApex(MatrixSquareSymmetric& hh,
                                  int igparam,
                                  int ipref
                                  )
{
  int ndim = getNDim();

  if (_flagNoStatByHH)
  {
    // Case where the derivation must be performed on the HH terms

    hh.fill(0.);
    int ecr = 0;
    for (int idim = 0; idim < ndim; idim++)
      for (int jdim = idim; jdim < ndim; jdim++)
      {
        if (ecr == igparam) hh.setValue(idim, jdim, 1.);
        ecr++;
      }
  }
  else
  {
    // Case where the derivation is performed on ranges and angles

    const CovAniso* covini = _getCova();
    CovAniso* cova = covini->clone();

<<<<<<< HEAD
    _updateCova(cova, ipref);

    const MatrixSquareGeneral& rotmat = cova->getAnisoInvMat();
    VectorDouble diag = VH::power(cova->getScales(), 2.);

=======
>>>>>>> dbb523a2
    // Locally update the covariance for non-stationarity (if necessary)


    const MatrixSquareGeneral& rotmat = cova->getAnisoInvMat();
    VectorDouble diag = VH::power(cova->getScales(), 2.);

    MatrixSquareSymmetric temp(ndim);
    if (igparam < ndim)
    {
      // Derivation with respect to the Range 'igparam'
      temp.fill(0);
      temp.setValue(igparam, igparam, 2. * cova->getScale(igparam));
      hh.normMatrix(temp, rotmat);
    }
    else
    {
      // Derivation with respect to the Angle 'igparam'-ndim
      int ir = igparam - ndim;
      CovAniso* covaderiv = covini->clone();
      _updateCova(covaderiv, ipref);
      cova->setAnisoAngle(ir, covaderiv->getAnisoAngles(ir) + 90.);
      const MatrixSquareGeneral& drotmat = covaderiv->getAnisoInvMat();

      VH::divideConstant(diag, 180. / GV_PI); // Necessary as angles are provided in degrees. Factor 2 is for derivative
      temp.setDiagonal(diag);
      hh.innerMatrix(temp, drotmat, rotmat);

    }
    delete cova;
  }
}

double ShiftOpCs::_computeGradLogDetHH(const AMesh* amesh, int igparam,int ipref,
                                       const MatrixSquareSymmetric& invHH,
                                       MatrixSquareSymmetric& work,
                                       MatrixSquareSymmetric& work2)
{
  int ndim = getNDim();
  int number = amesh->getNApexPerMesh();

  if (_flagNoStatByHH)
  {
    // TODO : to be computed tr(H^{-1}dH)
  }
  else
  {
    if (igparam < ndim)
    {
      const CovAniso* covaini = _getCova();
      CovAniso* cova = covaini->clone();
      _updateCova(cova,ipref);
      const MatrixSquareGeneral& rotmat = cova->getAnisoInvMat();
      MatrixSquareSymmetric temp(ndim);
      temp.setDiagonal(cova->getScales());
      for (int idim = 0 ; idim < ndim; idim++)
      {
        if (idim != igparam)
        {
          temp.setValue(idim,idim, 0.);
        }
        else
        {
          temp.setValue(idim,idim,  2. * cova->getScale(idim) / number);
        }
      }

       work.normMatrix(temp, rotmat);
       work2.prodMatrix(work,invHH);
       double result = work2.trace();
       delete cova;
       return result;
    }
    else
    {
      return 0.;
    }
  }
  return 0.;

}


void ShiftOpCs::_loadAux(VectorDouble& tab,
                         const EConsElem& type,
                         int ip)
{
  if (tab.empty()) return;
  for (int i = 0; i < (int) tab.size(); i++) tab[i] = 0.;
  if (! _isNoStat()) return;
  int igrf = _getIgrf();
  int icov = _getIcov();

  const ANoStat* nostat = _getModel()->getNoStat();
  for (int i = 0; i < (int) tab.size(); i++)
    if (nostat->isDefined(igrf, icov, type, i, -1))
      tab[i] = nostat->getValue(igrf, icov, type, i, -1, 0, ip);
}

/**
 * Constitute HH (only in non-stationary case)
 * @param hh   Returned HH symmetric matrix
 * @param amesh Pointer to the meshing
 * @param imesh Rank of the mesh
 */
void ShiftOpCs::_loadHHPerMesh(const AMesh* amesh,
                               MatrixSquareSymmetric& hh,
                               int imesh)
{
  int number = amesh->getNApexPerMesh();
  int ndim = _ndim;
  MatrixSquareSymmetric hhloc(ndim);
  hh.fill(0.);

  // HH per mesh is obtained as the average of the HH per apex of the mesh
  for (int rank = 0; rank < number; rank++)
  {
    int ip = amesh->getApex(imesh, rank);
    _loadHHByApex(amesh, hhloc, ip);
    hh.add(hhloc);
  }
  hh.prodScalar(1. / number);
}

/**
 * Calculate the derivative of HH matrix with respect to
 * - the Model parameter 'igparam' and the Apex 'igp0'
 * @param hh      Resulting HH derivative matrix
 * @param amesh   Meshing structure
 * @param ipref   Rank of the Apex for derivation (between 0 to nApices-1)
 * @param igparam Rank of the Model parameter (from 0 to ngparam-1)
 */
void ShiftOpCs::_loadHHGradPerMesh(MatrixSquareSymmetric& hh,
                                   const AMesh* amesh,
                                   int ipref,
                                   int igparam)
{
  int number = amesh->getNApexPerMesh();
  hh.fill(0.);
  _loadHHGradByApex(hh, igparam, ipref);
  hh.prodScalar(1. / number);
}

void ShiftOpCs::_loadAuxPerMesh(const AMesh* amesh,
                                VectorDouble& tab,
                                const EConsElem& type,
                                int imesh)
{
  if (tab.empty()) return;
  int number = amesh->getNApexPerMesh();
  int size = static_cast<int> (tab.size());

  VectorDouble tabloc(size, 0.);
  for (int i = 0; i < size; i++) tab[i] = 0;

  for (int rank = 0; rank < number; rank++)
  {
    int ip = amesh->getApex(imesh, rank);
    _loadAux(tabloc, type, ip);
    VH::addInPlace(tab, tabloc);
  }
  VH::divideConstant(tab, (double) number);
}

int ShiftOpCs::_preparMatrices(const AMesh *amesh,
                               int imesh,
                               MatrixSquareGeneral& matu,
                               MatrixRectangular& matw) const
{
  int ndim = _ndim;
  int ncorner = amesh->getNApexPerMesh();

  for (int icorn = 0; icorn < ncorner; icorn++)
  {
    for (int idim = 0; idim < ndim; idim++)
      matu.setValue(idim, icorn, amesh->getCoor(imesh, icorn, idim));
    matu.setValue(ncorner - 1, icorn, 1.);
  }

  if (matu.invert())
  {
    messerr("Problem for Mesh #%d", imesh + 1);
    amesh->printMesh(imesh);
    return 1;
  }

  for (int icorn = 0; icorn < ncorner; icorn++)
    for (int idim = 0; idim < ndim; idim++)
      matw.setValue(idim, icorn, matu.getValue(icorn, idim));

  return 0;
}

/**
 * Transform the Map into a square cparse matrix
 * @param tab   Vector of Input Maps
 * @return
 */
cs* ShiftOpCs::_BuildSfromMap(VectorT<std::map<int, double>> &tab)
{
  std::map<int, double>::iterator it;

  cs* Striplet = cs_spalloc(0, 0, 1, 1, 1);
  int ip0_max = -1;
  int ip1_max = -1;

  for (int ip0 = 0; ip0 < getSize(); ip0++)
  {
    if (ip0 < 0 || ip0 > (int) tab.size()) my_throw("_BuildSfromMap");
    it = tab[ip0].begin();
    while (it != tab[ip0].end())
    {
      int ip1 = it->first;
      if (!cs_entry(Striplet, ip0, ip1, it->second)) return nullptr;
      if (ip0 > ip0_max) ip0_max = ip0;
      if (ip1 > ip1_max) ip1_max = ip1;
      it++;
    }
  }

  // Add the fictitious value at maximum sparse matrix dimension

  cs_force_dimension(Striplet, getSize(), getSize());

  /* Optional printout */

  cs* S = cs_triplet(Striplet);
  if (S == nullptr) return nullptr;
  Striplet = cs_spfree(Striplet);

  return S;
}

cs* ShiftOpCs::_BuildTildeCGradfromMap(std::map< int, double> &tab) const
{
  std::map<int, double>::iterator it;

  cs* Striplet = cs_spalloc(0, 0, 1, 1, 1);
  int ip1_max = -1;

  it = tab.begin();
  while (it != tab.end())
  {
    int ip1 = it->first;
    if (!cs_entry(Striplet, ip1, ip1, it->second)) return nullptr;
    if (ip1 > ip1_max) ip1_max = ip1;
    it++;
  }


    // Add the fictitious value at maximum sparse matrix dimension

  cs_force_dimension(Striplet, getSize(), getSize());

    /* Optional printout */

  cs* S = cs_triplet(Striplet);
  if (S == nullptr) return nullptr;
  Striplet = cs_spfree(Striplet);

  return S;
}


/**
 * Transform the Map into a square cparse matrix
 * @param tab   Vector of Input Maps
 * @return
 */
cs* ShiftOpCs::_BuildVecSfromMap(std::map<std::pair<int, int>, double> &tab)
{
  std::map<std::pair<int,int>, double>::iterator it;
  cs* Striplet = cs_spalloc(0, 0, 1, 1, 1);
  int ip0_max = -1;
  int ip1_max = -1;

  it = tab.begin();
  while (it != tab.end())
  {
    int ip0 = it->first.first;
    int ip1 = it->first.second;
    if (!cs_entry(Striplet, ip0, ip1, it->second)) return nullptr;
    if (ip0 > ip0_max) ip0_max = ip0;
    if (ip1 > ip1_max) ip1_max = ip1;
    it++;
  }

  // Add the fictitious value at maximum sparse matrix dimension (if 'nmax' provided)

  cs_force_dimension(Striplet, getSize(), getSize());

  /* Optional printout */

  cs* S = cs_triplet(Striplet);
  if (S == nullptr) return nullptr;
  Striplet = cs_spfree(Striplet);
  return S;
}

int ShiftOpCs::_prepareMatricesSVariety(const AMesh* amesh,
                                         int imesh,
                                         VectorVectorDouble& coords,
                                         MatrixSquareSymmetric& matMtM,
                                         AMatrix& matres,
                                         double *deter)
{
  int ndim = getNDim();
  int ncorner = amesh->getNApexPerMesh();

  amesh->getEmbeddedCoordinatesPerMesh(imesh, coords);

  MatrixRectangular matM(ndim, ncorner - 1);
  for (int icorn = 0; icorn < ncorner - 1; icorn++)
  {
    for (int idim = 0; idim < ndim; idim++)
    {
      double val = coords[icorn][idim] - coords[ncorner - 1][idim];
      matM.setValue(idim, icorn, val);
    }
  }

  // Calculate M^t %*% M

  matMtM.normSingleMatrix(matM);
  *deter = matMtM.determinant();

  // Calculate (M^t %*% M)^{-1}

  if (matMtM.invert())
  {
    messerr("Problem for Mesh #%d", imesh + 1);
    amesh->printMesh(imesh);
    return 1;
  }

  // Calculate P = (M^t %*% M)^{-1} %*% M^t
  matM.transposeInPlace();
  matres.prodMatrix(matMtM, matM);
  return 0;
}

int ShiftOpCs::_prepareMatricesSphere(const AMesh *amesh,
                                      int imesh,
                                      VectorVectorDouble &coords,
                                      AMatrix &matres,
                                      double *deter)
{
  int ndim = getNDim();
  int ncorner = amesh->getNApexPerMesh();

  amesh->getEmbeddedCoordinatesPerMesh(imesh, coords);

  for (int icorn = 0; icorn < ncorner - 1; icorn++)
  {
    for (int idim = 0; idim < ndim; idim++)
    {
      double val = coords[icorn][idim] - coords[ncorner - 1][idim];
      matres.setValue(idim, icorn, val);
    }
  }

  double detM = matres.determinant();
  *deter = detM * detM;
  if (matres.invert())
  {
    messerr("Problem for Mesh #%d", imesh + 1);
    amesh->printMesh(imesh);
    return 1;
  }
  return 0;
}

/**
 * Calculate the private member "_S" directly from the Mesh on a Variety in 3-D space
 * @param amesh Description of the Mesh (New class)
 * @param tol Tolerance beyond which elements are not stored in S matrix
 * @return Error return code
 *
 * @remark TildeC is calculated at the same time
 */
int ShiftOpCs::_buildSVariety(const AMesh *amesh, double tol)
{
  auto tab = _mapCreate();
  int error = 1;
  int ndim = getNDim();
  int ncorner = amesh->getNApexPerMesh();
  int napices = amesh->getNApices();

  _TildeC.clear();
  _TildeC.resize(napices, 0.);

  // Initialize the arrays

  VectorDouble srot(2);
  MatrixSquareSymmetric hh(ndim);
  MatrixSquareSymmetric matMtM(ncorner-1);
  MatrixRectangular matP(ncorner-1,ndim);
  MatrixSquareGeneral matMs(ndim);
  MatrixSquareSymmetric matPinvHPt(ncorner-1);
  double detMtM = 0.;

  // Define the global matrices

  int igrf = _getIgrf();
  int icov = _getIcov();
  double dethh = 0.;
  if (_isGlobalHH(igrf, icov))
  {
    _loadHHByApex(amesh, hh, 0);
    dethh = 1./hh.determinant();
  }
  if (! _isNoStat())
    _loadAux(srot, EConsElem::SPHEROT, 0);

  /* Loop on the active meshes */

  VectorVectorDouble coords = amesh->getEmbeddedCoordinatesPerMesh();
  for (int imesh = 0; imesh < amesh->getNMeshes(); imesh++)
  {
    OptDbg::setIndex(imesh + 1);

    // Non stationary case

    if (_isNoStat())
    {
      const ANoStat* nostat = _getModel()->getNoStat();
      if (nostat->isDefinedforAnisotropy(igrf, icov))
      {
        _loadHHPerMesh(amesh, hh, imesh);
        dethh = 1./hh.determinant();
      }
      if (nostat->isDefined(igrf, icov, EConsElem::SPHEROT, -1, -1))
        _loadAuxPerMesh(amesh, srot, EConsElem::SPHEROT, imesh);
    }

    // Prepare M matrix

    if (amesh->getVariety() == 1)
    {
      if (_prepareMatricesSVariety(amesh, imesh, coords, matMtM, matP, &detMtM))
        my_throw("Matrix inversion");
      matPinvHPt.normTMatrix(hh, matP);
    }
    else
    {
      if (_prepareMatricesSphere(amesh, imesh, coords, matMs, &detMtM))
        my_throw("Matrix inversion");
      matPinvHPt.normTMatrix(hh, matMs);
    }

    // Storing in the Map

    double ratio = sqrt(dethh * detMtM);


    double S = 0.;
    for (int j0 = 0; j0 < ncorner-1; j0++)
    {
      // Update TildeC

      int ip0 = amesh->getApex(imesh, j0);
      _TildeC[ip0] += ratio / 6.;

      double s = 0.;
      for (int j1 = 0; j1 < ncorner-1; j1++)
      {
        int ip1 = amesh->getApex(imesh, j1);
        double vald = matPinvHPt.getValue(j0, j1) * ratio / 2.;
        s += vald;
        _mapUpdate(tab[ip0], ip1, vald, tol);
      }
      int ip1 = amesh->getApex(imesh, ncorner - 1);
      _mapUpdate(tab[ip0], ip1, -s, tol);
      _mapUpdate(tab[ip1], ip0, -s, tol);
      S += s;
    }
    int ip0 = amesh->getApex(imesh, ncorner - 1);
    _TildeC[ip0] += ratio / 6.;
    _mapUpdate(tab[ip0], ip0, S, tol);
  }

  _S = cs_spfree(_S);
  _S = _BuildSfromMap(tab);
  if (_S == nullptr) goto label_end;

  // Ending S construction

  cs_matvecnorm_inplace(_S, _TildeC.data(), 2);

  /* Set the error return code */

  error = 0;

  label_end: if (error) _S = cs_spfree(_S);
  return error;
}

bool ShiftOpCs::_cond(int indref, int igparam, int ipref)
{
  if (ipref == indref && igparam == 0) return true;
  return false;
}

/**
 * Calculate the private member "_SGrad" directly from the Mesh
 * @param amesh Description of the Mesh (New class)
 * @param tol Tolerance beyond which elements are not stored in S matrix
 * @return Error return code
 */
int ShiftOpCs::_buildSGrad(const AMesh *amesh, double tol)
{
  const CovAniso* cova = _getCova();
  _nModelGradParam = cova->getGradParamNumber();
  int number = _nModelGradParam * getSize();
  VectorT<std::map<int, double> > tab(number);
  std::vector<std::map<std::pair<int, int>, double> > Mtab(number);

  int error = 1;
  int ndim = getNDim();
  int ncorner = amesh->getNApexPerMesh();
  int ngparam = _nModelGradParam;

  // Initialize the arrays

  MatrixSquareSymmetric hh(ndim);
  MatrixSquareSymmetric work(ndim);
  MatrixSquareSymmetric work2(ndim);
  MatrixSquareSymmetric hhGrad(ndim);
  MatrixSquareSymmetric matMtM(ncorner-1);
  MatrixRectangular matP(ncorner-1,ndim);
  MatrixSquareGeneral matMs(ndim);
  MatrixSquareSymmetric matPGradHPt(ncorner-1);
  MatrixSquareSymmetric matPHHPt(ncorner-1);

  double detMtM = 0.;
  double dethh = 0.;
  double gradLogDetHH = 0.;
  // Define the global matrices

  int igrf = _getIgrf();
  int icov = _getIcov();
  if (_isGlobalHH(igrf, icov))
    _loadHHByApex(amesh, hhGrad, 0);


  /* Loop on the meshes */

  VectorVectorDouble coords = amesh->getEmbeddedCoordinatesPerMesh();
  for (int imesh = 0; imesh < amesh->getNMeshes(); imesh++)
  {
    OptDbg::setIndex(imesh + 1);

    // Prepare M matrix
    _loadHHPerMesh(amesh, hh, imesh);

    if (amesh->getVariety() == 1)
    {
      if (_prepareMatricesSVariety(amesh, imesh, coords, matMtM, matP, &detMtM))
        my_throw("Matrix inversion");
    }
    else
    {
      if (_prepareMatricesSphere(amesh, imesh, coords, matMs, &detMtM))
        my_throw("Matrix inversion");
    }

    if (amesh->getVariety() == 1)
      matPHHPt.normTMatrix(hh, matP);
    else
      matPHHPt.normTMatrix(hh, matMs);

    dethh = 1./hh.determinant();
    hh.invert();


    // Loop on the derivative terms

    for (int igparam = 0; igparam < ngparam; igparam++)
    {
      for (int jref = 0; jref < ncorner; jref++)
      {
        int ipref = amesh->getApex(imesh, jref);
        int iad = getSGradAddress(ipref, igparam);

        // Update HH matrix

        _loadHHGradPerMesh(hhGrad, amesh, ipref, igparam);
<<<<<<< HEAD
        gradLogDetHH = _computeGradLogDetHH(amesh,igparam,ipref,hh,work,work2);
=======
>>>>>>> dbb523a2

        if (amesh->getVariety() == 1)
          matPGradHPt.normTMatrix(hhGrad, matP);
        else
          matPGradHPt.normTMatrix(hhGrad, matMs);


        // Storing in the Map

        double ratio = sqrt(dethh * detMtM);
        double dratio = - 0.5 * gradLogDetHH * ratio;

        double S = 0.;
        for (int j0 = 0; j0 < ncorner-1; j0++)
        {
          int ip0 = amesh->getApex(imesh, j0);
          _mapTildeCUpdate(tab[iad],ip0,dratio / 6.);
          double s = 0.;
          for (int j1 = 0; j1 < ncorner-1; j1++)
          {
            int ip1 = amesh->getApex(imesh, j1);
            double vald  = matPGradHPt.getValue(j0, j1)  / 2.;
            double valdS = matPHHPt.getValue(j0, j1)  / 2.;
            vald = ratio * vald + dratio * valdS;
            s += vald;
            _mapGradUpdate(Mtab[iad], ip0, ip1, vald, tol);
<<<<<<< HEAD
          }
          int ip1 = amesh->getApex(imesh, ncorner - 1);
          _mapGradUpdate(Mtab[iad],ip0, ip1, -s, tol);
          _mapGradUpdate(Mtab[iad],ip1, ip0, -s, tol);
=======
            if (_cond(0,igparam,ipref)) message("imesh=%d jref=%d ip0=%d ip1=%d val=%lf\n",imesh,jref,ip0,ip1,vald);
          }
          int ip1 = amesh->getApex(imesh, ncorner - 1);
          _mapGradUpdate(Mtab[iad],ip0, ip1, -s, tol);
          if (_cond(0,igparam,ipref)) message("imesh=%d jref=%d ip0=%d ip1=%d val=%lf\n",imesh,jref,ip0,ip1,-s);
          _mapGradUpdate(Mtab[iad],ip1, ip0, -s, tol);
          if (_cond(0,igparam,ipref)) message("imesh=%d jref=%d ip0=%d ip1=%d val=%lf\n",imesh,jref,ip1,ip0,-s);
>>>>>>> dbb523a2
          S += s;
        }
        int ip0 = amesh->getApex(imesh, ncorner - 1);
        _mapTildeCUpdate(tab[iad],ip0,dratio / 6.);
        _mapGradUpdate(Mtab[iad], ip0, ip0, S, tol);
<<<<<<< HEAD
=======
        if (_cond(0,igparam,ipref)) message("imesh=%d jref=%d ip0=%d ip1=%d val=%lf\n",imesh,jref,ip0,ip0,S);
>>>>>>> dbb523a2
      }
    }
  }

  // Construct the SGrad member
  _resetGrad();
  _SGrad.resize(number);
  _TildeCGrad.resize(number);

  for (int i = 0; i < number; i++)
  {
    _SGrad[i] = _BuildSGradfromMap(Mtab[i]);
    if (_SGrad[i] == nullptr) goto label_end;

    _TildeCGrad[i] = _BuildTildeCGradfromMap(tab[i]);

  }

//  int ind = 0;
//  for (int ipar = 0; ipar < _nModelGradParam; ipar++)
//  {
//    for (int iap = 0; iap < getSize(); iap++)
//    {
//      cs_matvecnorm_inplace(_SGrad[ind++], _TildeC.data(), 2);
//    }
//  }

  /* Set the error return code */

  error = 0;

  label_end:
  if (error) _resetGrad();
  return error;
}

void ShiftOpCs::_mapUpdate(std::map<int, double>& tab,
                           int ip1,
                           double value,
                           double tol) const
{
  std::pair<std::map<int,double>::iterator, bool> ret;

  if (ABS(value) < tol) return;
  ret = tab.insert(std::pair<int, double>(ip1, value));
  if (!ret.second) ret.first->second += value;
}

void ShiftOpCs::_mapTildeCUpdate(std::map<int, double>& tab,
                           int ip0,
                           double value,
                           double tol) const
{
  std::pair<std::map<int,double>::iterator, bool> ret;

  if (ABS(value) < tol) return;
  ret = tab.insert(std::pair<int, double>(ip0, value));
  if (!ret.second) ret.first->second += value;
}


VectorT<std::map<int,double>> ShiftOpCs::_mapTildeCCreate()const
{
  int number = _ndim * getSize();
  VectorT<std::map<int,double>> tab(number);
  for (int i = 0; i < number; i++)
  {
    tab.push_back(std::map<int,double>());
  }
  return tab;
}

VectorT<std::map<int, double>> ShiftOpCs::_mapCreate() const
{
  int size = getSize();
  if (size <= 0) my_throw("_mapCreate");
  VectorT<std::map<int, double>> tab(size);
  return tab;
}

VectorT<VectorT<std::map<int, double>>> ShiftOpCs::_mapVectorCreate() const
{
  int number = _nModelGradParam * getSize();
  if (number <= 0) my_throw("_mapVectorCreate");
  VectorT<VectorT<std::map<int, double>>> Mtab(number);
  for (int i = 0; i < number; i++)
  {
    Mtab[i] = _mapCreate();
  }
  return Mtab;
}


/**
 * Calculate the private member "_S" directly from the Mesh
 * @param amesh Description of the Mesh (New class)
 * @param tol Tolerance beyond which elements are not stored in S matrix
 * @return Error return code
 */
int ShiftOpCs::_buildSSphere(const AMesh *amesh,
                             double tol)
{
  auto tab = _mapCreate();
  double coeff[3][2];

  int error = 1;
  int ndim = getNDim();
  int ncorner = amesh->getNApexPerMesh();

  // Initialize the arrays

  VectorDouble srot(2), axe1(3), axe2(3), vel(3), matv(ncorner);
  MatrixSquareSymmetric hh(ndim);
  MatrixSquareGeneral matu(ncorner);
  MatrixSquareGeneral mat(ncorner);
  MatrixRectangular matw(ndim, ncorner);

  // Define the global matrices

  int igrf = _getIgrf();
  int icov = _getIcov();
  if (_isGlobalHH(igrf, icov))
    _loadHHByApex(amesh, hh, 0);
  if (! _isNoStat())
  {
    _loadAux(srot, EConsElem::SPHEROT, 0);
    _loadAux(vel, EConsElem::VELOCITY, 0);
  }

  /* Loop on the meshes */

  for (int imesh = 0; imesh < amesh->getNMeshes(); imesh++)
  {
    OptDbg::setIndex(imesh + 1);

    // Non stationary case

    if (_isNoStat())
    {
      const ANoStat* nostat = _getModel()->getNoStat();
      if (nostat->isDefinedforAnisotropy(igrf, icov))
        _loadHHPerMesh(amesh, hh, imesh);
      if (nostat->isDefined(igrf, icov, EConsElem::SPHEROT, -1, -1))
        _loadAuxPerMesh(amesh, srot, EConsElem::SPHEROT, imesh);
      if (nostat->isDefined(igrf, icov, EConsElem::VELOCITY, -1, -1))
        _loadAuxPerMesh(amesh, vel, EConsElem::VELOCITY, imesh);
    }

    // Case of Spherical geometry

    _projectMesh(amesh, srot, imesh, coeff);

    for (int icorn = 0; icorn < ncorner; icorn++)
    {
      for (int idim = 0; idim < ndim; idim++)
        matu.setValue(idim, icorn, coeff[icorn][idim]);
      matu.setValue(ncorner - 1, icorn, 1.);
    }

    if (matu.invert())
    {
      messerr("Problem for Mesh #%d", imesh + 1);
      amesh->printMesh(imesh);
      my_throw("Matrix inversion");
    }

    for (int icorn = 0; icorn < ncorner; icorn++)
      for (int idim = 0; idim < ndim; idim++)
        matw.setValue(idim, icorn, matu.getValue(icorn, idim));

    // Update for Advection (non-stationary)

    if (_isVelocity())
    {
      for (int icorn = 0; icorn < ncorner; icorn++)
      {
        matv[icorn] = 0.;
        for (int idim = 0; idim < ndim; idim++)
          matv[icorn] += vel[idim] * matw.getValue(idim, icorn);
      }
    }
    else
    {
      mat.normMatrix(hh, matw);
    }

    for (int j0 = 0; j0 < ncorner; j0++)
      for (int j1 = 0; j1 < ncorner; j1++)
      {
        int ip0 = amesh->getApex(imesh, j0);
        int ip1 = amesh->getApex(imesh, j1);
        double vald = (_isVelocity()) ? matv[j1] : mat.getValue(j0, j1);
        _mapUpdate(tab[ip0], ip1, vald * amesh->getMeshSize(imesh), tol);
      }
  }

  _S = cs_spfree(_S);
  _S = _BuildSfromMap(tab);
  if (_S == nullptr) goto label_end;

  /* Set the error return code */

  error = 0;

  label_end: if (error) _S = cs_spfree(_S);
  return error;
}

/**
 * Calculate the private member "_S" directly from the Mesh for Velocity
 * @param amesh Description of the Mesh (New class)
 * @param tol Tolerance beyond which elements are not stored in S matrix
 * @return Error return code
 */
int ShiftOpCs::_buildSVel(const AMesh *amesh,
                          double tol)
{
  auto tab = _mapCreate();

  int error = 1;
  int ndim = getNDim();
  int ncorner = amesh->getNApexPerMesh();
  int igrf = _getIgrf();
  int icov = _getIcov();

  // Initialize the arrays

  VectorDouble vel(2);
  VectorDouble matv(ncorner);
  MatrixSquareGeneral matu(ncorner);
  MatrixRectangular matw(ndim, ncorner);

  // Define the global HH matrix

  _loadAux(vel, EConsElem::VELOCITY, 0);

  /* Loop on the meshes */

  for (int imesh = 0; imesh < amesh->getNMeshes(); imesh++)
  {
    OptDbg::setIndex(imesh + 1);
    double meshSize = amesh->getMeshSize(imesh);

    // Non stationary case

    const ANoStat* nostat = _getModel()->getNoStat();
    if (nostat->isDefined(igrf, icov, EConsElem::VELOCITY, -1, -1))
      _loadAuxPerMesh(amesh, vel, EConsElem::VELOCITY, imesh);

    // Case of Euclidean geometry

    if (_preparMatrices(amesh, imesh, matu, matw))
      my_throw("Problem in matrix inversion");

    // Update for Advection (non-stationary)

    for (int icorn = 0; icorn < ncorner; icorn++)
    {
      matv[icorn] = 0.;
      for (int idim = 0; idim < ndim; idim++)
        matv[icorn] += vel[idim] * matw.getValue(idim, icorn);
    }

    for (int j0 = 0; j0 < ncorner; j0++)
      for (int j1 = 0; j1 < ncorner; j1++)
      {
        int ip0 = amesh->getApex(imesh, j0);
        int ip1 = amesh->getApex(imesh, j1);
        double vald = matv[j1] * meshSize;
        _mapUpdate(tab[ip0], ip1, vald, tol);
      }
  }

  _S = cs_spfree(_S);
  _S = _BuildSfromMap(tab);
  if (_S == nullptr) goto label_end;

  /* Set the error return code */

  error = 0;

  label_end:
  if (error) _S = cs_spfree(_S);
  return error;
}

/**
 * Calculate _TildeC directly from the Mesh (Dimension: _napices)
 * @param amesh Description of the Mesh (New class)
 * @param units Array of sizes for all meshes
 * @return Error return code
 */
int ShiftOpCs::_buildTildeC(const AMesh *amesh, const VectorDouble& units)
{
  int nvertex = amesh->getNApices();
  int ncorner = amesh->getNApexPerMesh();
  double factor = (double) ncorner;

  /* Core allocation */

  VectorDouble cumunit(nvertex, 0.);
  _TildeC.clear();

  /* Loop on the meshes */

  for (int imesh = 0; imesh < amesh->getNMeshes(); imesh++)
  {

    /* Loop on the vertices */

    for (int icorn = 0; icorn < ncorner; icorn++)
    {
      int jp = amesh->getApex(imesh, icorn);
      cumunit[jp] += units[imesh];
    }
  }

  /* Scale */

  for (int ip = 0; ip < nvertex; ip++)
  {
    double value = cumunit[ip] / factor;
    if (ABS(value) <= 0.)
    {
      messerr("Meshing unit (%d) has a zero volume", ip + 1);
      _TildeC.clear();
      return 1;
    }
    _TildeC.push_back(value);
  }
  return 0;
}

/**
 * Construct the _Lambda vector (Dimension: _napices)
 * @param amesh Description of the Mesh
 */
void ShiftOpCs::_buildLambda(const AMesh *amesh)
{
  double sqdeth = 0.;

  int ndim = getNDim();
  int nvertex = amesh->getNApices();
  const CovAniso* cova = _getCova();
  double param = cova->getParam();
  double r = 1.;
  if( amesh->getVariety() == 1)
  {
    const ASpace* space = getDefaultSpace();
    const SpaceSN* spaceSn = dynamic_cast<const SpaceSN*>(space);
    if (spaceSn != nullptr) r = spaceSn->getRadius();
  }

  /* Load global matrices */

  _Lambda.clear();
  int igrf = _getIgrf();
  int icov = _getIcov();
  MatrixSquareSymmetric hh(ndim);
  double correc  = cova->getCorrec();
  if (_isGlobalHH(igrf, icov))
  {
    _loadHHByApex(amesh, hh, 0);
    sqdeth = sqrt(hh.determinant());
   if(amesh->getVariety() == 1)
   {
     correc = cova->evalCovOnSphere(0,50,false);
   }
  }

  /* Fill the array */

  double sill = cova->getSill(0, 0);
  for (int ip = 0; ip < nvertex; ip++)
  {
    if (_isNoStat())
    {
      const ANoStat* nostat = _getModel()->getNoStat();
      if (nostat->isDefinedforAnisotropy(igrf, icov))
      {
        _loadHHByApex(amesh, hh, ip);
        sqdeth = sqrt(hh.determinant());
      }
      if (nostat->isDefined(igrf, icov, EConsElem::SILL, -1, -1))
        sill = nostat->getValue(igrf, icov, EConsElem::SILL, -1, -1, 0, ip);
    }
    if (amesh->getVariety() != 1)
    {
      _Lambda.push_back(sqrt((_TildeC[ip]) * correc / sill));
    }
    else
    {
      _Lambda.push_back(sqrt((_TildeC[ip]) *  correc * pow(r, 2. * param)  * pow(sqdeth, - (2. * param  - 1.)/3.)/ (sill*sill)));
    }
  }
}

/**
 * Construct the _Lambda vector (Dimension: _napices)
 * @param amesh Description of the Mesh (New class)
 * @return
 */
bool ShiftOpCs::_buildLambdaGrad(const AMesh *amesh)
{
  int ndim = getNDim();
  int nvertex = amesh->getNApices();
  const CovAniso* covini = _getCova();
  CovAniso* cova = covini->clone();

  /* Core allocation */

  int number = getLambdaGradSize();
  if (_LambdaGrad.empty())
  {
    _LambdaGrad.clear();
    VectorDouble temp(nvertex);
    for(int i = 0; i< number; i++)
      _LambdaGrad.push_back(temp);
  }

  /* Fill the array */

  if (_flagNoStatByHH)
  {

    // Filling by HH

    MatrixSquareSymmetric hh(ndim);
    for (int ip = 0; ip < nvertex; ip++)
    {
      // Update HH locally
      _updateHH(hh, ip);
      hh.invert();

      int ecr = 0;
      for(int idim = 0; idim < ndim; idim++)
      {
        for(int jdim = 0; jdim <= idim; jdim++, ecr++)
        {
          double ratio = (idim == jdim)? 1./4. : 1./2.;
          _LambdaGrad[ecr][ip] = - _Lambda[ip] * hh.getValue(idim,jdim) * ratio ;
        }
      }
    }
  }
  else
  {

    // Filling by range / angle

    for (int ip = 0; ip < nvertex; ip++)
    {
      // Locally update the covariance for non-stationarity (if necessary)
      _updateCova(cova, ip);

      for (int idim = 0; idim < number; idim++)
      {
        _LambdaGrad[idim][ip] = -_Lambda[ip] / (2. * cova->getScale(idim));
      }
    }
  }

  delete cova;
  return false;
}

/**
 * Project the coordinates of the mesh vertices on the sphere
 * @param amesh Mesh structure
 * @param srot  Rotation parameters
 * @param imesh Rank of the mesh of interest
 * @param coeff Coordinates of the projected vertices
 */
void ShiftOpCs::_projectMesh(const AMesh *amesh,
                             const VectorDouble& srot,
                             int imesh,
                             double coeff[3][2])
{
  double xyz[3][3];

  // Calculate the Mesh Center

  VectorDouble center(3, 0.);
  for (int icorn = 0; icorn < (int) amesh->getNApexPerMesh(); icorn++)
  {
    GH::convertSph2Cart(amesh->getCoor(imesh, icorn, 0),
                        amesh->getCoor(imesh, icorn, 1), &xyz[icorn][0],
                        &xyz[icorn][1], &xyz[icorn][2]);
    for (int i = 0; i < 3; i++)
      center[i] += xyz[icorn][i];
  }
  double ratio = VH::norm(center);
  VH::divideConstant(center, sqrt(ratio));

  // Center gives the vector joining the origin to the center of triangle
  double phi    = srot[1] * GV_PI / 180.;
  double theta  = srot[0] * GV_PI / 180.;
  double sinphi = sin(phi);
  double cosphi = cos(phi);
  double sintet = sin(theta);
  double costet = cos(theta);

  // W is the Pole vector
  VectorDouble w;
  w.push_back(sinphi * costet);
  w.push_back(sinphi * sintet);
  w.push_back(cosphi);

  // V1 = Center ^ w: first axis
  VectorDouble v1 = VH::crossProduct(center, w);
  VH::normalize(v1);

  // V2 = Center ^ V1: second axis
  VectorDouble v2 = VH::crossProduct(center, v1);
  VH::normalize(v2);

  // Get the end points from Unit vectors
  VectorDouble axe1 = VH::add(center, v1);
  VectorDouble axe2 = VH::add(center, v2);

  /* Projection */

  for (int icorn = 0; icorn < 3; icorn++)
  {
    coeff[icorn][0] = coeff[icorn][1] = 0.;
    for (int i = 0; i < 3; i++)
      coeff[icorn][0] += (axe1[i] - center[i]) * (xyz[icorn][i] - center[i]);
    for (int i = 0; i < 3; i++)
      coeff[icorn][1] += (axe2[i] - center[i]) * (xyz[icorn][i] - center[i]);
  }
}

/**
 * Returns the internal address for a given vertex and a given parameter
 * It returns -1 if the address is ivalid
 * @param iapex  Rank of the target apex
 * @param igparam  Rank of the target parameter
 * @return
 */
int ShiftOpCs::getSGradAddress(int iapex, int igparam) const
{
  int ngparam = _nModelGradParam;
  int napices = getSize();
  if (iapex < 0 || iapex >= napices)
  {
    mesArg("Mesh Apex index", iapex, napices);
    return -1;
  }
  if (igparam < 0 || igparam >= ngparam)
  {
    mesArg("Rank of the Model parameter", igparam, ngparam);
    return -1;
  }
  return napices * igparam + iapex;
}

double ShiftOpCs::getMaxEigenValue() const
{
  return cs_norm(getS());
}

bool ShiftOpCs::_isNoStat()
{
  const Model* model = _getModel();
  return model->isNoStat();
}

bool ShiftOpCs::_isGlobalHH(int igrf, int icov)
{
  if (! _isNoStat())
    return true;
  else
  {
    const ANoStat* nostat = _getModel()->getNoStat();
    if (! nostat->isDefinedforAnisotropy(igrf, icov)) return true;
  }
  return false;
}

bool ShiftOpCs::_isVelocity()
{
  if (! _isNoStat()) return false;
  const ANoStat* nostat = _getModel()->getNoStat();
  int igrf = _getIgrf();
  int icov = _getIcov();
  return nostat->isDefined(igrf, icov, EConsElem::VELOCITY, -1, -1);
}

int ShiftOpCs::getLambdaGradSize() const
{
  if (_flagNoStatByHH)
    return _nModelGradParam;
  else
    return _ndim;
}

void ShiftOpCs::_determineFlagNoStatByHH()
{
  _flagNoStatByHH = false;
  if (! _isNoStat()) return;
  _flagNoStatByHH = _getModel()->getNoStat()->isDefinedByType(_getIgrf(), EConsElem::TENSOR);
}

const CovAniso* ShiftOpCs::_getCova()
{
  return _getModel()->getCova(_getIcov());
}

void ShiftOpCs::_mapGradUpdate(std::map<std::pair<int, int>, double> &tab,
                               int ip0,
                               int ip1,
                               double value,
                               double tol)
{
  std::pair<std::map<std::pair<int, int>, double>::iterator, bool> ret;

  if (ABS(value) < tol) return;
  std::pair<int, int> key(ip0, ip1);
  ret = tab.insert(std::pair<std::pair<int, int>, double>(key, value)); // ret.second = false if key is already in the map
  if (!ret.second) ret.first->second += value;
}

/**
 * Transform the Map into a square cparse matrix
 * @param tab   Input Map
 * @return
 */
cs* ShiftOpCs::_BuildSGradfromMap(std::map<std::pair<int, int>, double> &tab)
{
  std::map<std::pair<int, int>, double>::iterator it;

  cs* Striplet = cs_spalloc(0, 0, 1, 1, 1);
  int ip0_max = -1;
  int ip1_max = -1;

  it = tab.begin();
  while (it != tab.end())
  {
    int ip0 = it->first.first;
    int ip1 = it->first.second;
    if (!cs_entry(Striplet, ip0, ip1, it->second)) return nullptr;
    if (ip0 > ip0_max) ip0_max = ip0;
    if (ip1 > ip1_max) ip1_max = ip1;
    it++;
  }

  // Add the fictitious value at maximum sparse matrix dimension (if 'nmax' provided)

  cs_force_dimension(Striplet, getSize(), getSize());

  /* Optional printout */

  cs* S = cs_triplet(Striplet);
  if (S == nullptr) return nullptr;

  Striplet = cs_spfree(Striplet);

  return S;
}<|MERGE_RESOLUTION|>--- conflicted
+++ resolved
@@ -694,14 +694,11 @@
     const CovAniso* covini = _getCova();
     CovAniso* cova = covini->clone();
 
-<<<<<<< HEAD
     _updateCova(cova, ipref);
 
     const MatrixSquareGeneral& rotmat = cova->getAnisoInvMat();
     VectorDouble diag = VH::power(cova->getScales(), 2.);
 
-=======
->>>>>>> dbb523a2
     // Locally update the covariance for non-stationarity (if necessary)
 
 
@@ -1288,10 +1285,7 @@
         // Update HH matrix
 
         _loadHHGradPerMesh(hhGrad, amesh, ipref, igparam);
-<<<<<<< HEAD
         gradLogDetHH = _computeGradLogDetHH(amesh,igparam,ipref,hh,work,work2);
-=======
->>>>>>> dbb523a2
 
         if (amesh->getVariety() == 1)
           matPGradHPt.normTMatrix(hhGrad, matP);
@@ -1318,29 +1312,15 @@
             vald = ratio * vald + dratio * valdS;
             s += vald;
             _mapGradUpdate(Mtab[iad], ip0, ip1, vald, tol);
-<<<<<<< HEAD
           }
           int ip1 = amesh->getApex(imesh, ncorner - 1);
           _mapGradUpdate(Mtab[iad],ip0, ip1, -s, tol);
           _mapGradUpdate(Mtab[iad],ip1, ip0, -s, tol);
-=======
-            if (_cond(0,igparam,ipref)) message("imesh=%d jref=%d ip0=%d ip1=%d val=%lf\n",imesh,jref,ip0,ip1,vald);
-          }
-          int ip1 = amesh->getApex(imesh, ncorner - 1);
-          _mapGradUpdate(Mtab[iad],ip0, ip1, -s, tol);
-          if (_cond(0,igparam,ipref)) message("imesh=%d jref=%d ip0=%d ip1=%d val=%lf\n",imesh,jref,ip0,ip1,-s);
-          _mapGradUpdate(Mtab[iad],ip1, ip0, -s, tol);
-          if (_cond(0,igparam,ipref)) message("imesh=%d jref=%d ip0=%d ip1=%d val=%lf\n",imesh,jref,ip1,ip0,-s);
->>>>>>> dbb523a2
           S += s;
         }
         int ip0 = amesh->getApex(imesh, ncorner - 1);
         _mapTildeCUpdate(tab[iad],ip0,dratio / 6.);
         _mapGradUpdate(Mtab[iad], ip0, ip0, S, tol);
-<<<<<<< HEAD
-=======
-        if (_cond(0,igparam,ipref)) message("imesh=%d jref=%d ip0=%d ip1=%d val=%lf\n",imesh,jref,ip0,ip0,S);
->>>>>>> dbb523a2
       }
     }
   }
