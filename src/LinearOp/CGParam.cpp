/******************************************************************************/
/*                                                                            */
/*                            gstlearn C++ Library                            */
/*                                                                            */
/* Copyright (c) (2023) MINES Paris / ARMINES                                 */
/* Authors: gstlearn Team                                                     */
/* Website: https://gstlearn.org                                              */
/* License: BSD 3-clause                                                      */
/*                                                                            */
/******************************************************************************/
#include "LinearOp/CGParam.hpp"

namespace gstlrn
{
CGParam::CGParam(int nitermax, double eps)
  : AStringable()
  , _nIterMax(nitermax)
  , _eps(eps)
  , _x0()
  , _precondStatus(0)
  , _precond(nullptr)
{
}

CGParam::CGParam(const CGParam& m)
  : AStringable(m)
  , _nIterMax(m._nIterMax)
  , _eps(m._eps)
  , _x0(m._x0)
  , _precondStatus(m._precondStatus)
  , _precond(m._precond)
{
}

CGParam& CGParam::operator=(const CGParam& m)
{
  if (this != &m)
  {
    AStringable::operator=(m);
    _nIterMax      = m._nIterMax;
    _eps           = m._eps;
    _x0            = m._x0;
    _precondStatus = m._precondStatus;
    _precond       = m._precond;
  }
  return *this;
}

CGParam::~CGParam()
{
}

/*****************************************************************************/
/*!
**  Define the Pre-Conditioner facility
**
** \param[in]  precond  Pointer to a ALinearOp operator
** \param[in]  status   Status of this Pre-conditioner
** \li                  0 : not defined and therefore not used
** \li                 -1 : Pre-conditioner is the Q_{-1}
** \li                  1 : Pre-conditioner is the Q
**
** \remarks When 'precond' argument is not provided, 'status' is forced to 0
**
*****************************************************************************/
void CGParam::setPrecond(const ALinearOp* precond, int status)
{
  _precond       = precond;
  _precondStatus = status;
  if (precond == NULL) _precondStatus = 0;
}
<<<<<<< HEAD

String CGParam::toString(const AStringFormat* strfmt) const
{
  DECLARE_UNUSED(strfmt);
  std::stringstream sstr;

  sstr << "Maximum number of Conjugate Gradient iterations = " << _nIterMax << std::endl;
  sstr << "Numerical tolerance = " << _eps << std::endl;
  sstr << "Initial value = " << _x0 << std::endl;
  sstr << "Using a Pre-conditioner = " << _precondStatus << std::endl;
  return sstr.str();
=======
>>>>>>> 16abd9c3
}<|MERGE_RESOLUTION|>--- conflicted
+++ resolved
@@ -69,7 +69,6 @@
   _precondStatus = status;
   if (precond == NULL) _precondStatus = 0;
 }
-<<<<<<< HEAD
 
 String CGParam::toString(const AStringFormat* strfmt) const
 {
@@ -81,6 +80,5 @@
   sstr << "Initial value = " << _x0 << std::endl;
   sstr << "Using a Pre-conditioner = " << _precondStatus << std::endl;
   return sstr.str();
-=======
->>>>>>> 16abd9c3
+}
 }