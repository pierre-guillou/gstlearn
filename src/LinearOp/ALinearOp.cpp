/******************************************************************************/
/*                                                                            */
/*                            gstlearn C++ Library                            */
/*                                                                            */
/* Copyright (c) (2023) MINES Paris / ARMINES                                 */
/* Authors: gstlearn Team                                                     */
/* Website: https://gstlearn.org                                              */
/* License: BSD 3-clause                                                      */
/*                                                                            */
/******************************************************************************/
#include "LinearOp/ALinearOp.hpp"
#include "Basic/VectorNumT.hpp"

namespace gstlrn{
ALinearOp::ALinearOp()
  : _usefactor(false)
  , _idfactor(0.)
  , _factor(1.)
  , _temp()
{
}

// ALinearOp::ALinearOp(const ALinearOp &m)
//   : _usefactor(m._usefactor)
//   , _idfactor(m._idfactor)
//   , _factor(m._factor)
//   , _temp(m._temp)
// {
// }

// ALinearOp& ALinearOp::operator=(const ALinearOp& m)
// {
//   if (this != &m)
//   {
//     _usefactor = m._usefactor;
//     _idfactor  = m._idfactor;
//     _factor    = m._factor;
//     _temp      = m._temp;
//   }
//   return *this;
// }

VectorDouble ALinearOp::evalDirect(const VectorDouble& in) const
{
  VectorDouble res;
  evalDirect(in, res);
  return res;
}

int ALinearOp::addToDest(const ::Eigen::VectorXd& inv,
                         ::Eigen::VectorXd& outv) const
{
  constvect ins(inv.data(), inv.size());
  vect outs(outv.data(), outv.size());
  return addToDest(ins, outs);
}

int ALinearOp::addToDest(const constvect inv, vect outv) const
{

  if (!_usefactor)
    return _addToDest(inv, outv);

  _temp.resize(outv.size());
  vect ctemp(_temp.data(), _temp.size());
  std::fill(ctemp.begin(), ctemp.end(), 0.);
  int err = _addToDest(inv, ctemp);
  for (int i = 0; i < (int)outv.size(); i++)
    outv[i] = _idfactor * inv[i] + _factor * ctemp[i];
  return err;
}

int ALinearOp::evalDirect(constvect inv, vect outv) const
{
  std::fill(outv.begin(), outv.end(), 0.);
  return addToDest(inv, outv);
}

int ALinearOp::evalDirect(const VectorDouble& inv, VectorDouble& outv) const
{
  outv.resize(inv.size());
  constvect in(inv);
  vect out(outv);
  return evalDirect(in, out);
}

void ALinearOp::multiplyByValueAndAddDiagonal(double v1, double v2)
{
  _usefactor = true;
  _idfactor  = v2;
  _factor    = v1;
}

void ALinearOp::resetModif()
{
  _usefactor = false;
<<<<<<< HEAD
  _idfactor  = 0.;
  _factor    = 1.;
=======
  _idfactor = 0.;
  _factor = 1.;
}
>>>>>>> 16abd9c3
}<|MERGE_RESOLUTION|>--- conflicted
+++ resolved
@@ -94,12 +94,7 @@
 void ALinearOp::resetModif()
 {
   _usefactor = false;
-<<<<<<< HEAD
   _idfactor  = 0.;
   _factor    = 1.;
-=======
-  _idfactor = 0.;
-  _factor = 1.;
 }
->>>>>>> 16abd9c3
 }