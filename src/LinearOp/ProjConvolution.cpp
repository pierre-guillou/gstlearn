--- conflicted
+++ resolved
@@ -221,10 +221,7 @@
 void ProjConvolution::_convolve(const VectorDouble &valonvertex,
                                 VectorDouble &valonseismic) const
 {
-<<<<<<< HEAD
-
-=======
->>>>>>> b33ce8e9
+
   for (auto &e : valonseismic)
      e = 0.;
 
