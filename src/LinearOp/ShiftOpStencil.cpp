--- conflicted
+++ resolved
@@ -132,22 +132,14 @@
                                    bool verbose)
 {
   _mesh = mesh;
-<<<<<<< HEAD
   int ndim        = _mesh->getNDim();
   if (_mesh != nullptr)
     _napices = mesh->getNApices();
-=======
-  int ndim = _mesh->getNDim();
->>>>>>> cb79e4dc
 
   // Preliminary checks
   if (cova->isNoStatForAnisotropy())
   {
-<<<<<<< HEAD
     messerr("The Shiftop as a Stencil is incompatible with non-stationarity");
-=======
-    messerr("The ShiftOp as a Stencil is incompatible with non-stationarity");
->>>>>>> cb79e4dc
     return 1;
   }
 
