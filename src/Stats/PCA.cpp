/******************************************************************************/
/*                                                                            */
/*                            gstlearn C++ Library                            */
/*                                                                            */
/* Copyright (c) (2023) MINES Paris / ARMINES                                 */
/* Authors: gstlearn Team                                                     */
/* Website: https://gstlearn.org                                              */
/* License: BSD 3-clause                                                      */
/*                                                                            */
/******************************************************************************/
#include "geoslib_old_f.h"
#include "geoslib_f_private.h"

#include "Basic/VectorHelper.hpp"
#include "Stats/PCA.hpp"
#include "Stats/PCAStringFormat.hpp"
#include "Stats/Classical.hpp"
#include "Db/Db.hpp"
#include "Matrix/MatrixRectangular.hpp"
#include "Matrix/MatrixSquareGeneral.hpp"
#include "Variogram/Vario.hpp"

#include <math.h>

PCA::PCA(int nvar)
  : AStringable(),
    _nVar(0),
    _mean(),
    _sigma(),
    _eigval(),
    _eigvec(),
    _c0(),
    _gh(),
    _Z2F(),
    _F2Z()
{
  init(nvar);
}

PCA::PCA(const PCA &m)
    : AStringable(m),
      _nVar(m._nVar),
      _mean(m._mean),
      _sigma(m._sigma),
      _eigval(m._eigval),
      _eigvec(m._eigvec),
      _c0(m._c0),
      _gh(m._gh),
      _Z2F(m._Z2F),
      _F2Z(m._F2Z)
{

}

PCA& PCA::operator=(const PCA &m)
{
  if (this != &m)
  {
    AStringable::operator=(m);
    _nVar = m._nVar;
    _mean = m._mean;
    _sigma = m._sigma;
    _eigval = m._eigval;
    _eigvec = m._eigvec;
    _c0 = m._c0;
    _gh = m._gh;
    _Z2F = m._Z2F;
    _F2Z = m._F2Z;
  }
  return *this;
}

PCA::~PCA()
{

}

void PCA::init(int nvar)
{
  _nVar = nvar;
  _mean.resize  (nvar,0);
  _sigma.resize (nvar,0);
  _eigval.resize(nvar,0);
  _eigvec.resize(nvar, nvar);
  _c0.resize    (nvar, nvar);
  _gh.resize    (nvar, nvar);
  _Z2F.resize   (nvar, nvar);
  _F2Z.resize   (nvar, nvar);
}

void PCA::_pcaFunctions(bool verbose)
{
  int nvar = _nVar;

  // Transpose for getting the F2Z function from Z2F

  _F2Z = _eigvec;
  _F2Z.transposeInPlace();

  // Construct Z2F

  for (int ifac = 0; ifac < nvar; ifac++)
    for (int ivar = 0; ivar < nvar; ivar++)
      _setZ2F(ifac, ivar, getEigVec(ifac, ivar) / sqrt(_eigval[ivar]));

  // Construct F2Z

  for (int ivar = 0; ivar < nvar; ivar++)
    for (int ifac = 0; ifac < nvar; ifac++)
      _setF2Z(ivar, ifac, _getF2Z(ivar, ifac) * sqrt(_eigval[ivar]));

  // Printout of the transition matrices (optional)

  if (verbose)
  {
    print_matrix("PCA Z->F", 0, _Z2F);
    print_matrix("PCA F->Z", 0, _F2Z);
  }
}

void PCA::_mafFunctions(bool verbose)
{
  int nvar = _nVar;

  // Construct Z2F

  for (int ivar = 0; ivar < nvar; ivar++)
    for (int ifac = 0; ifac < nvar; ifac++)
      _setZ2F(ifac, ivar, getEigVec(ifac, ivar));

  // Construct F2Z

  MatrixSquareGeneral A(_Z2F);
  A.invert();
  for (int ifac = 0; ifac < nvar; ifac++)
    for (int ivar = 0; ivar < nvar; ivar++)
      _setF2Z(ivar, ifac, A(ivar, ifac));

  // Printout of the transition matrices (optional)

  if (verbose)
  {
    print_matrix("MAF Z->F", 0, _Z2F);
    print_matrix("MAF F->Z", 0, _F2Z);
  }
}

int PCA::_calculateEigen(bool verbose, bool optionPositive)
{
  int nvar = _nVar;

  // Eigen decomposition

  if (_c0.computeEigen(optionPositive) != 0) return 1;
  _eigval = _c0.getEigenValues();
  _eigvec = *_c0.getEigenVectors();

  // Printout of the eigen results (optional)

  if (verbose)
  {
    print_matrix("Eigen values", 0, 1, 1, nvar, NULL, _eigval.data());
    print_matrix("Eigen Vectors", 0, _eigvec);
  }
  return 0;
}

int PCA::_calculateGEigen(bool verbose)
{
  int nvar = _nVar;

  // Generalized Eigen decomposition

  if (_gh.computeGeneralizedEigen(_c0) != 0) return 1;
  _eigval = _gh.getEigenValues();
  _eigvec = *_gh.getEigenVectors();

  // Printout of the eigen results (optional)

  if (verbose)
  {
    print_matrix("GEigen values", 0, 1, 1, nvar, NULL, _eigval.data());
    print_matrix("GEigen Vectors", 0, _eigvec);
  }
  return 0;
}

String PCA::toString(const AStringFormat* strfmt) const
{
  std::stringstream sstr;

  const PCAStringFormat* pcafmt = dynamic_cast<const PCAStringFormat*>(strfmt);
  PCAStringFormat dsf;
  if (pcafmt != nullptr) dsf = *pcafmt;
  if (_nVar <= 0) return sstr.str();

  sstr << toTitle(1, "PCA Contents");

  if (dsf.getflagCenter())
  {
    sstr << toMatrix("Means", VectorString(), VectorString(), true, _nVar, 1, _mean);
  }
  if (dsf.getflagStats())
  {
    sstr << toMatrix("Covariance Matrix", _c0);
    if (_gh.size() > 0)
      sstr << toMatrix("Variogram Matrix at lag h", _gh);

    sstr << toMatrix("Matrix MZ2F to transform standardized Variables Z into Factors F", _Z2F);
    sstr << "Y = (Z - m) * MZ2F)" << std::endl;
    sstr << toMatrix("Matrix MF2Z to back-transform Factors F into standardized Variables Z",_F2Z);
    sstr << "Z = m + Y * MF2Z" << std::endl;
  }
  return sstr.str();
}

int PCA::dbZ2F(Db* db,
               bool verbose,
               const NamingConvention& namconv)
{
  if (db == nullptr)
  {
    messerr("You must define 'Db'");
    return 1;
  }
  int nvar = db->getLocNumber(ELoc::Z);
  if (nvar != _nVar)
  {
    messerr("The number of Z variables (%d) does not match the number of variables in PCA (%d)",
            nvar,_nVar);
    return 1;
  }

  /* Allocate new variables */

  int iptr = db->addColumnsByConstant(nvar, TEST);
  if (iptr < 0) return 1;

  // Optional title

  if (verbose) mestitle(0,"Transform from Z to Factors");

  /* Rotate the factors into data in the PCA system */

  VectorBool isoFlag = _getVectorIsotopic(db);
  _pcaZ2F(iptr, db, isoFlag, _mean, _sigma);

  /* Optional printout */

  if (verbose)
  {
    VectorInt cols(nvar);
    for (int ivar = 0; ivar < nvar; ivar++)
      cols[ivar] = iptr + ivar;
    VectorString names = db->getNamesByUID(cols);
    dbStatisticsPrint(db, names, {}, true, true, "Statistics on Factors","Factor");
  }

  /* Set the error return code */

  namconv.setNamesAndLocators(db, VectorString(), ELoc::Z, -1, db, iptr);
  return 0;
}

int PCA::dbF2Z(Db* db,
               bool verbose,
               const NamingConvention& namconv)
{
  if (db == nullptr)
  {
    messerr("You must define 'Db'");
    return 1;
  }
  int nvar = db->getLocNumber(ELoc::Z);
  if (nvar != _nVar)
  {
    messerr("The number of Z variables (%d) does not match the number of variables in PCA (%d)",
            nvar,_nVar);
    return 1;
  }

  /* Allocate new variables */

  int iptr = db->addColumnsByConstant(nvar, TEST);
  if (iptr < 0) return 1;

  // Optional title

  if (verbose) mestitle(0,"Transform from Factors to Z");

  /* Rotate the factors into data in the PCA system */

  VectorBool isoFlag = _getVectorIsotopic(db);
  _pcaF2Z(iptr, db, isoFlag, _mean, _sigma);

  /* Optional printout */

  if (verbose)
  {
    VectorInt cols(nvar);
    for (int ivar = 0; ivar < nvar; ivar++) cols[ivar] = iptr + ivar;
    VectorString names = db->getNamesByUID(cols);
    dbStatisticsPrint(db, names, {}, true, true, "Statistics on Variables", "Variable");
  }

  /* Set the error return code */

  namconv.setNamesAndLocators(db, VectorString(), ELoc::Z, -1, db, iptr);
  return 0;
}

VectorDouble PCA::getVarianceRatio() const
{
  double total = VectorHelper::cumul(_eigval);
  VectorDouble eignorm = _eigval;
  VectorHelper::divideConstant(eignorm, total);
  return eignorm;
}

/****************************************************************************/
/*!
 **  Fill the mean and variance arrays
 **
 ** \param[in] db          Db descriptor
 ** \param[in] isoFlag     Vector of active samples
 ** \param[in] verbose     Verbose flag
 ** \param[in] flag_nm1    When TRUE, variance is scaled by N-1; otherwise by N
 **
 *****************************************************************************/
void PCA::_calculateNormalization(const Db *db,
                                  const VectorBool &isoFlag,
                                  bool verbose,
                                  bool flag_nm1)
{
  int niso = 0;
  int nvar = db->getLocNumber(ELoc::Z);
  int nech = db->getSampleNumber();
  VectorDouble data(nvar);

  for (int ivar = 0; ivar < nvar; ivar++)
    _mean[ivar] = _sigma[ivar] = 0.;

  /* Calculate the statistics */

  for (int iech = 0; iech < nech; iech++)
  {
    if (!isoFlag[iech]) continue;
    _loadData(db, iech, data);

    niso++;
    for (int ivar = 0; ivar < nvar; ivar++)
    {
      _mean[ivar] += data[ivar];
      _sigma[ivar] += data[ivar] * data[ivar];
    }
  }

  /* Normalization */

  if (niso > 0)
  {
    for (int ivar = 0; ivar < nvar; ivar++)
    {
      _mean[ivar] /= niso;
      _sigma[ivar] = (_sigma[ivar] / niso - _mean[ivar] * _mean[ivar]);
      if (flag_nm1) _sigma[ivar] *= (double) (niso / (niso-1.));
      _sigma[ivar] = (_sigma[ivar] > 0) ? sqrt(_sigma[ivar]) : 0.;
    }
  }

  if (verbose)
  {
    message("Number of variables         = %d\n", nvar);
    message("Number of samples in the Db = %d\n", nech);
    message("Number of isotropic samples = %d\n", niso);
    print_matrix("Mean", 0, 1, 1, nvar, NULL, _mean.data());
    print_matrix("St. Dev.", 0, 1, 1, nvar, NULL, _sigma.data());
    message("\n");
  }
}

/****************************************************************************/
/*!
 **  Calculate the covariance matrix
 **
 ** \param[in]  db          Db descriptor
 ** \param[in]  isoFlag     Vector of active samples
 ** \param[in]  verbose     Verbose flag
 ** \param[in]  flag_nm1    When TRUE, variance is scaled by N-1; otherwise by N
 **
 *****************************************************************************/
void PCA::_covariance0(const Db *db,
                       const VectorBool &isoFlag,
                       bool verbose,
                       bool flag_nm1)
{
  int nvar = db->getLocNumber(ELoc::Z);
  int nech = db->getSampleNumber();
  int niso = 0;
  VectorDouble data1(nvar);

	// Initialize the matrix contents
	_c0.fill(0);
	
  /* Calculate the variance-covariance matrix at distance 0 */

  niso = 0;
  for (int iech = 0; iech < nech; iech++)
  {
    if (! isoFlag[iech]) continue;
    _loadData(db, iech, data1);
    _center(data1, _mean, _sigma, true, false);

    niso++;
    for (int ivar = 0; ivar < nvar; ivar++)
      for (int jvar = 0; jvar <= ivar; jvar++)
        _c0.setValue(jvar, ivar, _c0.getValue(jvar, ivar) + data1[ivar] * data1[jvar]);
  }

  /* Normalization */

  for (int ivar = 0; ivar < nvar; ivar++)
    for (int jvar = 0; jvar <= ivar; jvar++)
      if (flag_nm1)
        _c0.setValue(jvar, ivar, _c0.getValue(jvar, ivar) / (niso-1.));
      else
        _c0.setValue(jvar, ivar, _c0.getValue(jvar, ivar) / niso);

  /* Printout of the covariance matrix (optional) */

  if (verbose)
    print_matrix("Variance-Covariance matrix for distance 0", 0, _c0);
}

/****************************************************************************/
/*!
 **  Normalize the isotropic array of values
 **
 ** \param[in,out] data      Array of information
 ** \param[in]  mean         Array containing the mean
 ** \param[in]  sigma        Array containing the standard deviation
 ** \param[in]  flag_center  True if result must be centered by 'mean'
 ** \param[in]  flag_scale   True if result must be scaled by 'sigma'
 **
 *****************************************************************************/
void PCA::_center(VectorDouble& data,
                  const VectorDouble &mean,
                  const VectorDouble &sigma,
                  bool flag_center,
                  bool flag_scale)
{
  int nvar = (int) mean.size();
  for (int ivar = 0; ivar < nvar; ivar++)
  {
    if (flag_center)
      data[ivar] -= mean[ivar];
    if (flag_scale && sigma[ivar] > 0.)
      data[ivar] /= sigma[ivar];
  }
}

/****************************************************************************/
/*!
 **  Un-normalize the isotropic array of values
 **
 ** \param[in,out] data      Array of information
 ** \param[in]  mean         Array containing the mean
 ** \param[in]  sigma        Array containing the standard deviation
 ** \param[in]  flag_center  True if result must be uncentered by 'mean'
 ** \param[in]  flag_scale   True if result must be suncaled by 'sigma'
 **
 *****************************************************************************/
void PCA::_uncenter(VectorDouble& data,
                    const VectorDouble &mean,
                    const VectorDouble &sigma,
                    bool flag_center,
                    bool flag_scale)
{
  int ivar;
  int nvar = (int) mean.size();

  for (ivar = 0; ivar < nvar; ivar++)
  {
    if (sigma[ivar] <= 0.) continue;
    if (flag_scale)
      data[ivar] *= sigma[ivar];
    if (flag_center)
      data[ivar] += mean[ivar];
  }
}

/****************************************************************************/
/*!
 **  Procedure for transforming the variables into factors using PCA
 **
 ** \param[in]  iptr         Pointer for storing the result in db
 ** \param[in]  db           Db descriptor
 ** \param[in]  isoFlag      Vector of active samples
 ** \param[in]  mean         Array containing the mean
 ** \param[in]  sigma        Array containing the standard deviation
 **
 *****************************************************************************/
void PCA::_pcaZ2F(int iptr,
<<<<<<< HEAD
                  Db *db,
=======
                  Db* db,
>>>>>>> ab83fd56
                  const VectorBool& isoFlag,
                  const VectorDouble& mean,
                  const VectorDouble& sigma)
{
  int nvar = db->getLocNumber(ELoc::Z);
  int nech = db->getSampleNumber();
  VectorDouble data1(nvar, 0.);

  /* Loop on the samples */

  for (int iech = 0; iech < nech; iech++)
  {
    if (! isoFlag[iech]) continue;
    _loadData(db, iech, data1);
    _center(data1, mean, sigma, true, false);
    VectorDouble data2 = _Z2F.prodMatVec(data1, true);

    for (int ifac = 0; ifac < nvar; ifac++)
      db->setArray(iech, ifac + iptr, data2[ifac]);
  }
}

/****************************************************************************/
/*!
 **  Procedure for transforming the factors into variables using PCA
 **
 ** \param[in]  iptr         Pointer to the storage
 ** \param[in]  db           Db descriptor
 ** \param[in]  isoFlag      Vector of active samples
 ** \param[in]  mean         Array containing the mean
 ** \param[in]  sigma        Array containing the standard deviation
 **
 *****************************************************************************/
void PCA::_pcaF2Z(int iptr,
                  Db *db,
                  const VectorBool &isoFlag,
                  const VectorDouble &mean,
                  const VectorDouble &sigma)
{
  int nvar = db->getLocNumber(ELoc::Z);
  int nech = db->getSampleNumber();
  VectorDouble data1(nvar);
  VectorDouble data2(nvar);

  /* Loop on the samples */

  for (int iech = 0; iech < nech; iech++)
  {
    if (! isoFlag[iech]) continue;
    _loadData(db, iech, data1);
    data2 = _F2Z.prodMatVec(data1, true);
    _uncenter(data2, mean, sigma, true, false);

    for (int ivar = 0; ivar < nvar; ivar++)
      db->setArray(iech, ivar + iptr, data2[ivar]);
  }
}

int PCA::pca_compute(const Db *db, bool verbose, bool optionPositive)
{

  /* Initializations */

  if (db == nullptr)
  {
    messerr("You must define the 'Db'");
    return 1;
  }
  int nvar = db->getLocNumber(ELoc::Z);
  if (nvar <= 0)
  {
    messerr("You must define 'Db' with some Z-variables");
    return 1;
  }
  init(nvar);

  // Optional title

  if (verbose) mestitle(0,"PCA computation");

  /* Calculate the PCA */

  VectorBool isoFlag = _getVectorIsotopic(db);
  _calculateNormalization(db, isoFlag, verbose, true);

  // Derive the PCA decomposition

  _covariance0(db, isoFlag, verbose, true);

  // Establish the transfer functions

  if (_calculateEigen(verbose, optionPositive) != 0) return 1;

  _pcaFunctions(verbose);

  return 0;
}

/****************************************************************************/
/*!
 **  Evaluate the MAF
 **
 ** \return  Error return code
 **
 ** \param[in]  db         Db descriptor
 ** \param[in]  hmin       Lower bound on distance
 ** \param[in]  hmax       Upper bound on distance
 ** \param[in]  verbose    Verbose flag
 **
 *****************************************************************************/
int PCA::maf_compute_interval(Db *db, double hmin, double hmax, bool verbose)
{
  return _mafCompute(db, VarioParam(), -1, -1, hmin, hmax, verbose);
}

/****************************************************************************/
/*!
 **  Evaluate the MAF
 **
 ** \return  Error return code
 **
 ** \param[in]  db         Db descriptor
 ** \param[in]  varioparam VarioParam structure
 ** \param[in]  ilag0      Reference Lag
 ** \param[in]  idir0      Reference direction
 ** \param[in]  verbose    Verbose flag
 **
 *****************************************************************************/
int PCA::maf_compute(Db *db,
                     const VarioParam& varioparam,
                     int ilag0,
                     int idir0,
                     bool verbose)
{
  return _mafCompute(db, varioparam, ilag0, idir0, TEST, TEST, verbose);
}

/****************************************************************************/
/*!
 **  Evaluate the MAF on irregular data
 **
 ** \return  Error returned code
 **
 ** \param[in]  db         Db descriptor
 ** \param[in]  varioparam VarioParam structure
 ** \param[in]  ilag0      Reference Lag
 ** \param[in]  idir0      Reference direction
 ** \param[in]  hmin       Minimum distance
 ** \param[in]  hmax       Maximum distance
 ** \param[in]  verbose    Verbose flag
 **
 ** \remarks This code functions in two modes:
 ** \remarks - either using varioparam, idir0 and ilag0 (if idir0>=0)
 ** \remarks - or using only hmin, hmax
 **
 *****************************************************************************/
int PCA::_mafCompute(Db *db,
                     const VarioParam &varioparam,
                     int ilag0,
                     int idir0,
                     double hmin,
                     double hmax,
                     bool verbose)
{
  /* Initializations */

  if (db == nullptr)
  {
    messerr("You must define 'Db' beforehand");
    return 1;
  }
  int nvar = db->getLocNumber(ELoc::Z);
  if (nvar <= 0)
  {
    messerr("You must define 'Db' with some Z-variables");
    return 1;
  }
  init(nvar);

  // Optional title

  if (verbose) mestitle(0,"MAF computation");

  // Calculate the normalization parameters

  VectorBool isoFlag = _getVectorIsotopic(db);
  _calculateNormalization(db, isoFlag, verbose, true);

  /* Calculate the first PCA (centered and normalized) */

  _covariance0(db, isoFlag, verbose, true);

  /* Calculate the variogram matrix at distance [h0-dh,h0+dh] */

  _variogramh(db, varioparam, ilag0, idir0, hmin, hmax, isoFlag, verbose);

  // Derive the MAF decomposition

  if (_calculateGEigen(verbose) != 0) return 1;

  // Establish the transfer functions

  _mafFunctions(verbose);

  return 0;
}

void PCA::_variogramh(Db *db,
                      const VarioParam &varioparam,
                      int ilag0,
                      int idir0,
                      double hmin,
                      double hmax,
                      const VectorBool &isoFlag,
                      bool verbose)
{
  double dist;
  SpaceTarget T1;
  SpaceTarget T2;
  Vario* vario = nullptr;

  // Initializations

  int nech = db->getSampleNumber();
  int nvar = db->getLocNumber(ELoc::Z);
  int npairs = 0;

  // Core allocations

  VectorDouble data1(nvar);
  VectorDouble data2(nvar);
  _gh.fill(0.);

  // Creating a local Vario structure (to constitute the BiTargetCheck list
  if (idir0 >= 0)
  {
    vario = Vario::create(varioparam);
    vario->setDb(db);
    if (vario->prepare() != 0) return;
  }

  /* Loop on samples */

  for (int iech = 0; iech < nech; iech++)
  {
    if (! isoFlag[iech]) continue;
    _loadData(db, iech, data1);

    /* Loop on the second sample */

    for (int jech = 0; jech < iech; jech++)
    {
      if (! isoFlag[jech]) continue;
      _loadData(db, jech, data2);

      /* Should the pair be retained */

      if (idir0 >= 0)
      {
        db->getSampleAsSTInPlace(iech, T1);
        db->getSampleAsSTInPlace(jech, T2);
        const DirParam& dirparam = varioparam.getDirParam(idir0);

        // Reject the point as soon as one BiTargetChecker is not correct
        if (! vario->keepPair(idir0, T1, T2, &dist)) continue;

        double lag = dirparam.getDPas();
        double h0  = ilag0 * lag;
        if (dist < h0 - lag/2 || dist > h0 + lag/2) continue;
      }
      else
      {
        dist = distance_intra(db, iech, jech, NULL);
        if (dist < hmin || dist > hmax) continue;
      }

      /* Update the variance-covariance matrix at distance h */

      for (int ivar = 0; ivar < nvar; ivar++)
        for (int jvar = 0; jvar <= ivar; jvar++)
        {
          double di = data1[ivar] - data2[ivar];
          double dj = data1[jvar] - data2[jvar];
          _gh.setValue(ivar, jvar, _gh.getValue(ivar, jvar) + di * dj / 2.);
        }
      npairs++;
    }
  }

  /* Normation */

  if (npairs > 0)
    for (int ivar = 0; ivar < nvar; ivar++)
      for (int jvar = 0; jvar <= ivar; jvar++)
        _gh.setValue(ivar, jvar, _gh.getValue(ivar, jvar) / npairs);

  /* Verbose printout */

  if (verbose)
  {
    message("\n");

    if (idir0 >= 0)
    {
      const DirParam& dirparam = varioparam.getDirParam(idir0);
      dirparam.display();
      message("Reference Lag               = %d\n", ilag0);
    }
    else
    {
      message("Minimum distance            = %lf\n", hmin);
      message("Maximum distance            = %lf\n", hmax);
    }
    message("Number of samples in the Db = %d\n", nech);
    message("Number of isotopic pairs    = %d\n", npairs);
    message("\n");
    print_matrix("Variogram matrix for distance h", 0, _gh);
  }
}

VectorBool PCA::_getVectorIsotopic(const Db* db)
{
  int nvar = db->getLocNumber(ELoc::Z);
  int nech = db->getSampleNumber();
  VectorDouble data(nvar);
  VectorBool isoFlag = VectorBool(nech);

  for (int iech = 0; iech < nech; iech++)
  {
    if (! db->isActive(iech))
      isoFlag[iech] = false;
    else
      isoFlag[iech] = db_is_isotropic(db, iech, data.data());
  }
  return isoFlag;
}

void PCA::_loadData(const Db* db, int iech, VectorDouble& data)
{
  int nvar = (int) db->getLocNumber(ELoc::Z);
  for (int ivar = 0; ivar < nvar; ivar++)
    data[ivar] = db->getLocVariable(ELoc::Z,iech, ivar);
}

VectorDouble PCA::mafOfIndex() const
{
  // Calculate the probability of each interval
  VectorDouble w = _mean;
  int ncut = (int) _mean.size();
  w.push_back(1 - VH::cumul(_mean));
  int nclass = (int) w.size();

  // Normalize the indicator of intervals
  MatrixRectangular i_norm_val(nclass, ncut);
  for (int iclass = 0 ; iclass < ncut; iclass++)
  {
    for (int jclass = 0; jclass < nclass; jclass++)
    {
      double value = (iclass == jclass) ? 1 : 0.;
      value = (value - w[iclass]) / sqrt(w[iclass] * (1. - w[iclass]));
      i_norm_val.setValue(jclass,  iclass, value);
    }
  }

  VectorDouble local(nclass * ncut);
  matrix_product_safe(nclass, ncut, ncut, i_norm_val.getValues().data(),
                      _Z2F.getValues().data(), local.data());

  VectorDouble maf_index = VH::concatenate(VH::initVDouble(nclass, 1.), local);

  return maf_index;
}
<|MERGE_RESOLUTION|>--- conflicted
+++ resolved
@@ -501,11 +501,7 @@
  **
  *****************************************************************************/
 void PCA::_pcaZ2F(int iptr,
-<<<<<<< HEAD
-                  Db *db,
-=======
                   Db* db,
->>>>>>> ab83fd56
                   const VectorBool& isoFlag,
                   const VectorDouble& mean,
                   const VectorDouble& sigma)
