/******************************************************************************/
/*                                                                            */
/*                            gstlearn C++ Library                            */
/*                                                                            */
/* Copyright (c) (2023) MINES Paris / ARMINES                                 */
/* Authors: gstlearn Team                                                     */
/* Website: https://gstlearn.org                                              */
/* License: BSD 3-clause                                                      */
/*                                                                            */
/******************************************************************************/
#include "geoslib_old_f.h"

#include "Db/Db.hpp"
#include "Db/DbGrid.hpp"
#include "Stats/Classical.hpp"
#include "Basic/Utilities.hpp"
#include "Basic/String.hpp"
#include "Basic/AStringable.hpp"
#include "Matrix/MatrixSquareSymmetric.hpp"
#include "Matrix/MatrixFactory.hpp"
#include "Model/Model.hpp"
#include "Space/SpaceRN.hpp"
#include "Space/SpaceTarget.hpp"
#include "Variogram/VarioParam.hpp"
#include "Variogram/Vario.hpp"
#include "Polygon/Polygons.hpp"

#include <math.h>
#include <Matrix/Table.hpp>
#include <string.h>

/****************************************************************************/
/*!
 **  Check the operator name
 **
 ** \return  1 if the operator is valid; 0 otherwise
 **
 ** \param[in]  oper A EStatOption item
 ** \param[in]  flag_multi  1 if multivariate operator is authorized
 ** \param[in]  flag_indic  1 if indicator ("plus","minus","zero") is authorized
 ** \param[in]  flag_sum    1 if sum of variable is authorized
 ** \param[in]  flag_median 1 if median is authorized
 ** \param[in]  flag_qt     1 if QT ("ore","metal") is authorized
 **
 ** \remarks If an error occurred, the message is printed
 **
 *****************************************************************************/
bool _operStatisticsCheck(const EStatOption &oper,
                          int flag_multi,
                          int flag_indic,
                          int flag_sum,
                          int flag_median,
                          int flag_qt)
{
  bool valid;

  /* Initializations */

  valid = false;

  /* Monovariate check */

  if (oper == EStatOption::NUM)  valid = true;
  if (oper == EStatOption::MEAN) valid = true;
  if (oper == EStatOption::VAR)  valid = true;
  if (oper == EStatOption::CORR) valid = true;
  if (oper == EStatOption::STDV) valid = true;
  if (oper == EStatOption::MINI) valid = true;
  if (oper == EStatOption::MAXI) valid = true;
  if (flag_sum)
  {
    if (oper == EStatOption::SUM) valid = true;
  }
  if (flag_median)
  {
    if (oper == EStatOption::MEDIAN) valid = true;
  }

  /* Multivariate check */

  if (flag_multi)
  {
    if (oper == EStatOption::MEAN2) valid = true;
    if (oper == EStatOption::VAR2)  valid = true;
    if (oper == EStatOption::STDV2) valid = true;
    if (flag_sum)
    {
      if (oper == EStatOption::SUM2) valid = true;
    }
  }

  /* Indicator check */

  if (flag_indic)
  {
    if (oper == EStatOption::PLUS)  valid = true;
    if (oper == EStatOption::MOINS) valid = true;
    if (oper == EStatOption::ZERO)  valid = true;
  }

  /* QT variables check */

  if (flag_qt)
  {
    if (oper == EStatOption::ORE)   valid = true;
    if (oper == EStatOption::METAL) valid = true;
  }

  if (!valid) messerr("Invalid operator");

  return (valid);
}

/****************************************************************************/
/*!
 **  Update the proportions
 **
 ** \param[in]  dbin       Db for the input grid
 ** \param[in]  indg       Array of grid indices
 ** \param[in]  nfacies    Number of facies
 **
 ** \param[out] prop       Array of proportions
 **
 *****************************************************************************/
void _updateProportions(DbGrid *dbin,
                        VectorInt &indg,
                        int nfacies,
                        VectorDouble &prop)
{
  int rank = dbin->getGrid().indiceToRank(indg);
  int ifac = (int) dbin->getLocVariable(ELoc::Z,rank, 0);
  if (ifac < 1 || ifac > nfacies) return;
  prop[ifac - 1] += 1.;
}

/****************************************************************************/
/*!
 **  Update the transitions
 **
 ** \param[in]  dbin       DbGrid for the input grid
 ** \param[in]  pos        Rank of the montee axis
 ** \param[in]  indg       Array of grid indices
 ** \param[in]  nfacies    Number of facies
 ** \param[in]  orient     Orientation
 **
 ** \param[out] trans      Array of transitions
 **
 *****************************************************************************/
void _updateTransition(DbGrid *dbin,
                       int pos,
                       VectorInt& indg,
                       int nfacies,
                       int orient,
                       VectorDouble& trans)
{
  int jpos = indg[pos] + orient;
  if (jpos <= 0 || jpos >= dbin->getNX(pos)) return;
  int ifac1 = (int) dbin->getLocVariable(ELoc::Z,dbin->getGrid().indiceToRank(indg), 0);
  indg[pos] += orient;
  int ifac2 = (int) dbin->getLocVariable(ELoc::Z,dbin->getGrid().indiceToRank(indg), 0);
  indg[pos] -= orient;

  if (ifac1 < 1 || ifac1 > nfacies || ifac2 < 1 || ifac2 > nfacies) return;
  trans[(ifac1 - 1) * nfacies + (ifac2 - 1)] += 1.;
}

/****************************************************************************/
/*!
 **  Scale the proportions and store the proportions
 **
 ** \param[in]  dbout      Db for the output grid
 ** \param[in]  iptr       Writing pointer
 ** \param[in]  iech       Rank of the target sample
 ** \param[in]  nitem      Number of items
 ** \param[in]  tab        Array of cumulative statistics
 **
 *****************************************************************************/
void _scaleAndAffect(Db *dbout,
                     int iptr,
                     int iech,
                     int nitem,
                     VectorDouble &tab)
{
  double value;

  double total = 0.;
  for (int ifac = 0; ifac < nitem; ifac++)
    total += tab[ifac];

  for (int ifac = 0; ifac < nitem; ifac++)
  {
    if (total <= 0.)
      value = TEST;
    else
      value = tab[ifac] / total;
    dbout->setArray(iech, iptr + ifac, value);
  }
}

/****************************************************************************/
/*!
 **  Check the operator name is mentioned within a list
 **
 ** \return  true if the operator is mentioned; false otherwise
 **
 ** \param[in]  opers Array of operators
 ** \param[in]  refe  Reference operator
 **
 ** \remarks If the array 'opers' if empty, any name is considered as valid
 **
 *****************************************************************************/
bool _operExists(const std::vector<EStatOption>& opers,
                 const EStatOption& refe)
{
  int noper = static_cast<int>(opers.size());
  if (noper == 0) return true;
  for (int i = 0; i < noper; i++)
  {
    if (opers[i] == refe) return true;
  }
  return false;
}

/****************************************************************************/
/*!
 **  Copy the multivariate into monovariate statistics (before printout)
 **
 ** \param[in]  ncol  Dimension of the (square) matrix
 ** \param[in,out]  tab   Array to be refactored
 **
 *****************************************************************************/
void _refactor(int ncol, VectorDouble& tab)
{
  int ix, iy;

  for (ix = 0; ix < ncol; ix++)
    for (iy = 0; iy < ncol; iy++)
      tab[ix * ncol + iy] = tab[iy * ncol + iy];
}

/****************************************************************************/
/*!
 **  Copy the multivariate or monovariate statistics into the returned array
 **
 ** \param[in]  nx    First dimension of the matrix
 ** \param[in]  ny    First dimension of the matrix
 ** \param[in]  tabin Array to be refactored
 **
 ** \param[out]  tabout Array to be refactored
 **
 *****************************************************************************/
void _copyResults(int nx,
                  int ny,
                  const VectorDouble &tabin,
                  VectorDouble &tabout)
{
  int ix, iy, lec;

  for (ix = lec = 0; ix < nx; ix++)
    for (iy = 0; iy < ny; iy++, lec++)
      tabout[lec] = tabin[lec];
}

/****************************************************************************/
/*!
 **  Calculate the indices of the cell neighboring a target cell
 **
 ** \param[in]  ndim   Space dimension
 ** \param[in]  radius Neighborhood radius
 ** \param[in]  rank0  Rank of the neighbor
 ** \param[in]  indg0  Array of indices of the target cell
 **
 ** \param[out] indg   Array of indices of the neighboring cell
 **
 *****************************************************************************/
void _neighboringCell(int ndim,
                      int radius,
                      int rank0,
                      const VectorInt &indg0,
                      VectorInt &indg)
{
  int nei1d, value, divid, count, reste, ratio, idim;

  /* Initializations */

  nei1d = 2 * radius + 1;
  count = (int) pow(nei1d, (double) ndim);
  value = rank0;

  /* Loop on the space dimensions */

  divid = count;
  for (int jdim = 0; jdim < ndim; jdim++)
  {
    idim = ndim - jdim - 1;
    divid /= nei1d;
    ratio = value / divid;
    reste = value - ratio * divid;
    value = reste;
    indg[idim] = indg0[idim] + ratio - radius;
  }
}

/****************************************************************************/
/*!
 **  Calculate the quantile which corresponds to a given probability
 **
 ** \return  Quantile value
 **
 ** \param[in]  tab   Array of outcomes per sample
 ** \param[in]  ntab  Number of active values
 ** \param[in]  proba Probability value (between 0 and 1)
 **
 *****************************************************************************/
double _getQuantile(VectorDouble &tab, int ntab, double proba)
{
  int rank;
  double p1, p2, v1, v2, value;

  if (FFFF(proba)) return (TEST);

  VH::sortInPlace(tab, true, ntab);
  rank = (int) (proba * (double) ntab);
  v1 = tab[rank];

  if (rank < ntab - 1)
  {
    v2 = tab[rank + 1];
    p1 = (double) rank / (double) ntab;
    p2 = (double) (1 + rank) / (double) ntab;
    value = v1 + (proba - p1) * (v2 - v1) / (p2 - p1);
  }
  else
  {
    value = v1;
  }
  return (value);
}

VectorString statOptionToName(const std::vector<EStatOption>& opers)
{
  VectorString names;
  for (int i = 0; i < (int) opers.size(); i++)
  {
    const EStatOption& oper = opers[i];
    names.push_back(oper.getKey());
  }
  return names;
}

std::vector<EStatOption> KeysToStatOptions(const VectorString& opers)
{
  std::vector<EStatOption> options;

  for (int i = 0; i < (int) opers.size(); i++)
  {
    EStatOption opt = EStatOption::fromKey(opers[i]);
    if (opt != EStatOption::UNKNOWN) options.push_back(opt);
  }
  return options;
}

/**
 * \copydoc STATS_2
 *
 * Store several statistics calculated on a set of variables of a Db and store them
 * in this same Db in variables already created.
 * These functions should not be used in Target Language.
 */
void dbStatisticsVariables(Db *db,
                           const VectorString &names,
                           const std::vector<EStatOption> &opers,
                           int iptr0,
                           double proba,
                           double vmin,
                           double vmax)
{
  int noper = static_cast<int>(opers.size());
  if (noper <= 0) return;
  if (names.empty()) return;
  VectorInt iuids = db->getUIDs(names);
  int niuid = static_cast<int>(iuids.size());

  /* Loop on the samples */

  VectorDouble local(niuid);
  for (int iech = 0; iech < db->getSampleNumber(); iech++)
  {
    if (!db->isActive(iech)) continue;

    /* Loop on the variables */

    int neff = 0;
    int nperc = 0;
    double mean = 0.;
    double var = 0.;
    double stdv = 0.;
    double sum = 0.;
    double metal = 0.;
    double mini = 1.e30;
    double maxi = -1.e30;
    for (int iuid = 0; iuid < niuid; iuid++)
    {
      int juid = iuids[iuid];
      double value = db->getArray(iech, juid);
      if (FFFF(value)) continue;

      local[neff] = value;
      neff++;
      mean += value;
      sum  += value;
      var  += value * value;
      if (value < mini) mini = value;
      if (value > maxi) maxi = value;
      if (!FFFF(vmin) && value < vmin) continue;
      if (!FFFF(vmax) && value > vmax) continue;
      metal += value;
      nperc++;
    }

    // Normalization

    if (neff > 0)
    {
      mean /= neff;
      var = var / neff - mean * mean;
      stdv = (var >= 0) ? sqrt(var) : 0.;
    }

    /* Set the return array */

    for (int i = 0; i < noper; i++)
    {
      double tab = TEST;
      if (neff > 0)
      {
        if (opers[i] == EStatOption::NUM)
          tab = (double) neff;
        else if (opers[i] == EStatOption::MEAN)
          tab = mean;
        else if (opers[i] == EStatOption::VAR)
          tab = var;
        else if (opers[i] == EStatOption::STDV)
          tab = stdv;
        else if (opers[i] == EStatOption::MINI)
          tab = mini;
        else if (opers[i] == EStatOption::MAXI)
          tab = maxi;
        else if (opers[i] == EStatOption::SUM)
          tab = sum;
        else if (opers[i] == EStatOption::PROP || opers[i] == EStatOption::T)
          tab = (double)nperc / (double)neff;
        else if (opers[i] == EStatOption::QUANT)
          tab = _getQuantile(local, neff, proba);
        else if (opers[i] == EStatOption::Q)
          tab = metal / (double) neff;
        else if (opers[i] == EStatOption::M)
          tab = (nperc > 0) ? metal / (double) nperc : TEST;
        else if (opers[i] == EStatOption::B)
          tab = (!FFFF(vmin)) ? (metal - vmin) / (double) neff : TEST;
        else
          return;
      }
      db->setArray(iech, iptr0 + i, tab);
    }
  }
}

/**
 * \copydoc STATS_0
 *
 * @param opers      List of the operator ranks
 * @param flagIso    Restrain statistics to isotopic samples
 * @param proba      Probability value (between 0 and 1)
 * @param vmin       Minimum threshold
 * @param vmax       Maximum threshold
 *
 * @return A Table containing the results
 */
Table dbStatisticsMono(Db *db,
                       const VectorString &names,
                       const std::vector<EStatOption> &opers,
                       bool flagIso,
                       double proba,
                       double vmin,
                       double vmax,
                       const String& title)
{
  Table table;
  VectorInt iuids = db->getUIDs(names);
  int niuid = static_cast<int>(iuids.size());
  int noper = static_cast<int>(opers.size());
  int nech = db->getSampleNumber();

  // Find the Isotopic samples (optional)

  VectorDouble tab;
  VectorDouble local(nech, 0.);
  VectorBool accept(nech, true);
  for (int iech = 0; iech < db->getSampleNumber(); iech++)
  {
    accept[iech] = false;
    if (! db->isActive(iech)) continue;
    accept[iech] = true;
    int nundef = 0;
    for (int iuid = 0; iuid < niuid; iuid++)
    {
      double value = db->getArray(iech, iuids[iuid]);
      if (FFFF(value)) nundef++;
    }
    if (flagIso && nundef > 0) accept[iech] = false;
  }

  /* Loop on the attributes */

  for (int iuid = 0; iuid < niuid; iuid++)
  {
    int neff = 0;
    int nperc = 0;
    double mean = 0.;
    double var = 0.;
    double stdv = 0.;
    double sum = 0.;
    double metal = 0.;
    double mini = 1.e30;
    double maxi = -1.e30;
    double median = TEST;
    VectorDouble valmed;

    /* Loop on the samples */

    for (int iech = 0; iech < db->getSampleNumber(); iech++)
    {
      if (! accept[iech]) continue;
      double value = db->getArray(iech, iuids[iuid]);
      // Skip TEST values (this is necessary when flagIso is set to FALSE)
      if (FFFF(value)) continue;

      local[neff] = value;
      neff++;
      mean += value;
      sum += value;
      var += value * value;
      if (value < mini) mini = value;
      if (value > maxi) maxi = value;
      if (!FFFF(vmin) && value < vmin) continue;
      if (!FFFF(vmax) && value > vmax) continue;
      metal += value;
      valmed.push_back(value);
      nperc++;
    }

    // Normalization

    if (neff > 0)
    {
      mean /= neff;
      var = var / neff - mean * mean;
      stdv = (var >= 0) ? sqrt(var) : 0.;
      VH::sortInPlace(valmed);
      if (isOdd(neff))
        median = valmed[neff/2];
      else
      {
        median = 0.5 * (valmed[neff/2] + valmed[neff/2 - 1]);
      }
    }

    // Constitute the array to be printed

    for (int i = 0; i < noper; i++)
    {
      if (neff > 0)
      {
        if (opers[i] == EStatOption::NUM)
          tab.push_back((double)neff);
        else if (opers[i] == EStatOption::MEAN)
          tab.push_back(mean);
        else if (opers[i] == EStatOption::VAR)
          tab.push_back(var);
        else if (opers[i] == EStatOption::STDV)
          tab.push_back(stdv);
        else if (opers[i] == EStatOption::MINI)
          tab.push_back(mini);
        else if (opers[i] == EStatOption::MAXI)
          tab.push_back(maxi);
        else if (opers[i] == EStatOption::SUM)
          tab.push_back(sum);
<<<<<<< HEAD
        else if (opers[i] == EStatOption::PROP)
          tab.push_back((double)nperc / (double)neff);
        else if (opers[i] == EStatOption::QUANT)
          tab.push_back(_getQuantile(local, neff, proba));
        else if (opers[i] == EStatOption::T)
          tab.push_back((double)nperc / (double)neff);
=======
        else if (opers[i] == EStatOption::PROP || opers[i] == EStatOption::T)
            tab.push_back((double)nperc / (double)neff);
        else if (opers[i] == EStatOption::QUANT)
          tab.push_back(_getQuantile(local, neff, proba));
>>>>>>> ab83fd56
        else if (opers[i] == EStatOption::Q)
          tab.push_back(metal / (double)neff);
        else if (opers[i] == EStatOption::M)
          tab.push_back((nperc > 0) ? metal / (double)nperc : TEST);
        else if (opers[i] == EStatOption::B)
          tab.push_back((!FFFF(vmin)) ? (metal - vmin) / (double)neff : TEST);
        else if (opers[i] == EStatOption::MEDIAN)
          tab.push_back(median);
        else
        {
          messerr("The operator %s is not calculated yet", opers[i].getKey().c_str());
          return table;
        }
      }
      else
      {
        if (opers[i] == EStatOption::NUM)
          tab.push_back((double)neff);
        else if (opers[i] == EStatOption::MEAN ||
                 opers[i] == EStatOption::VAR ||
                 opers[i] == EStatOption::STDV ||
                 opers[i] == EStatOption::MINI ||
                 opers[i] == EStatOption::MAXI ||
                 opers[i] == EStatOption::SUM ||
                 opers[i] == EStatOption::PROP ||
                 opers[i] == EStatOption::QUANT ||
                 opers[i] == EStatOption::T ||
                 opers[i] == EStatOption::Q ||
                 opers[i] == EStatOption::M ||
                 opers[i] == EStatOption::B ||
                 opers[i] == EStatOption::MEDIAN)
          tab.push_back(TEST);
        else
        {
          messerr("The operator %s is not calculated yet",
                  opers[i].getKey().c_str());
          return table;
        }
      }
    }
  }

  if (title.empty())
    table.setSkipTitle(true);
  else
    table.setTitle(title);
  table.setSkipDescription(true);
  table.resetFromVD(niuid, noper, tab, false);

  for (int irow=0; irow<niuid; irow++)
    table.setRowName(irow, db->getNameByUID(iuids[irow]));
  for (int icol=0; icol<noper; icol++)
    table.setColumnName(icol, opers[icol].getDescr());

  return table;
}

/****************************************************************************/
/*!
 **  Considering that the Unique variable is a Facies (positive integer)
 **  returns the vector of proportions

 ** \return  The vector of proportions per Facies
 **
 ** \param[in]  db         Db structure
 **
 *****************************************************************************/
VectorDouble dbStatisticsFacies(Db *db)
{
  VectorDouble props;

  if (db->getLocatorNumber(ELoc::Z) != 1)
  {
    messerr(
        "This function requires the number of variables (%d) to be equal to 1",
        db->getLocatorNumber(ELoc::Z));
    return props;
  }
  int nech = db->getSampleNumber();
  int nfac = db->getFaciesNumber();

  // Calculate the proportions

  props.resize(nfac, 0.);
  int neff = 0;
  for (int iech = 0; iech < nech; iech++)
  {
    if (!db->isActiveAndDefined(iech, 0)) continue;
    int ifac = (int) db->getLocVariable(ELoc::Z,iech, 0);
    if (ifac <= 0) continue;
    props[ifac - 1] += 1.;
    neff++;
  }

  // Normalization

  if (neff > 0)
  {
    for (int ifac = 0; ifac < nfac; ifac++)
      props[ifac] /= (double) neff;
  }
  return props;
}

/****************************************************************************/
/*!
 **  Considering that the Unique variable is an Indicator (0 or 1)
 **  returns the proportion of 1
 **
 ** \return  The vector of proportions per Facies
 **
 ** \param[in]  db         Db structure
 **
 *****************************************************************************/
double dbStatisticsIndicator(Db *db)
{
  if (db->getLocatorNumber(ELoc::Z) != 1)
  {
    messerr(
        "This function requires the number of variables (%d) to be equal to 1",
        db->getLocatorNumber(ELoc::Z));
    return TEST;
  }

  // Calculate the proportions

  double prop = 0.;
  int neff = 0;
  for (int iech = 0; iech < db->getSampleNumber(); iech++)
  {
    if (!db->isActiveAndDefined(iech, 0)) continue;
    int ifac = (int) db->getLocVariable(ELoc::Z,iech, 0);
    if (ifac == 1) prop += 1.;
    neff++;
  }

  // Normalization

  if (neff > 0) prop = prop / neff;
  return prop;
}

/**
 * \copydoc STATS_0
 *
 * @param flagIso    Restrain statistics to isotopic samples
 *
 * @return A Table containing the correlation matrix
 */
Table dbStatisticsCorrel(Db *db, const VectorString &names, bool flagIso, const String& title)
{
  VectorInt iuids = db->getUIDs(names);
  int niuid = static_cast<int>(iuids.size());

  /* Core allocation */

  VectorDouble data(niuid, 0.);
  VectorDouble mean(niuid, 0.);
  VectorDouble var(niuid, 0.);
  VectorDouble num(niuid, 0.);
  VectorDouble cov(niuid * niuid, 0.);

  /* Loop on the samples */

  int numiso = 0;
  for (int iech = 0; iech < db->getSampleNumber(); iech++)
  {
    if (!db->isActive(iech)) continue;

    /* Look for isotopic sample */

    int nundef = 0;
    for (int iuid = 0; iuid < niuid; iuid++)
    {
      data[iuid] = db->getArray(iech, iuids[iuid]);
      if (FFFF(data[iuid])) nundef++;
    }
    if (flagIso && nundef > 0) continue;

    /* Calculate the 1-point statistics */

    for (int iuid = 0; iuid < niuid; iuid++)
    {
      if (FFFF(data[iuid])) continue;
      num[iuid] += 1.;
      mean[iuid] += data[iuid];
      var[iuid] += data[iuid] * data[iuid];
    }

    if (nundef > 0) continue;
    numiso++;
    int ijuid = 0;
    for (int iuid = 0; iuid < niuid; iuid++)
      for (int juid = 0; juid < niuid; juid++)
      {
        cov[ijuid] += data[iuid] * data[juid];
        ijuid++;
      }
  }

  /* Normalization */

  for (int iuid = 0; iuid < niuid; iuid++)
  {
    if (num[iuid] > 0)
    {
      mean[iuid] /= num[iuid];
      var[iuid] /= num[iuid];
      var[iuid] -= mean[iuid] * mean[iuid];
      if (var[iuid] <= 0) var[iuid] = 0.;
    }
  }
  if (numiso > 0)
  {
    int ijuid = 0;
    for (int iuid = 0; iuid < niuid; iuid++)
      for (int juid = 0; juid < niuid; juid++)
      {
        cov[ijuid] /= numiso;
        cov[ijuid] -= mean[iuid] * mean[juid];
        cov[ijuid] /= sqrt(var[iuid] * var[juid]);
        ijuid++;
      }
  }

  // Store the results in the symmetric square matrix
  VectorString namloc = db->getNames(names);
  int nvar = (int) namloc.size();

  Table table;
  if (title.empty())
    table.setSkipTitle(true);
  else
    table.setTitle(title);
  table.setSkipDescription(true);
  table.resetFromVD(nvar, nvar, cov, false);
  for (int ivar = 0; ivar < nvar; ivar++)
    table.setColumnName(ivar, db->getNameByUID(iuids[ivar]));
  for (int ivar = 0; ivar < nvar; ivar++)
    table.setRowName(ivar, db->getNameByUID(iuids[ivar]));

  return table;
}

/****************************************************************************/
/*!
 **  Calculates the "montee" from a grid into a 1-D grid
 **
 ** \return  Error return code
 **
 ** \param[in]  dbin       Db for the input grid
 ** \param[in]  dbout      Db for the output grid
 ** \param[in]  pos        Rank of the montee axis (starting from 0)
 ** \param[in]  nfacies    Number of facies
 ** \param[in]  radius     Radius of the neighborhood
 **
 *****************************************************************************/
int statisticsProportion(DbGrid *dbin,
                         DbGrid *dbout,
                         int pos,
                         int nfacies,
                         int radius)
{
  int ndim = dbin->getNDim();
  if (ndim != 2 && ndim != 3)
  {
    messerr("This function is limited to 2-D or 3-D input grids");
    return 1;
  }
  if (pos < 0 || pos >= ndim)
  {
    messerr("The rank of the 'montee' axis should lie between 1 and %d", ndim);
    return 1;
  }
  if (dbin->getNX(pos) != dbout->getNX(0) ||
      dbin->getX0(pos) != dbout->getX0(0) ||
      dbin->getDX(pos) != dbout->getDX(0))
  {
    messerr("The 1-D output grid does not match input grid");
    return 1;
  }
  if (!dbin->isVariableNumberComparedTo(1)) return 1;

  /* Core allocation */

  int ngrid = dbin->getNX(pos);
  VectorDouble prop(nfacies, 0.);
  VectorInt indg(ndim);

  /* Create the new variables in the output file */

  int iptr = dbout->addColumnsByConstant(nfacies, TEST);
  if (iptr < 0) return 1;

  /* Loop on the elements of the output grid */

  for (int iech = 0; iech < ngrid; iech++)
  {
    for (int ifac = 0; ifac < nfacies; ifac++) prop[ifac] = 0.;

    if (ndim == 2)
    {
      int aux1 = (pos + 1) % ndim;
      for (int ishift = -radius; ishift <= radius; ishift++)
      {
        indg[pos] = iech + ishift;
        if (indg[pos] < 0 || indg[pos] >= ngrid) continue;
        for (int i1 = 0; i1 < dbin->getNX(aux1); i1++)
        {
          indg[aux1] = i1;
          _updateProportions(dbin, indg, nfacies, prop);
        }
        _scaleAndAffect(dbout, iptr, iech, nfacies, prop);
      }
    }
    else
    {
      int bux1 = (pos + 1) % ndim;
      int bux2 = (pos + 2) % ndim;
      int aux1 = MIN(bux1, bux2);
      int aux2 = MAX(bux1, bux2);
      for (int ishift = -radius; ishift <= radius; ishift++)
      {
        indg[pos] = iech + ishift;
        if (indg[pos] < 0 || indg[pos] >= ngrid) continue;
        for (int i1 = 0; i1 < dbin->getNX(aux1); i1++)
          for (int i2 = 0; i2 < dbin->getNX(aux2); i2++)
          {
            indg[aux1] = i1;
            indg[aux2] = i2;
            _updateProportions(dbin, indg, nfacies, prop);
          }
        _scaleAndAffect(dbout, iptr, iech, nfacies, prop);
      }
    }
  }
  return 0;
}

/****************************************************************************/
/*!
 **  Calculates the transition from a grid into a 1-D grid
 **
 ** \return  Error return code
 **
 ** \param[in]  dbin       Db for the input grid
 ** \param[in]  dbout      Db for the output grid
 ** \param[in]  pos        Rank of the montee axis (starting from 0)
 ** \param[in]  nfacies    Number of facies
 ** \param[in]  radius     Radius of the neighborhood
 ** \param[in]  orient     Orientation (+1 or -1)
 **
 *****************************************************************************/
int statisticsTransition(DbGrid *dbin,
                         DbGrid *dbout,
                         int pos,
                         int nfacies,
                         int radius,
                         int orient)
{
  int ndim = dbin->getNDim();
  if (ndim != 2 && ndim != 3)
  {
    messerr("This function is limited to 2-D or 3-D input grids");
    return 1;
  }
  if (pos < 0 || pos >= ndim)
  {
    messerr("The rank of the 'montee' axis should lie between 1 and %d", ndim);
    return 1;
  }
  if (dbin->getNX(pos) != dbout->getNX(0) ||
      dbin->getX0(pos) != dbout->getX0(0) ||
      dbin->getDX(pos) != dbout->getDX(0))
  {
    messerr("The 1-D output grid does not match input grid");
    return 1;
  }
  if (!dbin->isVariableNumberComparedTo(1)) return 1;

  /* Core allocation */

  int ngrid = dbin->getNX(pos);
  int nitem = nfacies * nfacies;
  VectorDouble trans(nitem, 0.);
  VectorInt indg(ndim);

  /* Create the new variables in the output file */

  int iptr = dbout->addColumnsByConstant(nfacies * nfacies, TEST);
  if (iptr < 0) return 1;

  /* Loop on the elements of the output grid */

  for (int iech = 0; iech < ngrid; iech++)
  {
    indg[pos] = iech;
    for (int item = 0; item < nitem; item++) trans[item] = 0.;

    if (ndim == 2)
    {
      int aux1 = (pos + 1) % ndim;
      for (int ishift = -radius; ishift <= radius; ishift++)
      {
        indg[pos] = iech + ishift;
        if (indg[pos] < 0 || indg[pos] >= ngrid) continue;
        for (int i1 = 0; i1 < dbin->getNX(aux1); i1++)
        {
          indg[aux1] = i1;
          _updateTransition(dbin, pos, indg, nfacies, orient, trans);
        }
        _scaleAndAffect(dbout, iptr, iech, nitem, trans);
      }
    }
    else
    {
      int bux1 = (pos + 1) % ndim;
      int bux2 = (pos + 2) % ndim;
      int aux1 = MIN(bux1, bux2);
      int aux2 = MAX(bux1, bux2);
      for (int ishift = -radius; ishift <= radius; ishift++)
      {
        indg[pos] = iech + ishift;
        if (indg[pos] < 0 || indg[pos] >= ngrid) continue;
        for (int i1 = 0; i1 < dbin->getNX(aux1); i1++)
          for (int i2 = 0; i2 < dbin->getNX(aux2); i2++)
          {
            indg[aux1] = i1;
            indg[aux2] = i2;
            _updateTransition(dbin, pos, indg, nfacies, orient, trans);
          }
        _scaleAndAffect(dbout, iptr, iech, nitem, trans);
      }
    }
  }
  return 0;
}

/****************************************************************************/
/*!
 **  Constitute the name of the row
 **
 ** \param[in]  radix       Radix for the different variables (optional)
 ** \param[in]  ncol        Number of variables
 ** \param[in]  icol        Rank of the variable
 ** \param[in]  name        Variables name
 ** \param[in]  string      String array
 **
 *****************************************************************************/
void _getRowname(const String &radix,
                 int ncol,
                 int icol,
                 const String &name,
                 char *string)
{
  if (!radix.empty())
    (void) gslSPrintf(string, "%s-%d", radix.c_str(), icol + 1);
  else if (!name.empty())
    (void) gslSPrintf(string, "%s", name.c_str());
  else if (ncol > 1)
    (void) gslSPrintf(string, "Variable-%d", icol + 1);
  else
    (void) gslSPrintf(string, "Variable");
}

/**
 * \copydoc STATS_0
 *
 * @param opers      List of the operator ranks
 * @param flagIso    Restrain statistics to isotopic samples
 * @param flagCorrel Print the correlation matrix
 * @param radix      Radix given to the printout
 */
void dbStatisticsPrint(const Db *db,
                       const VectorString &names,
                       const std::vector<EStatOption> &opers,
                       bool flagIso,
                       bool flagCorrel,
                       const String &title,
                       const String &radix)
{
  VectorInt iuids = db->getUIDs(names);
  if (iuids.empty()) return;

  char string[50];
  int ncol = static_cast<int>(iuids.size());

  /* Preliminary checks */

  if (flagCorrel && ncol <= 1)
    messerr("Correlation matrix will not be printed for a single variable");

  /* Core allocation */

  VectorDouble data(ncol, 0.);
  VectorDouble mean(ncol, 0.);
  VectorDouble mini(ncol, 0.);
  VectorDouble maxi(ncol, 0.);
  VectorDouble var(ncol,  0.);
  VectorDouble num(ncol,  0.);
  VectorDouble cov;
  if (flagCorrel) cov.resize(ncol * ncol, 0.);

  /* Initializations */

  int numiso = 0;
  int ijcol = 0;
  for (int icol = 0; icol < ncol; icol++)
  {
    mean[icol] = var[icol] = num[icol] = 0.;
    mini[icol] = 1.e30;
    maxi[icol] = -1.e30;
    if (flagCorrel)
      for (int jcol = 0; jcol < ncol; jcol++, ijcol++)
        cov[ijcol] = 0.;
  }

  /* Loop on the samples */

  for (int iech = 0; iech < db->getSampleNumber(); iech++)
  {
    if (!db->isActive(iech)) continue;

    /* Look for isotopic sample */

    int nundef = 0;
    for (int icol = 0; icol < ncol; icol++)
    {
      data[icol] = db->getArray(iech, iuids[icol]);
      if (FFFF(data[icol])) nundef++;
    }
    if (flagIso && nundef > 0) continue;

    /* Calculate the 1-point statistics */

    for (int icol = 0; icol < ncol; icol++)
    {
      if (FFFF(data[icol])) continue;
      num[icol] += 1.;
      mean[icol] += data[icol];
      var[icol] += data[icol] * data[icol];
      if (data[icol] < mini[icol]) mini[icol] = data[icol];
      if (data[icol] > maxi[icol]) maxi[icol] = data[icol];
    }

    if (nundef > 0) continue;
    numiso++;
    if (flagCorrel)
      for (int icol = ijcol = 0; icol < ncol; icol++)
        for (int jcol = 0; jcol < ncol; jcol++, ijcol++)
          cov[ijcol] += data[icol] * data[jcol];
  }

  /* Normalization */

  for (int icol = 0; icol < ncol; icol++)
  {
    if (num[icol] > 0)
    {
      mean[icol] /= num[icol];
      var[icol] /= num[icol];
      var[icol] -= mean[icol] * mean[icol];
      if (var[icol] <= 0) var[icol] = 0.;
    }
  }
  if (numiso > 0 && flagCorrel)
  {
    ijcol = 0;
    for (int icol = 0; icol < ncol; icol++)
      for (int jcol = 0; jcol < ncol; jcol++, ijcol++)
      {
        cov[ijcol] /= numiso;
        cov[ijcol] -= mean[icol] * mean[jcol];
        cov[ijcol] /= sqrt(var[icol] * var[jcol]);
      }
  }

  /************/
  /* Printout */
  /************/

  if (! title.empty()) mestitle(1, title.c_str());

  /* Calculate the maximum size of the variable */

  int taille = 0;
  for (int icol = 0; icol < ncol; icol++)
  {
    _getRowname(radix, ncol, icol, db_name_get_by_att(db, iuids[icol]), string);
    taille = MAX(taille, (int ) strlen(string));
  }

  /* Print the header of the monovariate statistics */

  tab_print_rowname(" ", taille);
  if (_operExists(opers, EStatOption::NUM))
    tab_prints(NULL, "Number");
  if (_operExists(opers, EStatOption::MINI))
    tab_prints(NULL, "Minimum");
  if (_operExists(opers, EStatOption::MAXI))
    tab_prints(NULL, "Maximum");
  if (_operExists(opers, EStatOption::MEAN))
    tab_prints(NULL, "Mean");
  if (_operExists(opers, EStatOption::STDV))
    tab_prints(NULL, "St. Dev.");
  if (_operExists(opers, EStatOption::VAR))
    tab_prints(NULL, "Variance");
  message("\n");

  /* Print the monovariate statistics */

  for (int icol = 0; icol < ncol; icol++)
  {
    _getRowname(radix, ncol, icol, db_name_get_by_att(db, iuids[icol]), string);
    tab_print_rowname(string, taille);

    if (_operExists(opers, EStatOption::NUM))
      tab_printi(NULL, (int) num[icol]);
    if (num[icol] > 0)
    {
      if (_operExists(opers, EStatOption::MINI))
        tab_printg(NULL, mini[icol]);
      if (_operExists(opers, EStatOption::MAXI))
        tab_printg(NULL, maxi[icol]);
      if (_operExists(opers, EStatOption::MEAN))
        tab_printg(NULL, mean[icol]);
      if (_operExists(opers, EStatOption::STDV))
        tab_printg(NULL, sqrt(var[icol]));
      if (_operExists(opers, EStatOption::VAR))
        tab_printg(NULL, var[icol]);
    }
    else
    {
      if (_operExists(opers, EStatOption::MINI))
        tab_prints(NULL, STRING_NA);
      if (_operExists(opers, EStatOption::MAXI))
        tab_prints(NULL, STRING_NA);
      if (_operExists(opers, EStatOption::MEAN))
        tab_prints(NULL, STRING_NA);
      if (_operExists(opers, EStatOption::STDV))
        tab_prints(NULL, STRING_NA);
      if (_operExists(opers, EStatOption::VAR))
        tab_prints(NULL, STRING_NA);
    }
    message("\n");
  }
  message("\n");

  /* Print the correlation matrix  and count of isotopic samples */

  if (ncol > 1 && numiso > 0 && flagCorrel)
  {
    message("Number of isotopic active samples = %d\n", numiso);
    print_matrix("Correlation matrix", 0, 1, ncol, ncol, NULL, cov.data());
    message("\n");
  }

}

/**
 * Sphering procedure
 * @param X Input Data vector
 * @return The Sphering matrix (or nullptr if problem)
 *
 * @remark When performing the (forward) sphering, you must perform the following operation
 * @remark        X <- prodMatMat(X, S)
 */
MatrixSquareGeneral* sphering(const AMatrix* X)
{
  if (X->empty()) return nullptr;
  int nech = X->getNRows();
  int nvar = X->getNCols();

  AMatrix* TX = X->transpose();
  AMatrix* prod = MatrixFactory::prodMatMat(TX, X);
  MatrixSquareSymmetric* prodsym = dynamic_cast<MatrixSquareSymmetric*>(prod);
  if (prodsym == nullptr) return nullptr;

  prodsym->prodScalar(1. / (double) nech);
  if (prodsym->computeEigen()) return nullptr;
  VectorDouble eigen_values = prodsym->getEigenValues();
  MatrixSquareGeneral* S = prodsym->getEigenVectors()->clone();

  // Invert the sign of the second Eigen vector (for compatibility with R output)
  for (int ivar = 0; ivar < nvar ; ivar++)
    for (int jvar = 0; jvar < nvar; jvar++)
    {
      double signe = (jvar < nvar-1) ? 1 : -1;
      S->setValue(ivar, jvar,
                 signe * S->getValue(ivar, jvar) / sqrt(eigen_values[jvar]));
    }

  delete TX;
  delete prod;

  return S;
}

/**
 * \copydoc STATS_1
 *
 * @return Vector of results
 *
 */
VectorDouble dbStatisticsPerCell(Db *db,
                                 DbGrid *dbgrid,
                                 const EStatOption &oper,
                                 const String& name1,
                                 const String& name2,
                                 const VectorDouble &cuts)
{
  VectorDouble result;
  int iuid = db->getUID(name1);
  int juid = -1;
  if (! name2.empty()) juid = db->getUID(name2);
  double z1 = 0.;
  double z2 = 0.;
  int nxyz = dbgrid->getSampleNumber();
  int ncut = (int) cuts.size();
  int ndim = dbgrid->getNDim();
  if (juid < 0) juid = iuid;

  bool flag1 = false;
  bool flag2 = false;
  bool flag_denorm = false;
  bool flag_q = false;
  bool flag_t = false;
  bool flag_s1 = false;
  bool flag_s2 = false;
  bool flag_v1 = false;
  bool flag_v2 = false;
  bool flag_v12 = false;
  bool flag_mini = false;
  bool flag_maxi = false;

  /* Check the operator validity */

  if (! _operStatisticsCheck(oper, 1, 0, 1, 0, 1)) return VectorDouble();

  /* Set the relevant flags */

  if (oper == EStatOption::NUM)
    flag1 = 1;
  else if (oper == EStatOption::MEAN)
    flag1 = flag_s1 = 1;
  else if (oper == EStatOption::SUM)
    flag1 = flag_s1 = flag_denorm = 1;
  else if (oper == EStatOption::STDV || oper == EStatOption::VAR)
    flag1 = flag_s1 = flag_v1 = 1;
  else if (oper == EStatOption::MEAN2)
    flag2 = flag_s2 = 1;
  else if (oper == EStatOption::SUM2)
    flag2 = flag_s2 = flag_denorm = 1;
  else if (oper == EStatOption::STDV2 || oper == EStatOption::VAR2)
    flag2 = flag_s2 = flag_v2 = 1;
  else if (oper == EStatOption::COV)
    flag2 = flag_s1 = flag_s2 = flag_v12 = 1;
  else if (oper == EStatOption::CORR)
    flag2 = flag_s1 = flag_s2 = flag_v1 = flag_v2 = flag_v12 = 1;
  else if (oper == EStatOption::MINI)
    flag1 = flag_mini = 1;
  else if (oper == EStatOption::MAXI)
    flag1 = flag_maxi = 1;
  else if (oper == EStatOption::ORE)
    flag1 = flag_t = 1;
  else if (oper == EStatOption::METAL)
    flag1 = flag_q = 1;
  else
    return (1);

  /* Core allocation */

  VectorDouble coor(ndim);
  VectorInt indg(ndim);
  VectorDouble nn(nxyz, 0.);
  VectorDouble s1;
  VectorDouble s2;
  VectorDouble v1;
  VectorDouble v2;
  VectorDouble v12;
  VectorDouble mini;
  VectorDouble maxi;
  VectorDouble cutval;
  if (flag_s1)
    s1.resize(nxyz, 0.);
  if (flag_s2)
    s2.resize(nxyz, 0.);
  if (flag_v1)
    v1.resize(nxyz, 0.);
  if (flag_v2)
    v2.resize(nxyz, 0.);
  if (flag_v12)
    v12.resize(nxyz, 0.);
  if (flag_mini)
    mini.resize(nxyz, TEST);
  if (flag_maxi)
    maxi.resize(nxyz, TEST);
  if (flag_t || flag_q)
  {
    if (ncut <= 0)
    {
      messerr("For this calculation, 'cuts' must be provided");
      return VectorDouble();
    }
    cutval.resize(nxyz * ncut, 0.);
  }

  /* Loop on the samples */

  for (int iech = 0; iech < db->getSampleNumber(); iech++)
  {
    if (!db->isActive(iech)) continue;

    /* Check the variable(s) */

    if (flag1)
    {
      z1 = db->getArray(iech, iuid);
      if (FFFF(z1)) continue;
    }
    if (flag2)
    {
      z2 = db->getArray(iech, juid);
      if (FFFF(z2)) continue;
    }

    /* Check the location of the data in the grid */

    db->getCoordinatesPerSampleInPlace(iech, coor);
    int iad = dbgrid->getGrid().coordinateToRank(coor);
    if (iad < 0 || iad >= nxyz) continue;
    nn[iad]++;
    if (flag_s1) s1[iad] += z1;
    if (flag_s2) s2[iad] += z2;
    if (flag_v1) v1[iad] += z1 * z1;
    if (flag_v2) v2[iad] += z2 * z2;
    if (flag_v12) v12[iad] += z1 * z2;
    if (flag_mini)
    {
      if (FFFF(mini[iad]) || z1 < mini[iad]) mini[iad] = z1;
    }
    if (flag_maxi)
    {
      if (FFFF(maxi[iad]) || z1 > maxi[iad]) maxi[iad] = z1;
    }
    if (flag_t)
    {
      for (int icut = 0; icut < ncut; icut++)
        if (z1 >= cuts[icut]) cutval[icut + iech * ncut] += 1.;
    }
    if (flag_q)
    {
      for (int icut = 0; icut < ncut; icut++)
        if (z1 >= cuts[icut]) cutval[icut + iech * ncut] += z1;
    }
  }

  /* Normalization */

  for (int i = 0; i < nxyz; i++)
  {
    double ratio = nn[i];
    if (ratio <= 0)
    {
      if (flag_s1) s1[i] = TEST;
      if (flag_s2) s2[i] = TEST;
      if (flag_v1) v1[i] = TEST;
      if (flag_v2) v2[i] = TEST;
      if (flag_v12) v12[i] = TEST;
      if (flag_mini) mini[i] = TEST;
      if (flag_maxi) maxi[i] = TEST;
      if (flag_t || flag_q) for (int icut = 0; icut < ncut; icut++)
        cutval[icut + i * ncut] = TEST;
    }
    else
    {
      if (flag_s1) s1[i] /= ratio;
      if (flag_s2) s2[i] /= ratio;
      if (flag_v1)
      {
        v1[i] = v1[i] / ratio - s1[i] * s1[i];
        v1[i] = (v1[i] < 0.) ? 0. : sqrt(v1[i]);
      }
      if (flag_v2)
      {
        v2[i] = v2[i] / ratio - s2[i] * s2[i];
        v2[i] = (v2[i] < 0.) ? 0. : sqrt(v2[i]);
      }
      if (flag_v12)
      {
        v12[i] = v12[i] / ratio - s1[i] * s2[i];
      }
      if (flag_denorm)
      {
        if (flag_s1) s1[i] *= ratio;
        if (flag_s2) s2[i] *= ratio;
      }
      if (flag_t || flag_q)
      {
        for (int icut = 0; icut < ncut; icut++)
          cutval[icut + i * ncut] /= ratio;
      }
    }
  }

  /* Dispatch according to the type of result expected */

  result.resize(nxyz * MAX(1, ncut), 0.);
  for (int i = 0; i < nxyz; i++)
  {
    if (oper == EStatOption::NUM)
      result[i] = nn[i];
    else if (oper == EStatOption::MEAN || oper == EStatOption::SUM)
      result[i] = s1[i];
    else if (oper == EStatOption::STDV)
      result[i] = v1[i];
    else if (oper == EStatOption::VAR)
      result[i] = v1[i] * v1[i];
    else if (oper == EStatOption::MEAN2 || oper == EStatOption::SUM2)
      result[i] = s2[i];
    else if (oper == EStatOption::STDV2)
      result[i] = v2[i];
    else if (oper == EStatOption::VAR2)
      result[i] = v2[i] * v2[i];
    else if (oper == EStatOption::COV)
      result[i] = v12[i];
    else if (oper == EStatOption::CORR)
    {
      if (v1[i] > 0. && v2[i] > 0.) result[i] = v12[i] / (v1[i] * v2[i]);
    }
    else if (oper == EStatOption::MINI)
      result[i] = mini[i];
    else if (oper == EStatOption::MAXI)
      result[i] = maxi[i];
    else if (oper == EStatOption::ORE)
      for (int icut = 0; icut < ncut; icut++)
        result[i + icut * nxyz] = cutval[icut + i * ncut];
    else if (oper == EStatOption::METAL)
      for (int icut = 0; icut < ncut; icut++)
        result[i + icut * nxyz] = cutval[icut + i * ncut];
    else
      return VectorDouble();
  }

  return result;
}


/**
 * \copydoc STATS_0
 *
 * @param oper       Operator
 * @param flagMono   When True, statistics by variable; otherwise, statistics by pair of variables
 *
 * @return A Table containing the results
 */
Table dbStatisticsMulti(Db *db,
                        const VectorString &names,
                        const EStatOption &oper,
                        bool flagMono,
                        const String& title)
{
  VectorDouble result;

  /* Initializations */

  VectorInt cols = db->getUIDs(names);
  int ncol = (int) cols.size();
  int nech = db->getSampleNumber();
  int ncol2 = ncol * ncol;

  /* Check that all variables are defined */

  for (int icol = 0; icol < ncol; icol++)
  {
    int jcol = cols[icol];
    if (!db->isColIdxValid(jcol))
    {
      messerr("Error: Variable %d is not defined", cols[icol]);
      return Table();
    }
  }

  /* Check the validity of the operator */

  if (! _operStatisticsCheck(oper, 0, 1, 0, 0, 0)) return Table();

  /* Core allocation */

  if (flagMono)
    result.resize(ncol);
  else
    result.resize(ncol2);

  VectorDouble num(ncol2, 0.);
  VectorDouble m1(ncol2, 0.);
  VectorDouble m2(ncol2, 0.);
  VectorDouble v1(ncol2, 0.);
  VectorDouble v2(ncol2, 0.);
  VectorDouble v12(ncol2, 0.);
  VectorDouble mini(ncol2, 0.);
  VectorDouble maxi(ncol2, 0.);
  VectorDouble plus(ncol2, 0.);
  VectorDouble moins(ncol2, 0.);
  VectorDouble zero(ncol2, 0.);

  /* Initializations */

  for (int i = 0; i < ncol * ncol; i++)
  {
    num[i] = m1[i] = m2[i] = v1[i] = v2[i] = v12[i] = 0.;
    plus[i] = moins[i] = zero[i] = 0;
    mini[i] = 1.e30;
    maxi[i] = -1.e30;
  }

  /* Loop on the samples */

  for (int iech = 0; iech < nech; iech++)
  {
    if (!db->isActive(iech)) continue;
    double weight = db->getWeight(iech);

    /* Loop on the first variable */

    for (int icol1 = 0; icol1 < ncol; icol1++)
    {
      int jcol1 = cols[icol1];
      double val1 = db->getArray(iech, jcol1);
      if (FFFF(val1)) continue;

      /* Loop on the second variable */

      for (int icol2 = 0; icol2 < ncol; icol2++)
      {
        int jcol2 = cols[icol2];
        double val2 = db->getArray(iech, jcol2);
        if (FFFF(val2)) continue;

        /* Update statistics */

        int iad = icol1 * ncol + icol2;
        num[iad] += weight;
        m1[iad] += weight * val1;
        m2[iad] += weight * val2;
        v1[iad] += weight * val1 * val1;
        v2[iad] += weight * val2 * val2;
        v12[iad] += weight * val1 * val2;
        if (val1 < mini[iad]) mini[iad] = val1;
        if (val1 > maxi[iad]) maxi[iad] = val1;
        if (val1 > 0) plus[iad] += 1;
        if (val1 < 0) moins[iad] += 1;
        if (val1 == 0) zero[iad] += 1;
      }
    }
  }

  /* Normalization */

  for (int icol1 = 0; icol1 < ncol; icol1++)
    for (int icol2 = 0; icol2 < ncol; icol2++)
    {
      int iad = icol1 * ncol + icol2;
      if (num[iad] <= 0)
      {
        m1[iad] = TEST;
        m2[iad] = TEST;
        v1[iad] = TEST;
        m2[iad] = TEST;
        v12[iad] = TEST;
        mini[iad] = TEST;
        maxi[iad] = TEST;
        plus[iad] = TEST;
        moins[iad] = TEST;
        zero[iad] = TEST;
      }
      else
      {
        m1[iad] /= num[iad];
        m2[iad] /= num[iad];
        v1[iad] = v1[iad] / num[iad] - m1[iad] * m1[iad];
        v2[iad] = v2[iad] / num[iad] - m2[iad] * m2[iad];
        v12[iad] = v12[iad] / num[iad] - m1[iad] * m2[iad];

        if (oper == EStatOption::STDV)
        {
          v12[iad] = (v12[iad] > 0) ? sqrt(v12[iad]) : 0.;
        }
        if (oper == EStatOption::CORR)
        {
          v12[iad] = (v1[iad] > 0 && v2[iad] > 0) ? v12[iad] / sqrt(v1[iad] * v2[iad]) : 0.;
        }
      }
    }

  /* Printout */

  int nx = 0;
  int ny = 0;
  if (flagMono)
  {
    nx = 1;
    ny = ncol;
    _refactor(ncol, num);
    _refactor(ncol, m1);
    _refactor(ncol, v1);
    _refactor(ncol, v12);
    _refactor(ncol, mini);
    _refactor(ncol, maxi);
    _refactor(ncol, plus);
    _refactor(ncol, moins);
    _refactor(ncol, zero);
  }
  else
  {
    nx = ncol;
    ny = ncol;
  }

  /* Set the return array */

  if (oper == EStatOption::NUM)
    _copyResults(nx, ny, num, result);
  else if (oper == EStatOption::MEAN)
    _copyResults(nx, ny, m1, result);
  else if (oper == EStatOption::VAR ||
           oper == EStatOption::CORR ||
           oper == EStatOption::STDV)
    _copyResults(nx, ny, v12, result);
  else if (oper == EStatOption::MINI)
    _copyResults(nx, ny, mini, result);
  else if (oper == EStatOption::MAXI)
    _copyResults(nx, ny, maxi, result);
  else if (oper == EStatOption::PLUS)
    _copyResults(nx, ny, plus, result);
  else if (oper == EStatOption::MOINS)
    _copyResults(nx, ny, moins, result);
  else if (oper == EStatOption::ZERO)
    _copyResults(nx, ny, zero, result);
  else
    messageAbort("This error should never happen");

  // Load the results in a Table

  Table table;
  if (title.empty())
    table.setTitle(oper.getDescr());
  else
    table.setTitle(concatenateStrings(":",title,oper.getDescr()));
  table.setSkipDescription(true);

  if (flagMono)
  {
    table.resetFromVD(ncol, 1, result, false);
  }
  else
  {
    table.resetFromVD(ncol, ncol, result, false);
    for (int icol=0; icol<ncol; icol++)
      table.setColumnName(icol, db->getNameByUID(cols[icol]));
  }
  for (int irow=0; irow<ncol; irow++)
      table.setRowName(irow, db->getNameByUID(cols[irow]));

  return table;
}

/****************************************************************************/
/*!
 **  Calculates the monovariate statistics within cells of a grid
 **
 ** \return  Error return code
 **
 ** \param[in]  db     Db for the points
 ** \param[in]  dbgrid Db for the grid
 ** \param[in]  names  Vector of target variable names
 ** \param[in]  oper   A EStatOption item
 ** \param[in]  radius Neighborhood radius
 ** \param[in]  iptr0  Storage address (first variable)
 **
 *****************************************************************************/
int dbStatisticsInGridTool(Db *db,
                           DbGrid *dbgrid,
                           const VectorString& names,
                           const EStatOption &oper,
                           int radius,
                           int iptr0)
{
  int iptm = -1;
  int iptn = -1;
  int nxyz = dbgrid->getSampleNumber();
  int ndim = dbgrid->getNDim();
  VectorInt iuids = db->getUIDs(names);
  int nuid = (int) iuids.size();
  int count = (int) pow(2. * radius + 1., (double) ndim);

  /* Check the validity of the requested function */

  if (! _operStatisticsCheck(oper, 0, 1, 0, 1, 0)) return 1;

  /* Create the attributes */

  if (oper == EStatOption::MEAN || oper == EStatOption::VAR || oper == EStatOption::STDV)
    iptn = dbgrid->addColumnsByConstant(1, 0.);
  if (oper == EStatOption::VAR || oper == EStatOption::STDV)
    iptm = dbgrid->addColumnsByConstant(1, 0.);

  /* Core allocation */

  VectorDouble coor(ndim);
  VectorInt indg0(ndim);
  VectorInt indg(ndim);
  VectorDouble medtab;
  if (oper == EStatOption::MEDIAN) medtab.resize(ndim);

  /* Loop on the variables */

  for (int iuid = 0; iuid < nuid; iuid++)
  {

    /* Create the output attribute */

    int juid = iuids[iuid];
    int iptr = iptr0 + iuid;

    /* Loop on the samples */

    int nmed = 0;
    for (int iech = 0; iech < db->getSampleNumber(); iech++)
    {

      /* Read a sample */

      if (!db->isActive(iech)) continue;
      db->getCoordinatesPerSampleInPlace(iech, coor);
      if (dbgrid->getGrid().coordinateToIndicesInPlace(coor, indg0, true)) continue;
      double value = db->getArray(iech, juid);
      if (FFFF(value)) continue;

      /* Loop on the neighboring cells */

      for (int ic = 0; ic < count; ic++)
      {
        _neighboringCell(ndim, radius, ic, indg0, indg);
        int iad = dbgrid->getGrid().indiceToRank(indg);
        if (iad < 0 || iad >= nxyz) continue;

        if (oper == EStatOption::NUM)
        {
          dbgrid->updArray(iad, iptr, EOperator::ADD, 1.);
        }
        else if (oper == EStatOption::MEAN)
        {
          dbgrid->updArray(iad, iptn, EOperator::ADD, 1.);
          dbgrid->updArray(iad, iptr, EOperator::ADD, value);
        }
        else if (oper == EStatOption::VAR || oper == EStatOption::STDV)
        {
          dbgrid->updArray(iad, iptn, EOperator::ADD, 1.);
          dbgrid->updArray(iad, iptm, EOperator::ADD, value);
          dbgrid->updArray(iad, iptr, EOperator::ADD, value * value);
        }
        else if (oper == EStatOption::MINI)
        {
          if (value < dbgrid->getArray(iad, iptr))
            dbgrid->setArray(iad, iptr, value);
        }
        else if (oper == EStatOption::MAXI)
        {
          if (value > dbgrid->getArray(iad, iptr))
            dbgrid->setArray(iad, iptr, value);
        }
        else if (oper == EStatOption::MEDIAN)
        {
          medtab[nmed++] = value;
        }
        else if (oper == EStatOption::PLUS)
        {
          if (value > 0.) dbgrid->updArray(iad, iptr, EOperator::ADD, 1.);
        }
        else if (oper == EStatOption::MOINS)
        {
          if (value < 0.) dbgrid->updArray(iad, iptr, EOperator::ADD, 1.);
        }
        else if (oper == EStatOption::ZERO)
        {
          if (value == 0.) dbgrid->updArray(iad, iptr, EOperator::ADD, 1.);
        }
        else
        {
          value = 0.;
        }
      }
    }

    /* Normalization */

    if (oper == EStatOption::MEAN)
    {
      for (int i = 0; i < nxyz; i++)
      {
        double ratio = dbgrid->getArray(i, iptn);
        if (ratio <= 0.)
          dbgrid->setArray(i, iptr, TEST);
        else
          dbgrid->updArray(i, iptr, EOperator::DIVIDE, ratio);
      }
    }
    else if (oper == EStatOption::VAR || oper == EStatOption::STDV)
    {
      for (int i = 0; i < nxyz; i++)
      {
        double ratio = dbgrid->getArray(i, iptn);
        if (ratio <= 0.)
          dbgrid->setArray(i, iptr, TEST);
        else
        {
          double mean = dbgrid->getArray(i, iptm) / ratio;
          double value = dbgrid->getArray(i, iptr) / ratio - mean * mean;
          if (value < 0) value = 0.;
          if (oper == EStatOption::VAR)
            dbgrid->setArray(i, iptr, value);
          else
            dbgrid->setArray(i, iptr, sqrt(value));
        }
      }
    }
    else if (oper == EStatOption::MEDIAN)
    {
      for (int i = 0; i < nxyz; i++)
      {
        double value = (nmed > 0) ? medtab[nmed / 2] : TEST;
        dbgrid->setArray(i, iptr, value);
      }
    }
    else if (oper == EStatOption::MINI)
    {
      for (int i = 0; i < nxyz; i++)
      {
        double value = dbgrid->getArray(i, iptr);
        if (value == 1.e30) dbgrid->setArray(i, iptr, TEST);
      }
    }
    else if (oper == EStatOption::MAXI)
    {
      for (int i = 0; i < nxyz; i++)
      {
        double value = dbgrid->getArray(i, iptr);
        if (value == -1.e30) dbgrid->setArray(i, iptr, TEST);
      }
    }
  }

  /* Delete auxiliary attributes for local calculations */

  if ((oper == EStatOption::MEAN || oper == EStatOption::VAR || oper == EStatOption::STDV)
      && iptn > 0) dbgrid->deleteColumnByUID(iptn);
  if ((oper == EStatOption::VAR || oper == EStatOption::STDV) && iptm > 0)
    dbgrid->deleteColumnByUID(iptm);

  return 0;
}

/****************************************************************************/
/*!
 **  Evaluate the correlation
 **     Correl(Z1(x) , Z2(x))
 **
 ** \return  Array of the indices of pairs of samples (or VectorVectorInt())
 **
 ** \param[in]  db1          Db descriptor (first variable)
 ** \param[in]  db2          Db descriptor (second variable for flag.same=T)
 ** \param[in]  name1        Name of the first variable
 ** \param[in]  name2        Name of the second variable
 ** \param[in]  flagFrom1    Start numbering of indices from 1 if True
 ** \param[in]  verbose      Verbose flag
 **
 ** \remarks The two input Db must match exactly (same number of samples with
 ** \remarks same set of coordinates and same optional selection)
 **
 ** \remarks The returned Vector of Vector of integer 'indices' contain
 ** \remarks the set of indices of the pairs of samples.
 ** \remarks Its contents is i1,j1,i2,j2,...
 ** \remarks The indices are numbered starting from 0
 **
 *****************************************************************************/
VectorVectorInt correlationPairs(Db *db1,
                                 Db *db2,
                                 const String& name1,
                                 const String& name2,
                                 bool flagFrom1,
                                 bool verbose)
{
  VectorVectorInt indices;

  /* Initializations */

  if (db1 == nullptr) return indices;
  if (db2 == nullptr) return indices;
  if (db1->getNDim() != db2->getNDim() ||
      db1->getSampleNumber(true) != db2->getSampleNumber(true))
  {
    messerr("The two input 'db' are not compatible");
    return indices;
  }

  int nech = db1->getSampleNumber();
  int ndim = db1->getNDim();
  int shift = (flagFrom1) ? 1 : 0;
  SpaceRN space(ndim);
  SpaceTarget T1(&space);
  SpaceTarget T2(&space);

  /* Regular correlation */

  indices.resize(2);
  int nb = 0;
  for (int iech = 0; iech < nech; iech++)
  {
    if (!db1->isActive(iech)) continue;
    double val1 = db1->getValue(name1, iech);
    if (FFFF(val1)) continue;
    double val2 = db2->getValue(name2, iech);
    if (FFFF(val2)) continue;

    indices[0].push_back(iech + shift);
    indices[1].push_back(iech + shift);
    nb++;
  }

  /* Messages */

  if (nb <= 0)
  {
    messerr("No sample found where all variables are defined");
    return indices;
  }
  if (verbose)
  {
    message("Total number of samples = %d\n", nech);
    message("Number of samples defined = %d\n", (int)nb);
  }
  return indices;
}

/****************************************************************************/
/*!
 **  Evaluate the shifted correlation calculated as follows:
 **     Correl(Z1(x) , Z2(x+h))
 **
 ** \return  Vector of indices (or VectorVectorInt())
 **
 ** \param[in]  db           Db descriptor
 ** \param[in]  name1        Name of the first variable
 ** \param[in]  name2        Name of the second variable
 ** \param[in]  varioparam   pointer to a VarioParam structure
 ** \param[in]  ipas         Rank of the lag of interest
 ** \param[in]  idir         Rank of the direction of interest (within VarioParam)
 ** \param[in]  verbose      Verbose flag
 **
 ** \remarks The returned Vector of Vector of integer 'indices' contain
 ** \remarks the set of indices of the pairs of samples.
 ** \remarks Its contents is i1,j1,i2,j2,...
 ** \remarks The indices are numbered starting from 1
 **
 *****************************************************************************/
VectorVectorInt hscatterPairs(Db *db,
                              const String& name1,
                              const String& name2,
                              VarioParam *varioparam,
                              int ipas,
                              int idir,
                              bool verbose)
{
  VectorVectorInt indices;
  double dist = 0.;

  // Preliminary checks

  if (db == nullptr) return indices;
  if (varioparam == nullptr) return indices;
  if (idir < 0 || idir >= varioparam->getDirectionNumber()) return indices;

  /* Initializations */

  const DirParam dirparam = varioparam->getDirParam(idir);
  int nech = db->getSampleNumber();
  int ndim = db->getNDim();
  SpaceRN space(ndim);
  SpaceTarget T1(&space);
  SpaceTarget T2(&space);
  indices.resize(2);

  // Creating a local Vario structure from VarioParam (in order to constitute the BiTargetCheck list)

  Vario *vario = Vario::create(*varioparam);
  vario->setDb(db);
  if (vario->prepare()) return 1;

  // Local variables to speed up calculations
  bool hasSel = db->hasLocVariable(ELoc::SEL);

  int nb = 0;
  for (int iech = 0; iech < nech - 1; iech++)
  {
    if (hasSel && !db->isActive(iech)) continue;
    double val1 = db->getValue(name1, iech);
    if (FFFF(val1)) continue;
    db->getSampleAsSTInPlace(iech, T1);

    for (int jech = iech + 1; jech < nech; jech++)
    {
      if (hasSel && !db->isActive(jech)) continue;
      double val2 = db->getValue(name2, jech);
      if (FFFF(val2)) continue;
      db->getSampleAsSTInPlace(jech, T2);

      // Reject the point as soon as one BiTargetChecker is not correct
      if (!vario->keepPair(0, T1, T2, &dist)) continue;

      /* Get the rank of the lag */

      int ipasloc = dirparam.getLagRank(dist);
      if (IFFFF(ipasloc)) continue;
      if (ipas != ipasloc) continue;

      /* Point update */

      indices[0].push_back(iech);
      indices[1].push_back(jech);
      nb++;
    }
  }

  /* Messages */

  if (nb <= 0)
  {
    messerr("No sample found where all variables are defined");
  }
  else
  {
    if (verbose)
    {
      message("Total number of samples = %d\n", nech);
      message("Number of pairs used for translated correlation = %d\n", (int) nb);
    }
  }
  return indices;
}

/****************************************************************************/
/*!
 **  Identify samples from scatter plot when included within a polygon
 **
 ** \return  Error return code
 **
 ** \param[in]  db1          Db descriptor (first variable)
 ** \param[in]  db2          Db descriptor (second variable for flag.same=T)
 ** \param[in]  icol1        Rank of the first column
 ** \param[in]  icol2        Rank of the second column
 ** \param[in]  polygon      Polygons structure
 **
 ** \remarks The two input Db must match exactly (same number of samples with
 ** \remarks same set of coordinates and same optional selection)
 **
 *****************************************************************************/
int correlationIdentify(Db *db1,
                        Db *db2,
                        int icol1,
                        int icol2,
                        Polygons *polygon)
{
  if (db1 == nullptr) return (1);
  if (db2 == nullptr) return (1);
  int nech = db1->getSampleNumber();
  int number = 0;

  /* Correlation */

  for (int iech = 0; iech < nech; iech++)
  {
    if (!db1->isActive(iech)) continue;
    double val1 = db1->getArray(iech, icol1);
    if (FFFF(val1)) continue;
    double val2 = db2->getArray(iech, icol2);
    if (FFFF(val2)) continue;

    /* Check of the sample belongs to the polygon */

    VectorDouble coor(3, TEST);
    coor[0] = val1;
    coor[1] = val2;
    if (!polygon->inside(coor, false)) continue;

    /* Print the reference of the sample */

    if (number == 0) mestitle(0, "Samples selected from scatter plot");
    message("Sample #%d - Variable #1=%lf - Variable #2=%lf\n", iech + 1, val1, val2);
    number++;
  }

  return (0);
}

/****************************************************************************/
/*!
 **  Evaluate the experimental conditional expectation
 **
 ** \param[in]  db1           Db descriptor (for target variable)
 ** \param[in]  db2           Db descriptor (for auxiliary variables)
 ** \param[in]  icol1         Rank of the target variable
 ** \param[in]  icol2         Rank of the explanatory variable
 ** \param[in]  mini          Minimum value for the explanaroty variable
 ** \param[in]  maxi          Maximum value for the explanaroty variable
 ** \param[in]  nclass        Number of classes
 ** \param[in]  verbose       Verbose flag
 **
 *****************************************************************************/
VectorVectorDouble condexp(Db *db1,
                           Db *db2,
                           int icol1,
                           int icol2,
                           double mini,
                           double maxi,
                           int nclass,
                           bool verbose)
{
  VectorVectorDouble xycond(2);
  xycond[0].resize(nclass);
  xycond[1].resize(nclass);
  VectorInt ncond(nclass,0);

  /* Loop on the samples */

  for (int iech = 0; iech < db1->getSampleNumber(); iech++)
  {
    if (!db1->isActive(iech)) continue;
    double val1 = db1->getArray(iech, icol1);
    if (FFFF(val1)) continue;
    double val2 = db2->getArray(iech, icol2);
    if (FFFF(val2)) continue;
    if (val2 < mini || val2 > maxi) continue;

    int rank = int((nclass - 1.) * (val2 - mini) / (maxi - mini));

    xycond[0][rank] += val1;
    xycond[1][rank] += val2;
    ncond[rank]++;
  }

  /* Normation */

  for (int iclass = 0; iclass < nclass; iclass++)
  {
    if (ncond[iclass] <= 0)
    {
      xycond[0][iclass] = TEST;
      xycond[1][iclass] = TEST;
    }
    else
    {
      xycond[0][iclass] /= ncond[iclass];
      xycond[1][iclass] /= ncond[iclass];
    }
  }

  /* Optional printout */

  if (verbose)
  {
    message("Experimental Conditional Expectation\n");
    for (int iclass = 0; iclass < nclass; iclass++)
    {
      if (ncond[iclass] > 0)
        message("Class %2d : V1=%lf V2=%lf\n", iclass + 1, xycond[0][iclass],
                xycond[1][iclass]);
    }
  }
  return xycond;
}

std::map<int, int> contingencyTable(const VectorInt& values)
{
  std::map<int, int> table;
  for (int i = 0, size = (int) values.size(); i < size; i++)
    table[values[i]]++;
  return table;
}

std::map<int, std::map<int, int>> contingencyTable2(const VectorInt& values,
                                                    const VectorInt& bins)
{
  std::map<int, std::map<int, int>> table;
  if ((int) values.size() != (int) bins.size())
  {
    messerr("Arguments 'values' and 'bins' should have the same dimension");
    return table;
  }
  for (int i = 0, size = (int) values.size(); i < size; i++)
    table[values[i]][bins[i]]++;
  return table;
}<|MERGE_RESOLUTION|>--- conflicted
+++ resolved
@@ -586,19 +586,10 @@
           tab.push_back(maxi);
         else if (opers[i] == EStatOption::SUM)
           tab.push_back(sum);
-<<<<<<< HEAD
-        else if (opers[i] == EStatOption::PROP)
-          tab.push_back((double)nperc / (double)neff);
-        else if (opers[i] == EStatOption::QUANT)
-          tab.push_back(_getQuantile(local, neff, proba));
-        else if (opers[i] == EStatOption::T)
-          tab.push_back((double)nperc / (double)neff);
-=======
         else if (opers[i] == EStatOption::PROP || opers[i] == EStatOption::T)
             tab.push_back((double)nperc / (double)neff);
         else if (opers[i] == EStatOption::QUANT)
           tab.push_back(_getQuantile(local, neff, proba));
->>>>>>> ab83fd56
         else if (opers[i] == EStatOption::Q)
           tab.push_back(metal / (double)neff);
         else if (opers[i] == EStatOption::M)
