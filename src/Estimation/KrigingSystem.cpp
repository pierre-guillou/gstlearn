--- conflicted
+++ resolved
@@ -777,220 +777,6 @@
   }
 }
 
-<<<<<<< HEAD
-=======
-/****************************************************************************/
-/*!
- **  Establish the kriging R.H.S (for Point Estimation)
- **
- *****************************************************************************/
-void KrigingSystem::_rhsCalculPoint()
-{
-  _mustBeOldStyle("_rhsCalculPoint");
-  _cova->optimizationSetTarget(_p0);
-
-  for (int iech = 0; iech < _nech; iech++)
-  {
-    _cova->updateCovByPoints(1, _nbgh[iech], 2, _iechOut);
-    if (_nbgh[iech] >= 0)
-    {
-      _dbin->getSampleAsSPInPlace(_p1, _nbgh[iech], false);
-    }
-    else
-    {
-      // Modification for fictitious sample (colocated option)
-      _dbout->getSampleAsSPInPlace(_p1, _iechOut, true);
-      _cova->optimizationSetTarget(_p1);
-    }
-    _cova->evalCovKriging(_covtab, _p1, _p0, &_calcModeRHS);
-    _rhsStore(iech);
-  }
-}
-
-/****************************************************************************/
-/*!
- **  Establish the kriging R.H.S (block)
- **
- *****************************************************************************/
-void KrigingSystem::_rhsCalculBlock()
-{
-  _mustBeOldStyle("_rhsCalculBlock");
-  // The Block calculation needs:
-  // - to memorize the location of the target (center) before its randomization
-  // - define a new matrix to cumulate '_covtab'  calculations
-  _p0_memo = _p0;
-  MatrixSquareGeneral covcum(_covtab);
-  int ndisc = _getNDisc();
-
-  for (int iech = 0; iech < _nech; iech++)
-  {
-    _cova->updateCovByPoints(1, _nbgh[iech], 2, _iechOut);
-    if (_nbgh[iech] >= 0)
-    {
-      _dbin->getSampleAsSPInPlace(_p1, _nbgh[iech], false);
-    }
-    else
-    {
-      // Modification for fictitious sample (colocated option)
-      _dbout->getSampleAsSPInPlace(_p1, _iechOut, true);
-      _cova->optimizationSetTarget(_p1);
-    }
-    if (_flagPerCell) _blockDiscretize(1);
-    covcum.fill(0.);
-
-    for (int i = 0; i < ndisc; i++)
-    {
-      // calculate the Local covariance between data and randomized target
-      _p0 = _p0_memo;
-      _p0.move(_getDISC1Vec(i));
-      _cova->optimizationSetTarget(_p0);
-      _cova->evalCovKriging(_covtab, _p1, _p0, &_calcModeRHS);
-
-      // Cumulate the Local covariance to '_covtab'
-      covcum.addMatInPlace(_covtab);
-    }
-
-    // Normalization
-    _covtab.copyElements(covcum);
-    if (ndisc > 1)
-      _covtab.prodScalar(1. / (double) ndisc);
-
-    _rhsStore(iech);
-  }
-}
-
-/****************************************************************************/
-/*!
- **  Establish the kriging R.H.S (Drift case)
- **
- *****************************************************************************/
-void KrigingSystem::_rhsCalculDrift()
-{
-  _mustBeOldStyle("_rhsCalculDrift");
-  _cova->optimizationSetTarget(_p0);
-  _covtab.fill(0.);
-  for (int iech = 0; iech < _nech; iech++)
-    _rhsStore(iech);
-}
-
-/****************************************************************************/
-/*!
- **  Establish the kriging R.H.S (DGM case)
- **
- *****************************************************************************/
-void KrigingSystem::_rhsCalculDGM()
-{
-  _mustBeOldStyle("_rhsCalculDGM");
-  _cova->optimizationSetTarget(_p0);
-  for (int iech = 0; iech < _nech; iech++)
-  {
-    _cova->updateCovByPoints(1, _nbgh[iech], 2, _iechOut);
-    if (_nbgh[iech] >= 0)
-    {
-      _dbin->getSampleAsSPInPlace(_p1, _nbgh[iech], false);
-    }
-    else
-    {
-      messageAbort("Case not envisaged in DGM option");
-    }
-    _cova->evalCovKriging(_covtab, _p1, _p0,&_calcModeRHS);
-    _rhsStore(iech);
-  }
-}
-
-/****************************************************************************/
-/*!
- **  Establish the kriging R.H.S
- **
- ** \remarks When 'matLC' is provided, 'nvar' stands for the first dimension of
- ** \remarks the matrix 'matLC' (its second dimension is equal to model->getNVar()).
- ** \remarks Otherwise nvar designates model->getNVar()
- **
- *****************************************************************************/
-int KrigingSystem::_rhsCalcul()
-{
-  _mustBeOldStyle("_rhsCalcul");
-  _dbout->getSampleAsSPInPlace(_p0, _iechOut, true);
-
-  /* Establish the covariance part */
-
-  switch (_calcul.toEnum())
-  {
-    case EKrigOpt::E_POINT:
-    {
-      _rhsCalculPoint();
-      break;
-    }
-
-    case EKrigOpt::E_BLOCK:
-    {
-      _rhsCalculBlock();
-      break;
-    }
-
-    case EKrigOpt::E_DRIFT:
-    {
-      _rhsCalculDrift();
-      break;
-    }
-
-    case EKrigOpt::E_DGM:
-    {
-      _rhsCalculDGM();
-      break;
-    }
-  }
-
-  /* Establish the drift part */
-
-  if (_nfeq <= 0) return 0;
-
-  if (_flagNoMatLC)
-  {
-    for (int ivar = 0; ivar < _nvar; ivar++)
-      for (int ib = 0; ib < _nfeq; ib++)
-      {
-        double value = _model->evalDriftValue(_dbout, _iechOut, ivar, ib, ECalcMember::RHS);
-        if (FFFF(value)) return 1;
-        _setRHSF(ib,_nvar,ivar,value);
-      }
-  }
-  else
-  {
-    for (int ivarCL = 0; ivarCL < _nvarCL; ivarCL++)
-    {
-      int ib = 0;
-      for (int jvar = 0; jvar < _nvar; jvar++)
-        for (int jl = 0; jl < _nbfl; jl++, ib++)
-        {
-          double value = _model->evalDriftValue(_dbout, _iechOut, jvar, ib, ECalcMember::RHS);
-          if (FFFF(value)) return 1;
-          value *= _matLC->getValue(ivarCL,jvar);
-          _setRHSF(ib,_nvar,ivarCL,value);
-        }
-    }
-  }
-  return 0;
-}
-
-void KrigingSystem::_rhsIsoToHetero()
-{
-  _mustBeOldStyle("_rhsIsoToHetero");
-  if (_flagIsotopic) return;
-  for (int ivarCL = 0; ivarCL < _nvarCL; ivarCL++)
-  {
-    int ecr_rhs = 0;
-    for (int i = 0; i < _neq; i++)
-    {
-      if (_flag[i] == 0) continue;
-      _rhsc.setValue(ecr_rhs++, ivarCL, _rhsf.getValue(i, ivarCL, false), false);
-    }
-  }
-
-  _rhs = &_rhsc;
-}
-
->>>>>>> c405ed7d
 void KrigingSystem::_dumpOptions() const
 {
   /* Kriging option */
