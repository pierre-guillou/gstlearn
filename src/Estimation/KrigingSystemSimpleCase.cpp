--- conflicted
+++ resolved
@@ -418,16 +418,10 @@
   //  // Store the Rank of the Target sample
 
   int status = 0;
-<<<<<<< HEAD
 
   /* Establish the Kriging R.H.S. */
   MatrixRectangular* Sigma0 = algebra.getSigma0();
   MatrixRectangular* X0     = algebra.getX0();
-=======
-  MatrixDense* Sigma0 = nullptr;
-  MatrixDense* X0     = nullptr;
-  
->>>>>>> c079cc0c
   if (iechout + 1 == OptDbg::getReference())
   {
     OptDbg::setCurrentIndex(iechout + 1);
@@ -493,11 +487,7 @@
 
   // Store the results in the output Db
 
-<<<<<<< HEAD
   _estimateCalcul(status, algebra, iechout);
-=======
-  _estimateCalcul(status, iechout, algebra);
->>>>>>> c079cc0c
 
   // Final printout
   if (iechout + 1 == OptDbg::getReference())
