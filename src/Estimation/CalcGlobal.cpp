--- conflicted
+++ resolved
@@ -353,9 +353,6 @@
   if (global.run())
     gres = global.getGRes();
   return gres;
-<<<<<<< HEAD
-=======
-}
-
->>>>>>> 16abd9c3
+}
+
 }