--- conflicted
+++ resolved
@@ -13,13 +13,6 @@
 #include "Db/Db.hpp"
 #include "Db/RankHandler.hpp"
 #include "Estimation/ALikelihood.hpp"
-<<<<<<< HEAD
-=======
-#include "Matrix/MatrixDense.hpp"
-#include "Space/SpacePoint.hpp"
-#include "Tree/Ball.hpp"
-#include "Db/Db.hpp"
->>>>>>> 535b1d94
 #include "LinearOp/CholeskyDense.hpp"
 #include "Matrix/MatrixSymmetric.hpp"
 #include "Model/ModelGeneric.hpp"
@@ -127,12 +120,6 @@
     _fillGradCovMat(rkh, gradcov[iparam]);
     _gradCovMat.prodMatVecInPlace(_Cm1Y, _temp);
     double dquad = -VH::innerProduct(_Cm1Y, _temp);
-<<<<<<< HEAD
-    _covChol.solveMatInPlace(_gradCovMat, _gradCovMatTimesInvCov);
-    double dlogdet = _gradCovMatTimesInvCov.trace();
-    res[iparam]    = 0.5 * (dlogdet + dquad);
-=======
-
     res[iparam] = 0.0;
     if (_reml && _model->getNDriftEquation() > 0)
     {
@@ -141,11 +128,10 @@
       double dlogdetreml = MatrixDense::traceProd(invXtCm1X, temp);
       res[iparam] += 0.5 * dlogdetreml;
     }
-
     double dlogdet = MatrixDense::traceProd(invcov, _gradCovMat); // Warning: _gradCovMat is modified so the line
     // has to be after _gradCovMat.prodMatVecInPlace(_Cm1Y, _temp);
     res[iparam] += 0.5 * (dlogdet + dquad);
->>>>>>> 535b1d94
+
   }
 }
 
