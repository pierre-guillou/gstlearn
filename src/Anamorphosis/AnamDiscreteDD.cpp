--- conflicted
+++ resolved
@@ -151,12 +151,8 @@
   setVariance(var);
 }
 
-<<<<<<< HEAD
-int AnamDiscreteDD::fitFromArray(const VectorDouble& tab, bool verbose)
-=======
 int AnamDiscreteDD::fitFromArray(const VectorDouble& tab,
                                  const VectorDouble& /*wt*/)
->>>>>>> 57311813
 {
   VectorDouble chi;
 
