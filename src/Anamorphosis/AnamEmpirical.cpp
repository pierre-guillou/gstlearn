/******************************************************************************/
/* COPYRIGHT ARMINES, ALL RIGHTS RESERVED                                     */
/*                                                                            */
/* THE CONTENT OF THIS WORK CONTAINS CONFIDENTIAL AND PROPRIETARY             */
/* INFORMATION OF ARMINES. ANY DUPLICATION, MODIFICATION,                     */
/* DISTRIBUTION, OR DISCLOSURE IN ANY FORM, IN WHOLE, OR IN PART, IS STRICTLY */
/* PROHIBITED WITHOUT THE PRIOR EXPRESS WRITTEN PERMISSION OF ARMINES         */
/*                                                                            */
/* TAG_SOURCE_CG                                                              */
/******************************************************************************/
#include "Anamorphosis/AnamEmpirical.hpp"
#include "Anamorphosis/AnamContinuous.hpp"
#include "Basic/Law.hpp"
#include "Basic/Utilities.hpp"
#include "Basic/AException.hpp"
#include "Basic/AStringable.hpp"

#include <math.h>

#define ANAM_YMIN -10.
#define ANAM_YMAX  10.

#define YD(i)           (_tDisc[(i)])
#define ZD(i)           (_tDisc[(i) + _nDisc])
#define ZDC(i)          (_tDisc[(i) + ndisc_util])

AnamEmpirical::AnamEmpirical(int ndisc, double sigma2e)
    : AnamContinuous(),
      _nDisc(ndisc),
      _sigma2e(sigma2e),
      _tDisc()
{
  _tDisc.resize(2 * ndisc);
}

AnamEmpirical::AnamEmpirical(const AnamEmpirical &m)
    : AnamContinuous(m),
      _nDisc(m._nDisc),
      _sigma2e(m._sigma2e),
      _tDisc(m._tDisc)
{
}

AnamEmpirical& AnamEmpirical::operator=(const AnamEmpirical &m)
{
  if (this != &m)
  {
    AnamContinuous::operator=(m);
    _nDisc = m._nDisc;
    _sigma2e = m._sigma2e;
    _tDisc = m._tDisc;
  }
  return *this;
}

AnamEmpirical::~AnamEmpirical()
{

}

String AnamEmpirical::toString(const AStringFormat* /*strfmt*/) const
{
  std::stringstream sstr;

  sstr << toTitle(1,"Empirical Anamorphosis");

  sstr << "Number of discretization lags = " << _nDisc << std::endl;
  sstr << "Additional variance           = " << _sigma2e << std::endl;
  sstr << std::endl;
  sstr << "Discretization intervals Y - Z" << std::endl;
  sstr << toMatrix(String(), VectorString(), VectorString(), true, 2, _nDisc, _tDisc);

  return sstr.str();
}

AnamEmpirical* AnamEmpirical::createFromNF(const String& neutralFilename, bool verbose)
{
  AnamEmpirical* anam = nullptr;
  std::ifstream is;
  anam = new AnamEmpirical();
  bool success = false;
  if (anam->_fileOpenRead(neutralFilename, is, verbose))
  {
    success =  anam->deserialize(is, verbose);
  }
  if (! success)
  {
    delete anam;
    anam = nullptr;
  }
  return anam;
}

void AnamEmpirical::reset(int ndisc,
                          double pymin,
                          double pzmin,
                          double pymax,
                          double pzmax,
                          double aymin,
                          double azmin,
                          double aymax,
                          double azmax,
                          double sigma2e,
                          const VectorDouble &tdisc)
{
  setNDisc(ndisc);
  setSigma2e(sigma2e);
  setTDisc(tdisc);
  setABounds(azmin, azmax, aymin, aymax);
  setPBounds(pzmin, pzmax, pymin, pymax);
}

AnamEmpirical* AnamEmpirical::create(int ndisc, double sigma2e)
{
  return new AnamEmpirical(ndisc, sigma2e);
}

void AnamEmpirical::setNDisc(int ndisc)
{
  _nDisc = ndisc;
  _tDisc.resize(2 * ndisc);
}

void AnamEmpirical::setTDisc(const VectorDouble& tdisc)
{
  _tDisc = tdisc;
  _nDisc = static_cast<int> (tdisc.size()) / 2;
}

double AnamEmpirical::RawToTransformValue(double zz) const
{
  double yy,za,zb,ya,yb;
  int    idisc,found;

  /* Initialization */

  if (zz < ZD(0))        zz = ZD(0);
  if (zz > ZD(_nDisc-1)) zz = ZD(_nDisc-1);
  yy = ya = yb = za = zb = zz;

  for (idisc=found=0; idisc<_nDisc && found==0; idisc++)
  {
    if (zz > ZD(idisc)) continue;
    yb = YD(idisc);
    zb = ZD(idisc);
    found = 1;
  }

  for (idisc=_nDisc-1, found=0; idisc>=0 && found==0; idisc--)
  {
    if (zz < ZD(idisc)) continue;
    ya = YD(idisc);
    za = ZD(idisc);
    found = 1;
  }

  if (za >= zb)
    yy = ya;
  else
    yy = ((zb - zz) * ya + (zz - za) * yb) / (zb - za);

  return(yy);
}

double AnamEmpirical::TransformToRawValue(double yy) const
{
  double zz,za,zb,ya,yb;
  int    idisc,found;

  /* Initialization */

  if (yy < YD(0))        yy = YD(0);
  if (yy > YD(_nDisc-1)) yy = YD(_nDisc-1);
  zz = za = zb = ya = yb = yy;

  for (idisc=found=0; idisc<_nDisc && found==0; idisc++)
  {
    if (yy > YD(idisc)) continue;
    yb = YD(idisc);
    zb = ZD(idisc);
    found = 1;
  }

  for (idisc=_nDisc-1, found=0; idisc>=0 && found==0; idisc--)
  {
    if (yy < YD(idisc)) continue;
    ya = YD(idisc);
    za = ZD(idisc);
    found = 1;
  }

  if (ya >= yb)
    zz = za;
  else
    zz = ((yb - yy) * za + (yy - ya) * zb) / (yb - ya);

  return(zz);
}

void AnamEmpirical::calculateMeanAndVariance()
{
  my_throw("This function is not available for Empirical Anamorphosis");
}

<<<<<<< HEAD
int AnamEmpirical::fitFromArray(const VectorDouble& tab)
=======
int AnamEmpirical::fitFromArray(const VectorDouble& tab,
                                const VectorDouble& /*wt*/)
>>>>>>> 57311813
{
  int     iech,number,idisc,id,ndisc_util;
  double  value,dmean,dmean2,dmini,dmaxi,sigma,zval,total,variance;
  double  disc_val,disc_init,pzmin,pzmax,pymin,pymax,ecart;

  /* Calculate the constants */

  int nech = static_cast<int> (tab.size());
  number = 0;
  dmean  = dmean2 = 0.;
  dmaxi  = -1.e30;
  dmini  =  1.e30;
  for (iech=0; iech<nech; iech++)
  {
    value = tab[iech];
    if (FFFF(value)) continue;
    if (value < 0.)
    {
      messerr("The Anamorphosis by lognormal dilution");
      messerr("is not compatible with negative data values");
      return 1;
    }
    number ++;
    dmean  += value;
    dmean2 += value * value;
    if (value > dmaxi) dmaxi = value;
    if (value < dmini) dmini = value;
  }
  if (number <= 0)
  {
    messerr("The number of strictly positive data is zero");
    return 1;
  }
  dmean /= number;
  dmean2 = dmean2 / number;
  variance = dmean2 - dmean * dmean;
  if (FFFF(_sigma2e)) _sigma2e = variance / (2. * number);
  sigma  = sqrt(log(1. + _sigma2e / dmean2));
  ecart  = dmaxi - dmini;

  /* Calculation parameters */

  disc_val  = 3 * ecart / (_nDisc - 2);
  disc_init = dmini - MIN(disc_val / 2., dmini / 10000.);

  /* Fill the discretized array */

  idisc = id = 0;
  ZD(0) = disc_init - disc_val;
  ZD(1) = disc_init;
  for (idisc=2; idisc<_nDisc; idisc++)
    ZD(idisc) = disc_init + (idisc - 1) * disc_val;

  YD(0) = 1.;
  for (idisc=1; idisc<_nDisc; idisc++)
  {
    zval  = ZD(idisc);
    total = 0.;
    for (iech=0; iech<nech; iech++)
    {
      value = tab[iech];
      if (FFFF(value) || value <= 0) continue;
      total += 1. - law_cdf_gaussian(sigma / 2. + log(zval / value) / sigma);
    }
    YD(idisc) = total / number;
  }

  /* Re-allocate memory to the only necessary bits */

  ndisc_util = 0;
  for (idisc=0; idisc<_nDisc; idisc++)
    if (YD(idisc) > 0 && idisc > ndisc_util) ndisc_util = idisc;
  for (idisc=0; idisc<ndisc_util; idisc++) ZDC(idisc) = ZD(idisc);
  _tDisc.resize(2 * ndisc_util);
  _nDisc = ndisc_util;

  for (idisc=0; idisc<_nDisc; idisc++)
  {
    YD(idisc) = law_invcdf_gaussian(1. - YD(idisc));
    if (YD(idisc) < ANAM_YMIN) YD(idisc) = ANAM_YMIN;
    if (YD(idisc) > ANAM_YMAX) YD(idisc) = ANAM_YMAX;
  }

  /* Evaluate the bounds */

  pzmin = pymin =  1.e30;
  pzmax = pymax = -1.e30;
  for (idisc=0; idisc<_nDisc; idisc++)
  {
    if (ZD(idisc) < pzmin) pzmin = ZD(idisc);
    if (ZD(idisc) > pzmax) pzmax = ZD(idisc);
    if (YD(idisc) < pymin) pymin = YD(idisc);
    if (YD(idisc) > pymax) pymax = YD(idisc);
  }

  /* Save the results */

  setABounds(pzmin, pzmax, pymin, pymax);
  setPBounds(pzmin, pzmax, pymin, pymax);

  return 0;
}

bool AnamEmpirical::isTDiscIndexValid(int i) const
{
  if (i < 0 || i >= 2 * _nDisc)
  {
    mesArg("TDisc Index",i,2 * _nDisc);
    return false;
  }
  return true;
}

bool AnamEmpirical::_serialize(std::ostream& os, bool verbose) const
{
  bool ret = true;
  ret = ret && AnamContinuous::_serialize(os, verbose);
  ret = ret && _recordWrite<int>(os, "Number of Discretization lags", getNDisc());
  ret = ret && _recordWrite<double>(os, "additional variance", getSigma2e());
  ret = ret && _tableWrite(os, "Coefficients", 2 * getNDisc(), getTDisc());
  return ret;
}

bool AnamEmpirical::_deserialize(std::istream& is, bool verbose)
{
  int ndisc = 0;
  double sigma2e = TEST;
  VectorDouble tdisc;

  bool ret = true;
  ret = ret && AnamContinuous::_deserialize(is, verbose);
  ret = ret && _recordRead<int>(is, "Number of Discretization classes", ndisc);
  ret = ret && _recordRead<double>(is, "Experimental Error Variance", sigma2e);

  if (ret)
  {
    tdisc.resize(2 * ndisc);
    ret = ret && _tableRead(is, 2 * ndisc, tdisc.data());
  }

  if (ret)
  {
    setNDisc(ndisc);
    setSigma2e(sigma2e);
    setTDisc(tdisc);
  }
  return ret;
}<|MERGE_RESOLUTION|>--- conflicted
+++ resolved
@@ -202,12 +202,8 @@
   my_throw("This function is not available for Empirical Anamorphosis");
 }
 
-<<<<<<< HEAD
-int AnamEmpirical::fitFromArray(const VectorDouble& tab)
-=======
 int AnamEmpirical::fitFromArray(const VectorDouble& tab,
                                 const VectorDouble& /*wt*/)
->>>>>>> 57311813
 {
   int     iech,number,idisc,id,ndisc_util;
   double  value,dmean,dmean2,dmini,dmaxi,sigma,zval,total,variance;
