--- conflicted
+++ resolved
@@ -4568,11 +4568,7 @@
     return 1;
   }
   static double disc = 0.01;
-<<<<<<< HEAD
   Id ndisc          = static_cast<Id>(2. / disc + 1.);
-=======
-  Id ndisc           = (Id)(2. / disc + 1.);
->>>>>>> 4fe9f26b
 
   /* Core allocation */
 
