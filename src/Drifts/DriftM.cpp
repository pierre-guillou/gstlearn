--- conflicted
+++ resolved
@@ -12,17 +12,11 @@
 #include "Db/Db.hpp"
 #include "Drifts/ADrift.hpp"
 
-<<<<<<< HEAD
-DriftM::DriftM(const VectorInt& powers)
-  : ADrift()
-  , _monomialPower(powers)
-=======
 namespace gstlrn
 {
 DriftM::DriftM(const VectorInt &powers)
     : ADrift(),
       _monomialPower(powers)
->>>>>>> 16abd9c3
 {
 }
 
