--- conflicted
+++ resolved
@@ -229,10 +229,7 @@
 
   String filePath = fileLocal;
 
-<<<<<<< HEAD
-=======
 #if !defined(WIN32) && !defined(_WIN32) && !defined(WIN64) && !defined(_WIN64)
->>>>>>> 2240a439
   // Check the presence of tilde character
   wordexp_t p;
   wordexp(fileLocal.c_str(), &p, 0);
