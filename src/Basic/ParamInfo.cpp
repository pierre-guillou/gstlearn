--- conflicted
+++ resolved
@@ -7,23 +7,15 @@
 ParamInfo::ParamInfo(const String& name,
                      double value,
                      const std::array<double, 2>& absoluteBounds,
-<<<<<<< HEAD
                      const String& description,
                      bool isfixed)
-=======
-                     const String& description)
->>>>>>> f31e58c1
   : AStringable()
   , _name(name)
   , _value(value)
   , _currentValue(value)
   , _absoluteBounds(absoluteBounds)
   , _userBounds(absoluteBounds)
-<<<<<<< HEAD
   , _isFixed(isfixed)
-=======
-  , _isFixed(false)
->>>>>>> f31e58c1
   , _description(description)
 {
 }
@@ -67,40 +59,16 @@
   _currentValue  = _value;
 }
 
-<<<<<<< HEAD
+
 void ParamInfo::decreaseMax(double value)
 {
   _userBounds[1] = std::min(value, _userBounds[1]);
   _value         = std::min(value, _value);
   _currentValue  = _value;
-=======
-String ParamInfo::toString(const AStringFormat* strfmt) const
-{
-  DECLARE_UNUSED(strfmt);
-  std::stringstream sstr;
-  sstr << " Description of parameter " << _name << std::endl;
-  sstr << _description << std::endl;
-  sstr << "  Value: " << std::to_string(_value) << std::endl;
-  sstr << "  Absolute Bounds: ";
-  for (const auto& bound: _absoluteBounds)
-  {
-    sstr << bound << " ";
-  }
-  sstr << std::endl;
-  sstr << "  User Bounds: ";
-  for (const auto& bound: _userBounds)
-  {
-    sstr << bound << " ";
-  }
-  sstr << std::endl;
-  sstr << "  Is Fixed: " << (_isFixed ? "true" : "false") << std::endl;
-  return sstr.str();
->>>>>>> f31e58c1
 }
 
 String ParamInfo::toString(const AStringFormat* strfmt) const
 {
-<<<<<<< HEAD
   DECLARE_UNUSED(strfmt);
   std::stringstream sstr;
   sstr << _description << std::endl;
@@ -126,8 +94,6 @@
 
 void ParamInfo::setMinValue(double value)
 {
-=======
->>>>>>> f31e58c1
   if (value < _absoluteBounds[0])
   {
     _userBounds[0] = value;
