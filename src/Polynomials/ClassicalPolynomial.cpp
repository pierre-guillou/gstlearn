/******************************************************************************/
/* COPYRIGHT ARMINES, ALL RIGHTS RESERVED                                     */
/*                                                                            */
/* THE CONTENT OF THIS WORK CONTAINS CONFIDENTIAL AND PROPRIETARY             */
/* INFORMATION OF ARMINES. ANY DUPLICATION, MODIFICATION,                     */
/* DISTRIBUTION, OR DISCLOSURE IN ANY FORM, IN WHOLE, OR IN PART, IS STRICTLY */
/* PROHIBITED WITHOUT THE PRIOR EXPRESS WRITTEN PERMISSION OF ARMINES         */
/*                                                                            */
/* TAG_SOURCE_CG                                                              */
/******************************************************************************/

#include "Polynomials/ClassicalPolynomial.hpp"


#include "Basic/Vector.hpp"
#include "LinearOp/ShiftOpCs.hpp"

#include "csparse_d.h"
#include "csparse_f.h"

ClassicalPolynomial::ClassicalPolynomial()
{
  // TODO Auto-generated constructor stub

}


ClassicalPolynomial::ClassicalPolynomial(const VectorDouble& coeffs)
{
  init(coeffs);
}

ClassicalPolynomial::~ClassicalPolynomial()
{
  // TODO Auto-generated destructor stub
}

double ClassicalPolynomial::eval(double x) const
{
  double result=_coeffs.back();
  for (int i = _coeffs.size()-2; i >= 0; i--)
  {
    result *= x;
    result +=_coeffs[i];
  }
  return result;
}

// Horner scheme starting from the lowest degree (since it add the result to the input vector)
void ClassicalPolynomial::evalOpCumul(cs* Op, const VectorDouble& in, VectorDouble& out) const
{
  int n = in.size();
  VectorDouble work(n);
  VectorDouble work2(n);
  VectorDouble *swap1,*swap2,*swap3;

  swap1 = &work;
  swap2 = &work2;

<<<<<<< HEAD
  for (int i = 0; i<n ; i++)
=======
  for(unsigned int j=0; j <_coeffs.size(); j++)
>>>>>>> f9c27f69
  {
    out[i] += _coeffs[0] * in[i];
  }

  cs_vecmult(Op,in.data(),swap1->data());

  for(int j=1;j<(int)_coeffs.size();j++)
  {

    for (int i = 0; i<n ; i++)
    {
        out[i] += _coeffs[j] * (*swap1)[i];
    }

    if(j <(int) _coeffs.size()-1)
     {
         cs_vecmult(Op,swap1->data(),swap2->data());
         swap3 = swap1;
         swap1 = swap2;
         swap2 = swap3;
     }
  }
}

// Classical Hörner scheme starting from the highest degree
void ClassicalPolynomial::evalOp(cs* Op, const VectorDouble& in, VectorDouble& out) const
{
  int n = in.size();
  VectorDouble work(n);


  for(int i = 0; i < n ;i++)
  {
     out[i] = _coeffs.back() * in[i];
  }

  for(int j=_coeffs.size()-2;j>=0;j--)
  {
    cs_vecmult(Op,out.data(),work.data());
    for (int i = 0; i<n ; i++)
    {
        out[i] = _coeffs[j] * in[i] + work[i];
    }
  }
}



void ClassicalPolynomial::evalDerivOp(ShiftOpCs* shiftOp,
                                      const VectorDouble& in,
                                      VectorDouble& out,
                                      int iapex,
                                      int igparam)const
{
  int n = in.size();
  int degree = getCoeffs().size();
  ClassicalPolynomial* polycur = (ClassicalPolynomial*)this->clone();
  VectorDouble work(n);
  VectorDouble work2(n);
  VectorDouble *swap1,*swap2,*swap3;
  cs* Op = shiftOp->getS();
  cs* derivOp = shiftOp->getSGrad(iapex,igparam);

  swap1 = &work;
  swap2 = &work2;

  for(auto &e : out)
  {
    e = 0;
  }
  for(int i = 0 ; i< n; i++)
  {
    work[i] = in[i];
  }

  auto coeffsCur = polycur->getCoeffs();

  for(int i = 0; i < degree - 1 ;i++)
  {
    cs_vecmult(derivOp,swap1->data(),swap2->data());
    coeffsCur.erase(coeffsCur.begin(),coeffsCur.begin()+1);
    polycur->display();
    polycur->init(coeffsCur);
    polycur->evalOpCumul(Op,*swap2,out);

    if(i<degree-2)
    {
      cs_vecmult(Op,swap1->data(),swap2->data());
    }

    swap3 = swap1;
    swap1 = swap2;
    swap2 = swap3;
   }

   delete polycur;
}<|MERGE_RESOLUTION|>--- conflicted
+++ resolved
@@ -46,7 +46,6 @@
   return result;
 }
 
-// Horner scheme starting from the lowest degree (since it add the result to the input vector)
 void ClassicalPolynomial::evalOpCumul(cs* Op, const VectorDouble& in, VectorDouble& out) const
 {
   int n = in.size();
@@ -54,14 +53,10 @@
   VectorDouble work2(n);
   VectorDouble *swap1,*swap2,*swap3;
 
-  swap1 = &work;
-  swap2 = &work2;
+  swap1   VectorDouble work= in;
+2;
 
-<<<<<<< HEAD
   for (int i = 0; i<n ; i++)
-=======
-  for(unsigned int j=0; j <_coeffs.size(); j++)
->>>>>>> f9c27f69
   {
     out[i] += _coeffs[0] * in[i];
   }
