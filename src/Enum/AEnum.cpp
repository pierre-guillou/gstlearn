/******************************************************************************/
/*                                                                            */
/*                            gstlearn C++ Library                            */
/*                                                                            */
/* Copyright (c) (2023) MINES Paris / ARMINES                                 */
/* Authors: gstlearn Team                                                     */
/* Website: https://gstlearn.org                                              */
/* License: BSD 3-clause                                                      */
/*                                                                            */
/******************************************************************************/
#include "Enum/AEnum.hpp"
#include "Basic/AStringable.hpp"

<<<<<<< HEAD
void AEnum::printEnum() const
{
=======
namespace gstlrn
{
void AEnum::printEnum() const {
>>>>>>> 16abd9c3
  _printMsg("  %2d - %11s : %s\n", _value, _key.data(), _descr.data());
}

/**
 * This function is used to call standard 'message' function
 * (in order to route the message to the relevant terminal)
 * @param format Printing format
 * @param args   Variable list of arguments
 */
template<typename... Args>
void AEnum::_printMsg(const char* format, Args... args)
{
  message(format, args...);
}
}<|MERGE_RESOLUTION|>--- conflicted
+++ resolved
@@ -11,14 +11,9 @@
 #include "Enum/AEnum.hpp"
 #include "Basic/AStringable.hpp"
 
-<<<<<<< HEAD
-void AEnum::printEnum() const
-{
-=======
 namespace gstlrn
 {
 void AEnum::printEnum() const {
->>>>>>> 16abd9c3
   _printMsg("  %2d - %11s : %s\n", _value, _key.data(), _descr.data());
 }
 
