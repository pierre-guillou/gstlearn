/******************************************************************************/
/*                                                                            */
/*                            gstlearn C++ Library                            */
/*                                                                            */
/* Copyright (c) (2023) MINES Paris / ARMINES                                 */
/* Authors: gstlearn Team                                                     */
/* Website: https://gstlearn.org                                              */
/* License: BSD 3-clause                                                      */
/*                                                                            */
/******************************************************************************/
#include "Matrix/MatrixSparse.hpp"
#include "Basic/AException.hpp"
#include "Basic/AStringable.hpp"
#include "Basic/Law.hpp"
#include "Basic/Utilities.hpp"
#include "Basic/VectorHelper.hpp"
#include "Basic/WarningMacro.hpp"
#include "Matrix/LinkMatrixSparse.hpp"
#include "Matrix/MatrixFactory.hpp"
#include "Matrix/NF_Triplet.hpp"

#include <Eigen/src/Core/Map.h>
#include <Eigen/src/Core/Matrix.h>
#include <iostream>

DISABLE_WARNING_PUSH
DISABLE_WARNING_COND_EXPR_CONSTANT
DISABLE_WARNING_UNUSED_BUT_SET_VARIABLE
#include <Eigen/SparseCholesky>
#include <omp.h>
DISABLE_WARNING_POP

/**
 * This variable switches ON/OFF the ability to use Eigen library for Algebra
 */

namespace gstlrn
{

MatrixSparse::MatrixSparse(int nrow, int ncol, int ncolmax)
  : AMatrix(nrow, ncol)
  , _csMatrix(nullptr)
  , _eigenMatrix()
  , _nColMax(ncolmax)
{
  _allocate();
}

<<<<<<< HEAD
=======
#ifndef SWIG
MatrixSparse::MatrixSparse(const cs* A)
  : AMatrix(cs_get_nrow(A), cs_get_ncol(A))
  , _csMatrix(nullptr)
  , _eigenMatrix()
{
  _csMatrix = cs_duplicate(A);
}
#endif

>>>>>>> 6b4bc0b2
MatrixSparse::MatrixSparse(const MatrixSparse& m)
  : AMatrix(m)
  // , ALinearOp(m)
  , _csMatrix(nullptr)
  , _eigenMatrix(m._eigenMatrix)
{
}

MatrixSparse& MatrixSparse::operator=(const MatrixSparse& m)
{
  if (this != &m)
  {
    AMatrix::operator=(m);
    // ALinearOp::operator=(m);
    if (!m.empty())
    {
      _eigenMatrix = m._eigenMatrix;
    }
  }
  return *this;
}

MatrixSparse::~MatrixSparse()
{
  _deallocate();
}

void MatrixSparse::resetFromValue(int nrows, int ncols, double value)
{
  DECLARE_UNUSED(nrows);
  DECLARE_UNUSED(ncols);
  DECLARE_UNUSED(value);
  _forbiddenForSparse("resetFromValue");
}

void MatrixSparse::resetFromArray(int nrows, int ncols, const double* tab, bool byCol)
{
  DECLARE_UNUSED(nrows);
  DECLARE_UNUSED(ncols);
  DECLARE_UNUSED(tab);
  DECLARE_UNUSED(byCol);
  _forbiddenForSparse("resetFromArray");
}

void MatrixSparse::resetFromVD(int nrows, int ncols, const VectorDouble& tab, bool byCol)
{
  DECLARE_UNUSED(nrows);
  DECLARE_UNUSED(ncols);
  DECLARE_UNUSED(tab);
  DECLARE_UNUSED(byCol);
  _forbiddenForSparse("resetFromVD");
}

void MatrixSparse::resetFromVVD(const VectorVectorDouble& tab, bool byCol)
{
  DECLARE_UNUSED(tab);
  DECLARE_UNUSED(byCol);
  _forbiddenForSparse("resetFromVVD");
}

void MatrixSparse::resetFromTriplet(const NF_Triplet& NF_T)
{
  _eigenMatrix = NF_T.buildEigenFromTriplet();
  _setNRows(_eigenMatrix.rows());
  _setNCols(_eigenMatrix.cols());
}

void MatrixSparse::fillRandom(int seed, double zeroPercent)
{
  law_set_random_seed(seed);

  int nrow = getNRows();
  int ncol = getNCols();
  NF_Triplet NF_T;
  for (int irow = 0; irow < nrow; irow++)
    for (int icol = 0; icol < ncol; icol++)
    {
      if (law_uniform(0., 1.) < zeroPercent) continue;
      NF_T.add(irow, icol, law_gaussian());
    }
  NF_T.force(nrow, ncol);
  resetFromTriplet(NF_T);
}

void MatrixSparse::_transposeInPlace()
{
  Eigen::SparseMatrix<double> temp;
  temp = _eigenMatrix.transpose();
  _eigenMatrix.swap(temp);
}

MatrixSparse* MatrixSparse::transpose() const
{
  MatrixSparse* mat = dynamic_cast<MatrixSparse*>(clone());
  mat->_eigenMatrix = _eigenMatrix.transpose();
  return mat;
}

/**
 * Fill a column of an already existing Sparse matrix, using 'tab' as entry
 * The input 'tab' corresponds to the whole column contents
 * @param icol Column rank
 * @param tab  Vector containing the information (Dimension: nrows)
 * @param flagCheck When True, check the consistency of arguments
 */
void MatrixSparse::setColumn(int icol, const VectorDouble& tab, bool flagCheck)
{
  int nrows = getNRows();
  if (flagCheck)
  {
    if (!_isColumnValid(icol)) return;
    if (!_isColumnSizeConsistent(tab)) return;
  }
  for (int irow = 0; irow < nrows; irow++)
    _eigenMatrix.coeffRef(irow, icol) = tab[irow];
}

void MatrixSparse::setColumnToConstant(int icol, double value, bool flagCheck)
{
  int nrows = getNRows();
  if (flagCheck)
  {
    if (!_isColumnValid(icol)) return;
  }
  for (int irow = 0; irow < nrows; irow++)
    _eigenMatrix.coeffRef(irow, icol) = value;
}

/**
 * Fill a row of an already existing Sparse matrix, using 'tab' as entry
 * The input 'tab' corresponds to the whole row contents
 * @param irow Row rank
 * @param tab  Vector containing the information (Dimension: ncols)
 * @param flagCheck True if the validity check must be performed
 *
 * @warning: This method only copies the values at the non-zero existing entries
 */
void MatrixSparse::setRow(int irow, const VectorDouble& tab, bool flagCheck)
{
  int ncols = getNCols();
  if (flagCheck)
  {
    if (!_isRowValid(irow)) return;
    if (!_isRowSizeConsistent(tab)) return;
  }
  for (int icol = 0; icol < ncols; icol++)
    _eigenMatrix.coeffRef(irow, icol) = tab[icol];
}

void MatrixSparse::setRowToConstant(int irow, double value, bool flagCheck)
{
  int ncols = getNCols();
  if (flagCheck)
  {
    if (!_isRowValid(irow)) return;
  }
  for (int icol = 0; icol < ncols; icol++)
    _eigenMatrix.coeffRef(irow, icol) = value;
}

void MatrixSparse::setDiagonal(const VectorDouble& tab, bool flagCheck)
{
  if (!isSquare())
    my_throw("This function is only valid for Square matrices");
  if (flagCheck)
  {
    if (!_isRowSizeConsistent(tab)) return;
  }

  Eigen::Map<const Eigen::VectorXd> vecm(tab.data(), tab.size());
  _eigenMatrix = vecm.asDiagonal();
}

void MatrixSparse::setDiagonalToConstant(double value)
{
  if (!isSquare())
    my_throw("This function is only valid for Square matrices");

  VectorDouble vec(getNRows(), value);
  Eigen::Map<const Eigen::VectorXd> vecm(vec.data(), vec.size());
  _eigenMatrix = vecm.asDiagonal();
}

/*! Gets the value for rank 'rank' */
double MatrixSparse::_getValueByRank(int rank) const
{
  DECLARE_UNUSED(rank);
  _forbiddenForSparse("_getValueByRank");
  return TEST;
}

double& MatrixSparse::_getValueRef(int irow, int icol)
{
  DECLARE_UNUSED(irow);
  DECLARE_UNUSED(icol);
  _forbiddenForSparse("_getValueRef");
  return AMatrix::_getValueRef(irow, icol);
}

void MatrixSparse::_setValueByRank(int rank, double value)
{
  DECLARE_UNUSED(rank);
  DECLARE_UNUSED(value);
  _forbiddenForSparse("_setValueByRank");
}

void MatrixSparse::setValue(int irow, int icol, double value, bool flagCheck)
{
  if (flagCheck && !_isIndexValid(irow, icol)) return;
  _eigenMatrix.coeffRef(irow, icol) = value;
}

void MatrixSparse::updValue(int irow,
                            int icol,
                            const EOperator& oper,
                            double value,
                            bool flagCheck)
{
  if (flagCheck && !_isIndexValid(irow, icol)) return;
  double newval                     = modifyOperator(oper, _eigenMatrix.coeff(irow, icol), value);
  _eigenMatrix.coeffRef(irow, icol) = newval;
}

int MatrixSparse::_getMatrixPhysicalSize() const
{
  return _eigenMatrix.nonZeros();
}

/**
 * @param value Constant value used for filling 'this'
 */
void MatrixSparse::fill(double value)
{
  int nrow = getNRows();
  int ncol = getNCols();
  NF_Triplet NF_T;
  for (int irow = 0; irow < nrow; irow++)
    for (int icol = 0; icol < ncol; icol++)
      NF_T.add(irow, icol, value);

  resetFromTriplet(NF_T);
}

/*! Multiply a Matrix row-wise */
void MatrixSparse::multiplyRow(const VectorDouble& vec)
{
  for (int k = 0; k < _eigenMatrix.outerSize(); ++k)
    for (Eigen::SparseMatrix<double>::InnerIterator it(_eigenMatrix, k); it; ++it)
      it.valueRef() *= vec[it.row()];
}

/*! Multiply a Matrix column-wise */
void MatrixSparse::multiplyColumn(const VectorDouble& vec)
{
  for (int k = 0; k < _eigenMatrix.outerSize(); ++k)
    for (Eigen::SparseMatrix<double>::InnerIterator it(_eigenMatrix, k); it; ++it)
      it.valueRef() *= vec[it.col()];
}

/*! Divide a Matrix row-wise */
void MatrixSparse::divideRow(const VectorDouble& vec)
{
  for (int k = 0; k < _eigenMatrix.outerSize(); ++k)
    for (Eigen::SparseMatrix<double>::InnerIterator it(_eigenMatrix, k); it; ++it)
      it.valueRef() /= vec[it.row()];
}

/*! Divide a Matrix column-wise */
void MatrixSparse::divideColumn(const VectorDouble& vec)
{
  for (int k = 0; k < _eigenMatrix.outerSize(); ++k)
    for (Eigen::SparseMatrix<double>::InnerIterator it(_eigenMatrix, k); it; ++it)
      it.valueRef() /= vec[it.col()];
}

/*! Perform y = x %*% 'this' */
VectorDouble MatrixSparse::prodVecMat(const VectorDouble& x, bool transpose) const
{
  Eigen::Map<const Eigen::VectorXd> xm(x.data(), x.size());
  VectorDouble y(transpose ? getNRows() : getNCols());
  Eigen::Map<Eigen::VectorXd> ym(y.data(), y.size());
  if (transpose)
    ym = xm.transpose() * _eigenMatrix.transpose();
  else
    ym = xm.transpose() * _eigenMatrix;
  return y;
}

void MatrixSparse::prodMatVecInPlace(constvect x, vect res, bool transpose) const
{

  Eigen::Map<const Eigen::VectorXd> xm(x.data(), x.size());
  Eigen::Map<Eigen::VectorXd> ym(res.data(), res.size());
  if (transpose)
    ym = _eigenMatrix.transpose() * xm;
  else
    ym = _eigenMatrix * xm;
}

/*! Perform y = 'this' %*% x */
VectorDouble MatrixSparse::prodMatVec(const VectorDouble& x, bool transpose) const
{
  Eigen::Map<const Eigen::VectorXd> xm(x.data(), x.size());
  VectorDouble y(transpose ? getNCols() : getNRows());
  Eigen::Map<Eigen::VectorXd> ym(y.data(), y.size());
  if (transpose)
    ym = _eigenMatrix.transpose() * xm;
  else
    ym = _eigenMatrix * xm;
  return y;
}

/*! Perform y += 'this' %*% x */
void MatrixSparse::addProdMatVecInPlaceToDest(const constvect in,
                                              vect out,
                                              bool transpose) const
{
  Eigen::Map<const Eigen::VectorXd> inm(in.data(), in.size());
  Eigen::Map<Eigen::VectorXd> outm(out.data(), out.size());
  if (transpose)
    outm += _eigenMatrix.transpose() * inm;
  else
    outm += _eigenMatrix * inm;
}

/**
 * Filling the matrix with an array of values
 * Note that this array is ALWAYS dimensioned to the total number
 * of elements in the matrix.
 * Kept for compatibility with old code where matrix contents was stored as
 * a double* array
 * @param values Input array (Dimension: nrow * ncol)
 * @param byCol true for Column Major; false for Row Major
 */
#ifndef SWIG
void MatrixSparse::_setValues(const double* values, bool byCol)
{
  if (byCol)
  {
    Eigen::Map<const Eigen::MatrixXd> temp(values, getNRows(), getNCols());
    _eigenMatrix = temp.sparseView(1., EPSILON10);
  }
  else
  {
    Eigen::Map<const Eigen::MatrixXd> temp(values, getNCols(), getNRows());
    _eigenMatrix = temp.transpose().sparseView(1., EPSILON10);
  }
}
#endif

MatrixSparse* MatrixSparse::create(const MatrixSparse* mat)
{
  return new MatrixSparse(*mat);
}

MatrixSparse* MatrixSparse::create(int nrow, int ncol)
{
  return new MatrixSparse(nrow, ncol);
}

MatrixSparse* MatrixSparse::createFromTriplet(const NF_Triplet& NF_T,
                                              int nrow,
                                              int ncol,
                                              int nrowmax)
{
  // If 'nrow' a  nd 'ncol' are not defined, derive them from NF_T
  if (nrow <= 0 || ncol <= 0)
  {
    nrow = NF_T.getNRows() + 1;
    ncol = NF_T.getNCols() + 1;
  }
  MatrixSparse* mat = new MatrixSparse(nrow, ncol, nrowmax);

  mat->resetFromTriplet(NF_T);

  return mat;
}

MatrixSparse* MatrixSparse::Identity(int nrow, double value)
{
  MatrixSparse* mat = new MatrixSparse(nrow, nrow);
  for (int i = 0; i < nrow; i++)
  {
    mat->_eigenMatrix.coeffRef(i, i) += value;
  }
  return mat;
}

MatrixSparse* MatrixSparse::addMatMat(const MatrixSparse* x,
                                      const MatrixSparse* y,
                                      double cx,
                                      double cy)
{
  MatrixSparse* mat = new MatrixSparse(x->getNRows(), x->getNCols(), -1);
  mat->_eigenMatrix = cx * x->_eigenMatrix + cy * y->_eigenMatrix;
  return mat;
}

MatrixSparse* MatrixSparse::diagVec(const VectorDouble& vec)
{
  int size          = (int)vec.size();
  MatrixSparse* mat = new MatrixSparse(size, size);

  mat->setDiagonal(vec);
  return mat;
}

MatrixSparse* MatrixSparse::diagConstant(int number, double value)
{
  MatrixSparse* mat = new MatrixSparse(number, number);
  mat->setDiagonalToConstant(value);
  return mat;
}

/**
 * Construct a sparse matrix with the diagonal of 'A', where each element is transformed
 * @param A    Input sparse matrix
 * @param oper_choice: Operation on the diagonal term (see Utilities::operate_XXX)
 * @return
 */
MatrixSparse* MatrixSparse::diagMat(MatrixSparse* A, int oper_choice)
{
  if (!A->isSquare())
  {
    messerr("This method requires the matrix 'A' to be square");
    return nullptr;
  }

  VectorDouble diag = A->getDiagonal();
  VectorHelper::transformVD(diag, oper_choice);
  return MatrixSparse::diagVec(diag);
}

bool MatrixSparse::_isElementPresent(int irow, int icol) const
{
  for (Eigen::SparseMatrix<double>::InnerIterator it(_eigenMatrix, icol); it; ++it)
  {
    if (it.row() == irow) return true;
  }
  return false;
}

void MatrixSparse::addValue(int row, int col, double value)
{
  if (ABS(value) <= EPSILON10) return;
  _eigenMatrix.coeffRef(row, col) += value;
}

double MatrixSparse::getValue(int row, int col, bool flagCheck) const
{
  if (flagCheck && !_isIndexValid(row, col)) return TEST;
  return _eigenMatrix.coeff(row, col);
}

double MatrixSparse::L1Norm() const
{
  return (Eigen::RowVectorXd::Ones(_eigenMatrix.rows()) * _eigenMatrix.cwiseAbs()).maxCoeff();
}

void MatrixSparse::getStats(int* nrows, int* ncols, int* count, double* percent) const
{
  *nrows   = getNRows();
  *ncols   = getNCols();
  *count   = _eigenMatrix.nonZeros();
  *percent = 0.;
  if ((*nrows) > 0 && (*ncols) > 0)
    (*percent) = ((100. * (double)(*count)) / ((double)(*nrows) * (double)(*ncols)));
}

VectorDouble MatrixSparse::extractDiag(int oper_choice) const
{
  VectorDouble diag(std::min(getNCols(), getNRows()));
  Eigen::Map<Eigen::VectorXd> ym(diag.data(), diag.size());
  ym = _eigenMatrix.diagonal();
  VH::transformVD(diag, oper_choice);
  return diag;
}

int MatrixSparse::addVecInPlaceEigen(const Eigen::Map<const Eigen::VectorXd>& xm,
                                     Eigen::Map<Eigen::VectorXd>& ym) const
{
  ym = _eigenMatrix * xm + ym;
  return 0;
}

int MatrixSparse::addVecInPlace(const constvect xm, vect ym) const
{
  Eigen::Map<const Eigen::VectorXd> xmm(xm.data(), xm.size());
  Eigen::Map<Eigen::VectorXd> ymm(ym.data(), ym.size());
  ymm = _eigenMatrix * xmm + ymm;
  return 0;
}

int MatrixSparse::addVecInPlaceVD(const VectorDouble& x, VectorDouble& y) const
{
  Eigen::Map<const Eigen::VectorXd> xm(x.data(), x.size());
  Eigen::Map<Eigen::VectorXd> ym(y.data(), y.size());
  ym = _eigenMatrix * xm + ym;
  return 0;
}

void MatrixSparse::setConstant(double value)
{
  for (int k = 0; k < _eigenMatrix.outerSize(); ++k)
    for (Eigen::SparseMatrix<double>::InnerIterator it(_eigenMatrix, k); it; ++it)
      it.valueRef() = value;
}

int MatrixSparse::scaleByDiag()
{
  VectorDouble diag = extractDiag(-1);
  Eigen::Map<const Eigen::VectorXd> ym(diag.data(), diag.size());
  _eigenMatrix = ym.asDiagonal() * _eigenMatrix;
  return 0;
}

/**
 *
 * @param v Add a scalar value to all terms of the current matrix
 */
void MatrixSparse::addScalar(double v)
{
  if (isZero(v)) return;
  for (int k = 0; k < _eigenMatrix.outerSize(); ++k)
    for (Eigen::SparseMatrix<double>::InnerIterator it(_eigenMatrix, k); it; ++it)
      it.valueRef() += v;
}

/**
 *
 * @param v Add constant value to the diagonal of the current Matrix
 */
void MatrixSparse::addScalarDiag(double v)
{
  if (isZero(v)) return;

  for (int k = 0; k < _eigenMatrix.outerSize(); ++k)
    for (Eigen::SparseMatrix<double>::InnerIterator it(_eigenMatrix, k); it; ++it)
    {
      if (it.col() == it.row())
        it.valueRef() += v;
    }
}

/**
 *
 * @param v Multiply all the terms of the matrix by the scalar 'v'
 */
void MatrixSparse::prodScalar(double v)
{
  if (isOne(v)) return;
  for (int k = 0; k < _eigenMatrix.outerSize(); ++k)
    for (Eigen::SparseMatrix<double>::InnerIterator it(_eigenMatrix, k); it; ++it)
      it.valueRef() *= v;
}

void MatrixSparse::_addProdMatVecInPlaceToDestPtr(const double* x, double* y, bool transpose) const
{
  if (transpose)
  {
    Eigen::Map<const Eigen::VectorXd> xm(x, getNRows());
    Eigen::Map<Eigen::VectorXd> ym(y, getNCols());
    ym += _eigenMatrix.transpose() * xm;
  }
  else
  {
    Eigen::Map<const Eigen::VectorXd> xm(x, getNCols());
    Eigen::Map<Eigen::VectorXd> ym(y, getNRows());
    ym += _eigenMatrix * xm;
  }
}

/**
 * Returns 'y' = 'this' %*% 'x'
 * @param x Input vector
 * @param y Output vector
 * @param transpose True if the matrix 'this' must be transposed
 */
void MatrixSparse::_prodMatVecInPlacePtr(const double* x, double* y, bool transpose) const
{
  if (transpose)
  {
    Eigen::Map<const Eigen::VectorXd> xm(x, getNRows());
    Eigen::Map<Eigen::VectorXd> ym(y, getNCols());
    ym = _eigenMatrix.transpose() * xm;
  }
  else
  {
    Eigen::Map<const Eigen::VectorXd> xm(x, getNCols());
    Eigen::Map<Eigen::VectorXd> ym(y, getNRows());
    ym = _eigenMatrix * xm;
  }
}

/**
 * Returns 'y' = 'x' %*% 'this'
 * @param x Input vector
 * @param y Output vector
 * @param transpose True if the matrix 'this' must be transposed
 */
void MatrixSparse::_prodVecMatInPlacePtr(const double* x, double* y, bool transpose) const
{
  if (transpose)
  {
    Eigen::Map<const Eigen::VectorXd> xm(x, getNCols());
    Eigen::Map<Eigen::VectorXd> ym(y, getNRows());
    ym = xm.transpose() * _eigenMatrix.transpose() * xm;
  }
  else
  {
    Eigen::Map<const Eigen::VectorXd> xm(x, getNRows());
    Eigen::Map<Eigen::VectorXd> ym(y, getNCols());
    ym = xm.transpose() * _eigenMatrix;
  }
}

/**
 * Store the product of 'x' by 'y' in this
 * @param x First Matrix
 * @param y Second matrix
 * @param transposeX True if First matrix is transposed
 * @param transposeY True if Second matrix is transposed
 */
void MatrixSparse::prodMatMatInPlace(const AMatrix* x,
                                     const AMatrix* y,
                                     bool transposeX,
                                     bool transposeY)
{
  if (!_checkLink(x->getNRows(), x->getNCols(), transposeX,
                  y->getNRows(), y->getNCols(), transposeY)) return;

  const MatrixSparse* xm = dynamic_cast<const MatrixSparse*>(x);
  const MatrixSparse* ym = dynamic_cast<const MatrixSparse*>(y);
  if (xm == nullptr || ym == nullptr)
  {
    AMatrix::prodMatMatInPlace(x, y, transposeX, transposeY);
  }
  else
  {
    if (transposeX)
    {
      if (transposeY)
      {
        _eigenMatrix = xm->_eigenMatrix.transpose() * ym->_eigenMatrix.transpose();
      }
      else
      {
        _eigenMatrix = xm->_eigenMatrix.transpose() * ym->_eigenMatrix;
      }
    }
    else
    {
      if (transposeY)
      {
        _eigenMatrix = xm->_eigenMatrix * ym->_eigenMatrix.transpose();
      }
      else
      {
        _eigenMatrix = xm->_eigenMatrix * ym->_eigenMatrix;
      }
    }
  }
}

MatrixSparse* prodNormMatMat(const MatrixSparse* a,
                             const MatrixSparse* m,
                             bool transpose)
{
  int nrow          = (transpose) ? a->getNCols() : a->getNRows();
  int ncol          = (transpose) ? a->getNRows() : a->getNCols();
  MatrixSparse* mat = new MatrixSparse(nrow, ncol);
  mat->prodNormMatMatInPlace(a, m, transpose);
  return mat;
}

MatrixSparse* prodNormMat(const MatrixSparse* a, const VectorDouble& vec, bool transpose)
{
  int nsym          = (transpose) ? a->getNCols() : a->getNRows();
  MatrixSparse* mat = new MatrixSparse(nsym, nsym);
  mat->prodNormMatVecInPlace(a, vec, transpose);
  return mat;
}

MatrixSparse* prodNormDiagVec(const MatrixSparse* a,
                              const VectorDouble& vec,
                              int oper_choice)
{
  int nrow          = a->getNRows();
  int ncol          = a->getNCols();
  MatrixSparse* mat = new MatrixSparse(nrow, ncol, -1);

  // Perform the transformation of the input vector
  VectorDouble vecp = vec;
  VH::transformVD(vecp, oper_choice);

  Eigen::Map<const Eigen::VectorXd> vecm(vecp.data(), vecp.size());
  auto diag = vecm.asDiagonal();
  mat->setEigenMatrix(diag * a->getEigenMatrix() * diag);
  return mat;
}

/**
 * Perform: 'this' = diag('vec') %*% 'A' %*% diag('vec')
 * @param vec  Input Vector
 * @param oper_choice Type of transformation
 */
void MatrixSparse::prodNormDiagVecInPlace(const VectorDouble& vec, int oper_choice)
{
  if (!isSquare())
  {
    messerr("This method is limited to square matrices");
    return;
  }
  if (getNRows() != (int)vec.size())
  {
    messerr("Matrix dimension (%d) does not match vector dimension (%d)",
            getNRows(), (int)vec.size());
    return;
  }

  // Perform the transformation of the input vector
  VectorDouble vecp = vec;
  VH::transformVD(vecp, oper_choice);

  Eigen::Map<const Eigen::VectorXd> vecm(vecp.data(), vecp.size());
  auto diag    = vecm.asDiagonal();
  _eigenMatrix = diag * _eigenMatrix * diag;
}

void MatrixSparse::prodNormMatVecInPlace(const MatrixSparse* a, const VectorDouble& vec, bool transpose)
{
  if (!_checkLink(getNRows(), getNCols(), transpose, a->getNRows(), a->getNCols(),
                  false, (int)vec.size(), 1, false)) return;

  if (transpose)
  {
    if (vec.empty())
      _eigenMatrix = a->_eigenMatrix.transpose() * a->_eigenMatrix;
    else
    {
      Eigen::Map<const Eigen::VectorXd> vecm(vec.data(), vec.size());
      _eigenMatrix = a->_eigenMatrix.transpose() * vecm.asDiagonal() * a->_eigenMatrix;
    }
  }
  else
  {
    if (vec.empty())
      _eigenMatrix = a->_eigenMatrix * a->_eigenMatrix.transpose();
    else
    {
      Eigen::Map<const Eigen::VectorXd> vecm(vec.data(), vec.size());
      _eigenMatrix = a->_eigenMatrix * vecm.asDiagonal() * a->_eigenMatrix.transpose();
    }
  }
}

#ifndef SWIG
/*! Returns a pointer to the Sparse storage */
const cs* MatrixSparse::getCS() const
{
  return _csMatrix;
}
void MatrixSparse::setCS(cs* cs)
{
  _csMatrix = cs_duplicate(cs);
}
/*! Temporary function to get the CS contents of Sparse Matrix */
cs* MatrixSparse::getCSUnprotected() const
{
  return _csMatrix;
}
#endif

void MatrixSparse::prodNormMatMatInPlace(const MatrixSparse* a,
                                         const MatrixSparse* m,
                                         bool transpose)
{
  if (!_checkLink(a->getNRows(), a->getNCols(), transpose,
                  m->getNRows(), m->getNCols(), false,
                  a->getNRows(), a->getNCols(), !transpose)) return;

  if (transpose)
  {
    _eigenMatrix = (a->_eigenMatrix.transpose() * m->_eigenMatrix) * a->_eigenMatrix;
  }
  else
  {
    _eigenMatrix = (a->_eigenMatrix * m->_eigenMatrix) * a->_eigenMatrix.transpose();
  }
}

/*!
 * Updates the current Matrix as a linear combination of matrices as follows:
 *  this <- cx * this + cy * y
 * @param cx Coefficient applied to the current Matrix
 * @param cy Coefficient applied to the Matrix  'y'
 * @param y Second Matrix in the Linear combination
 */
void MatrixSparse::addMatInPlace(const MatrixSparse& y, double cx, double cy)
{
  if (!_checkLink(y.getNRows(), y.getNCols(), false)) return;

  _eigenMatrix = cx * _eigenMatrix + cy * y._eigenMatrix;
}

int MatrixSparse::_invert()
{
  if (!isSquare())
    my_throw("Invert method is restricted to Square matrices");
  int n = getNCols();
  Eigen::SimplicialLLT<Eigen::SparseMatrix<double>> solver;
  solver.compute(_eigenMatrix);
  Eigen::SparseMatrix<double> I(n, n);
  I.setIdentity();
  _eigenMatrix = solver.solve(I);

  return 0;
}

int MatrixSparse::_solve(const VectorDouble& b, VectorDouble& x) const
{
  if (!isSquare())
    my_throw("Invert method is limited to Square Matrices");
  if ((int)b.size() != getNRows() || (int)x.size() != getNRows())
    my_throw("b' and 'x' should have the same dimension as the Matrix");

  Eigen::SimplicialLLT<Eigen::SparseMatrix<double>> solver;
  Eigen::Map<const Eigen::VectorXd> bm(b.data(), getNCols());
  Eigen::Map<Eigen::VectorXd> xm(x.data(), getNRows());
  xm = solver.compute(_eigenMatrix).solve(bm);

  return 0;
}

String MatrixSparse::toString(const AStringFormat* strfmt) const
{
  std::stringstream sstr;
  sstr << AMatrix::toString(strfmt) << std::endl;
  return sstr.str();
<<<<<<< HEAD
}

void MatrixSparse::_allocate(int nrow, int ncol, int ncolmax)
{
  _eigenMatrix = Eigen::SparseMatrix<double>(nrow, ncol);
  _setNCols(ncol);
  _setNRows(nrow);

  if (ncolmax > 0)
  {
    _eigenMatrix.reserve(Eigen::VectorXi::Constant(nrow, ncolmax));
  }
  _nColMax = ncolmax;
=======
>>>>>>> 6b4bc0b2
}

/**
 * This strange function instantiate a sparse matrix with given dimensions
 * filled with zeroes. It should be an empty matrix... But this does not make sense.
 * Therefore it is created by setting a single element at the lower bottom size of
 * the matrix ... filled with a zero.
 */
void MatrixSparse::_allocate()
{
  _eigenMatrix = Eigen::SparseMatrix<double>(getNRows(), getNCols());

  if (_nColMax > 0)
  {
    _eigenMatrix.reserve(Eigen::VectorXi::Constant(getNCols(), _nColMax));
  }
  if (isMultiThread()) omp_set_num_threads(getMultiThread());
}

void MatrixSparse::_deallocate()
{
  _eigenMatrix.data().squeeze();
}

void MatrixSparse::_forbiddenForSparse(const String& func)
{
  messerr("Problem with Function: %s", func.c_str());
  messerr("This function is not available in Sparse Matrix");
}

void MatrixSparse::dumpElements(const String& title, int ifrom, int ito)
{
  DECLARE_UNUSED(title);
  DECLARE_UNUSED(ifrom);
  DECLARE_UNUSED(ito);
  messerr("This method is not implemented for Sparse Matrix");
}

/**
 * From a matrix of any type, creates the triplet
 * (specific format for creating efficiently a Sparse matrix)
 * It only takes the only non-zero elements of the matrix
 */
NF_Triplet MatrixSparse::getMatrixToTriplet(int shiftRow, int shiftCol) const
{
  return NF_Triplet::createFromEigen(_eigenMatrix, shiftRow, shiftCol);
}

void MatrixSparse::_clear()
{
  _setNRows(0);
  _setNCols(0);
  _allocate();
}

int MatrixSparse::_getIndexToRank(int irow, int icol) const
{
  DECLARE_UNUSED(irow);
  DECLARE_UNUSED(icol);
  _forbiddenForSparse("_getIndexToRank");
  return ITEST;
}

MatrixSparse* createFromAnyMatrix(const AMatrix* matin)
{
  return MatrixSparse::createFromTriplet(matin->getMatrixToTriplet(),
                                         matin->getNRows(),
                                         matin->getNCols(),
                                         -1);
<<<<<<< HEAD
=======
}

void setUpdateNonZeroValue(int status)
{
  cs_set_status_update_nonzero_value(status);
}

int getUpdateNonZeroValue()
{
  return cs_get_status_update_nonzero_value();
>>>>>>> 6b4bc0b2
}

int MatrixSparse::_eigen_findColor(int imesh,
                                   int ncolor,
                                   VectorInt& colors,
                                   VectorInt& temp) const
{
  temp.fill(0);

  /* Checks the colors of the connected nodes */

  for (Eigen::SparseMatrix<double>::InnerIterator it(_eigenMatrix, imesh); it; ++it)
  {
    if (isZero(it.value())) continue;
    int irow = it.row();
    if (!IFFFF(colors[irow])) temp[colors[irow] - 1]++;
  }

  /* Look for a free color */

  for (int j = 0; j < ncolor; j++)
  {
    if (temp[j] == 0) return (j + 1);
  }
  return (-1);
}

VectorInt MatrixSparse::colorCoding() const
{
  int next_col = 0;
  int ncol     = 0;
  int nmesh    = getNCols();

  /* Core allocation */

  VectorInt colors(nmesh, ITEST);
  VectorInt temp(nmesh);

  /* Loop on the nodes of the mesh */

  for (int imesh = 0; imesh < nmesh; imesh++)
  {
    next_col = _eigen_findColor(imesh, ncol, colors, temp);

    if (next_col < 0)
    {
      ncol++;
      colors[imesh] = ncol;
    }
    else
    {
      colors[imesh] = next_col;
    }
  }
  return colors;
}

void MatrixSparse::glueInPlace(MatrixSparse* A1,
                               const MatrixSparse* A2,
                               bool flagShiftRow,
                               bool flagShiftCol)
{
  int shiftRow  = (flagShiftRow) ? A1->getNRows() : 0;
  int shiftCol  = (flagShiftCol) ? A1->getNCols() : 0;
  NF_Triplet T1 = A1->getMatrixToTriplet();
  NF_Triplet T2 = A2->getMatrixToTriplet(shiftRow, shiftCol);

  // Concatenate the two triplet lists
  T1.appendInPlace(T2);

  // Create the new matrix from the resulting triplet list
  int nrow = (flagShiftRow) ? A1->getNRows() + A2->getNRows() : MAX(A1->getNRows(), A2->getNRows());
  int ncol = (flagShiftCol) ? A1->getNCols() + A2->getNCols() : MAX(A1->getNCols(), A2->getNCols());

  A1->resetFromTriplet(T1);
  A1->_setNRows(nrow);
  A1->_setNCols(ncol);
}

MatrixSparse* MatrixSparse::glue(const MatrixSparse* A1,
                                 const MatrixSparse* A2,
                                 bool flagShiftRow,
                                 bool flagShiftCol)
{
  int shiftRow = (flagShiftRow) ? A1->getNRows() : 0;
  int shiftCol = (flagShiftCol) ? A1->getNCols() : 0;

  // Create the two triplet lists
  NF_Triplet T1 = A1->getMatrixToTriplet();
  NF_Triplet T2 = A2->getMatrixToTriplet(shiftRow, shiftCol);

  // Concatenate the two triplet lists
  T1.appendInPlace(T2);

  // Create the new matrix from the resulting triplet list
  int nrow = (flagShiftRow) ? A1->getNRows() + A2->getNRows() : MAX(A1->getNRows(), A2->getNRows());
  int ncol = (flagShiftCol) ? A1->getNCols() + A2->getNCols() : MAX(A1->getNCols(), A2->getNCols());

  return MatrixSparse::createFromTriplet(T1, nrow, ncol, -1);
}

/* Extract a sparse sub-matrix */
/* 'rank_rows' and 'rank_cols' must have same dimension as C */
/* The arrays 'rank_rows' and 'rank_cols' may be absent */
/* Their value gives the rank of the saved element or -1 */
MatrixSparse* MatrixSparse::extractSubmatrixByRanks(const VectorInt& rank_rows,
                                                    const VectorInt& rank_cols) const
{
  int old_row, old_col, new_row, new_col;

  NF_Triplet NF_Tin = getMatrixToTriplet();
  NF_Triplet NF_Tout;

  /* Fill the new sparse triplet */

  for (int i = 0; i < NF_Tin.getNElements(); i++)
  {
    old_row = NF_Tin.getRow(i);
    old_col = NF_Tin.getCol(i);
    new_row = (!rank_rows.empty()) ? rank_rows[old_row] : old_row;
    new_col = (!rank_cols.empty()) ? rank_cols[old_col] : old_col;
    if (new_row < 0 || new_col < 0) continue;
    NF_Tout.add(new_row, new_col, NF_Tin.getValue(i));
  }

  return MatrixSparse::createFromTriplet(NF_Tout);
}

/* Extract a sparse submatrix */
/* The array 'colors' has the same dimension as C */
/* The element of 'C' must be kept if: */
/* - the color of its row number is equal to 'ref_color' if 'row_ok'==TRUE */
/*   or different if 'row_ok'== FALSE */
/* and if */
/* - the color of its column number is equal to 'ref-color' if 'col_ok'==TRUE*/
/*   or different if 'col_ok'== FALSE */
MatrixSparse* MatrixSparse::extractSubmatrixByColor(const VectorInt& colors,
                                                    int ref_color,
                                                    bool row_ok,
                                                    bool col_ok)
{
  /* Convert the contents of the sparse matrix into columns */

  NF_Triplet NF_Tin = getMatrixToTriplet();

  /* Initialize the output matrix */

  NF_Triplet NF_Tout;

  /* Core allocation */

  int n = getNCols();
  VectorInt u_row(n);
  VectorInt u_col(n);

  int ir = 0;
  for (int i = 0; i < n; i++)
  {
    u_row[i] = -1;
    if (row_ok && colors[i] != ref_color) continue;
    if (!row_ok && colors[i] == ref_color) continue;
    u_row[i] = ir++;
  }

  int ic = 0;
  for (int i = 0; i < n; i++)
  {
    u_col[i] = -1;
    if (col_ok && colors[i] != ref_color) continue;
    if (!col_ok && colors[i] == ref_color) continue;
    u_col[i] = ic++;
  }

  /* Fill the new sparse triplet */

  for (int i = 0; i < NF_Tin.getNElements(); i++)
  {
    ir = u_row[NF_Tin.getRow(i)];
    ic = u_col[NF_Tin.getCol(i)];
    if (ir < 0 || ic < 0) continue;
    NF_Tout.add(ir, ic, NF_Tin.getValue(i));
  }

  return MatrixSparse::createFromTriplet(NF_Tout, 0, 0, -1);
}

void MatrixSparse::gibbs(int iech,
                         const VectorDouble& zcur,
                         double* yk,
                         double* sk)
{
  *yk = 0.;
  for (Eigen::SparseMatrix<double>::InnerIterator it(_eigenMatrix, iech); it;
       ++it)
  {
    double coeff = it.valueRef();
    if (ABS(coeff) <= 0.) continue;
    int jech = it.row();

    if (iech == jech)
      *sk = coeff;
    else
      *yk -= coeff * zcur[jech];
  }

  // Returned arguments
  (*yk) /= (*sk);
  (*sk) = sqrt(1. / (*sk));
}

int MatrixSparse::_addToDest(const constvect inv, vect outv) const
{
  Eigen::Map<const Eigen::VectorXd> inm(inv.data(), inv.size());
  Eigen::Map<Eigen::VectorXd> outm(outv.data(), outv.size());
  outm += _eigenMatrix * inm;
  return 0;
}

void MatrixSparse::setDiagonal(const constvect tab)
{
  Eigen::Map<const Eigen::VectorXd> tabm(tab.data(), tab.size());
  setDiagonal(tabm);
}

void MatrixSparse::setDiagonal(const Eigen::Map<const Eigen::VectorXd>& tab)
{
  _eigenMatrix = tab.asDiagonal();
}

/*! Extract a Row */
MatrixSparse* MatrixSparse::getRowAsMatrixSparse(int irow, double coeff) const
{
  int ncols         = getNCols();
  MatrixSparse* res = new MatrixSparse(1, ncols);

  // res->_eigenMatrix = Eigen::VectorXf(_eigenMatrix.row(irow));
  // The input sparse matrix being symmetrical, we benefit from its
  // column-major storage (setting icol = irow)
  int icol = irow;
  for (Eigen::SparseMatrix<double>::InnerIterator it(_eigenMatrix, icol); it; ++it)
    res->_eigenMatrix.coeffRef(0, it.row()) = coeff * it.value();

  return res;
}

/*! Extract a Column */
MatrixSparse* MatrixSparse::getColumnAsMatrixSparse(int icol, double coeff) const
{
  int nrows         = getNRows();
  MatrixSparse* res = new MatrixSparse(nrows, 1);
  // res->_eigenMatrix = Eigen::VectorXf(_eigenMatrix.col(icol));

  for (Eigen::SparseMatrix<double>::InnerIterator it(_eigenMatrix, icol); it; ++it)
    res->_eigenMatrix.coeffRef(it.row(), 0) = coeff * it.value();

  return res;
}

///////////////Not exported //////////

Eigen::SparseMatrix<double> AtMA(const Eigen::SparseMatrix<double>& A,
                                 const Eigen::SparseMatrix<double>& M)
{
  return A.transpose() * M * A;
}

int MatrixSparse::forwardLU(const VectorDouble& b, VectorDouble& x, bool flagLower) const
{
  Eigen::Map<const Eigen::VectorXd> bm(b.data(), b.size());
  Eigen::Map<Eigen::VectorXd> xm(x.data(), x.size());

  if (!flagLower)
  {
    const Eigen::SparseMatrix<double>& Lx = _eigenMatrix.transpose();
    xm                                    = Lx.triangularView<Eigen::Upper>().solve(bm);
  }
  else
  {
    const Eigen::SparseMatrix<double>& Lx = _eigenMatrix;
    xm                                    = Lx.triangularView<Eigen::Lower>().solve(bm);
  }

  return 0;
}

void MatrixSparse::forceDimension(int maxRows, int maxCols)
{
  // Redimensionner les matrices si nécessaire
  if (_eigenMatrix.rows() < maxRows || _eigenMatrix.cols() < maxCols)
  {
    _eigenMatrix.conservativeResize(maxRows, maxCols);
    _eigenMatrix.insert(maxRows - 1, maxCols - 1) = 0.0; // Élément fictif
  }
}
} // namespace gstlrn<|MERGE_RESOLUTION|>--- conflicted
+++ resolved
@@ -38,6 +38,7 @@
 {
 
 MatrixSparse::MatrixSparse(int nrow, int ncol, int ncolmax)
+  MatrixSparse::MatrixSparse(int nrow, int ncol, int ncolmax)
   : AMatrix(nrow, ncol)
   , _csMatrix(nullptr)
   , _eigenMatrix()
@@ -46,24 +47,12 @@
   _allocate();
 }
 
-<<<<<<< HEAD
-=======
-#ifndef SWIG
-MatrixSparse::MatrixSparse(const cs* A)
-  : AMatrix(cs_get_nrow(A), cs_get_ncol(A))
-  , _csMatrix(nullptr)
-  , _eigenMatrix()
-{
-  _csMatrix = cs_duplicate(A);
-}
-#endif
-
->>>>>>> 6b4bc0b2
 MatrixSparse::MatrixSparse(const MatrixSparse& m)
   : AMatrix(m)
   // , ALinearOp(m)
   , _csMatrix(nullptr)
   , _eigenMatrix(m._eigenMatrix)
+  , _eigenMatrix(m._eigenMatrix)
 {
 }
 
@@ -75,6 +64,7 @@
     // ALinearOp::operator=(m);
     if (!m.empty())
     {
+      _eigenMatrix = m._eigenMatrix;
       _eigenMatrix = m._eigenMatrix;
     }
   }
@@ -124,265 +114,327 @@
   _eigenMatrix = NF_T.buildEigenFromTriplet();
   _setNRows(_eigenMatrix.rows());
   _setNCols(_eigenMatrix.cols());
-}
-
-void MatrixSparse::fillRandom(int seed, double zeroPercent)
-{
-  law_set_random_seed(seed);
-
-  int nrow = getNRows();
-  int ncol = getNCols();
-  NF_Triplet NF_T;
-  for (int irow = 0; irow < nrow; irow++)
-    for (int icol = 0; icol < ncol; icol++)
-    {
-      if (law_uniform(0., 1.) < zeroPercent) continue;
-      NF_T.add(irow, icol, law_gaussian());
-    }
-  NF_T.force(nrow, ncol);
-  resetFromTriplet(NF_T);
-}
-
-void MatrixSparse::_transposeInPlace()
-{
-  Eigen::SparseMatrix<double> temp;
-  temp = _eigenMatrix.transpose();
-  _eigenMatrix.swap(temp);
-}
-
-MatrixSparse* MatrixSparse::transpose() const
-{
-  MatrixSparse* mat = dynamic_cast<MatrixSparse*>(clone());
-  mat->_eigenMatrix = _eigenMatrix.transpose();
-  return mat;
-}
-
-/**
- * Fill a column of an already existing Sparse matrix, using 'tab' as entry
- * The input 'tab' corresponds to the whole column contents
- * @param icol Column rank
- * @param tab  Vector containing the information (Dimension: nrows)
- * @param flagCheck When True, check the consistency of arguments
- */
-void MatrixSparse::setColumn(int icol, const VectorDouble& tab, bool flagCheck)
-{
-  int nrows = getNRows();
-  if (flagCheck)
   {
-    if (!_isColumnValid(icol)) return;
-    if (!_isColumnSizeConsistent(tab)) return;
+    _eigenMatrix = NF_T.buildEigenFromTriplet();
+    _setNRows(_eigenMatrix.rows());
+    _setNCols(_eigenMatrix.cols());
   }
-  for (int irow = 0; irow < nrows; irow++)
-    _eigenMatrix.coeffRef(irow, icol) = tab[irow];
-}
-
-void MatrixSparse::setColumnToConstant(int icol, double value, bool flagCheck)
-{
-  int nrows = getNRows();
-  if (flagCheck)
+
+  void MatrixSparse::fillRandom(int seed, double zeroPercent)
   {
-    if (!_isColumnValid(icol)) return;
+    law_set_random_seed(seed);
+
+    int nrow = getNRows();
+    int ncol = getNCols();
+    NF_Triplet NF_T;
+    for (int irow = 0; irow < nrow; irow++)
+      for (int icol = 0; icol < ncol; icol++)
+      {
+        if (law_uniform(0., 1.) < zeroPercent) continue;
+        NF_T.add(irow, icol, law_gaussian());
+      }
+    NF_T.force(nrow, ncol);
+    resetFromTriplet(NF_T);
   }
-  for (int irow = 0; irow < nrows; irow++)
-    _eigenMatrix.coeffRef(irow, icol) = value;
-}
-
-/**
- * Fill a row of an already existing Sparse matrix, using 'tab' as entry
- * The input 'tab' corresponds to the whole row contents
- * @param irow Row rank
- * @param tab  Vector containing the information (Dimension: ncols)
- * @param flagCheck True if the validity check must be performed
- *
- * @warning: This method only copies the values at the non-zero existing entries
- */
-void MatrixSparse::setRow(int irow, const VectorDouble& tab, bool flagCheck)
-{
-  int ncols = getNCols();
-  if (flagCheck)
+
+  void MatrixSparse::_transposeInPlace()
   {
-    if (!_isRowValid(irow)) return;
-    if (!_isRowSizeConsistent(tab)) return;
-  }
-  for (int icol = 0; icol < ncols; icol++)
-    _eigenMatrix.coeffRef(irow, icol) = tab[icol];
-}
-
-void MatrixSparse::setRowToConstant(int irow, double value, bool flagCheck)
-{
-  int ncols = getNCols();
-  if (flagCheck)
-  {
-    if (!_isRowValid(irow)) return;
-  }
-  for (int icol = 0; icol < ncols; icol++)
-    _eigenMatrix.coeffRef(irow, icol) = value;
-}
-
-void MatrixSparse::setDiagonal(const VectorDouble& tab, bool flagCheck)
-{
-  if (!isSquare())
-    my_throw("This function is only valid for Square matrices");
-  if (flagCheck)
-  {
-    if (!_isRowSizeConsistent(tab)) return;
-  }
-
-  Eigen::Map<const Eigen::VectorXd> vecm(tab.data(), tab.size());
-  _eigenMatrix = vecm.asDiagonal();
-}
-
-void MatrixSparse::setDiagonalToConstant(double value)
-{
-  if (!isSquare())
-    my_throw("This function is only valid for Square matrices");
-
-  VectorDouble vec(getNRows(), value);
-  Eigen::Map<const Eigen::VectorXd> vecm(vec.data(), vec.size());
-  _eigenMatrix = vecm.asDiagonal();
-}
-
-/*! Gets the value for rank 'rank' */
-double MatrixSparse::_getValueByRank(int rank) const
-{
-  DECLARE_UNUSED(rank);
-  _forbiddenForSparse("_getValueByRank");
-  return TEST;
-}
-
-double& MatrixSparse::_getValueRef(int irow, int icol)
-{
-  DECLARE_UNUSED(irow);
-  DECLARE_UNUSED(icol);
-  _forbiddenForSparse("_getValueRef");
-  return AMatrix::_getValueRef(irow, icol);
-}
-
-void MatrixSparse::_setValueByRank(int rank, double value)
-{
-  DECLARE_UNUSED(rank);
-  DECLARE_UNUSED(value);
-  _forbiddenForSparse("_setValueByRank");
-}
-
-void MatrixSparse::setValue(int irow, int icol, double value, bool flagCheck)
-{
-  if (flagCheck && !_isIndexValid(irow, icol)) return;
-  _eigenMatrix.coeffRef(irow, icol) = value;
-}
-
-void MatrixSparse::updValue(int irow,
-                            int icol,
-                            const EOperator& oper,
-                            double value,
-                            bool flagCheck)
-{
-  if (flagCheck && !_isIndexValid(irow, icol)) return;
-  double newval                     = modifyOperator(oper, _eigenMatrix.coeff(irow, icol), value);
-  _eigenMatrix.coeffRef(irow, icol) = newval;
-}
-
-int MatrixSparse::_getMatrixPhysicalSize() const
-{
-  return _eigenMatrix.nonZeros();
-}
-
-/**
- * @param value Constant value used for filling 'this'
- */
-void MatrixSparse::fill(double value)
-{
-  int nrow = getNRows();
-  int ncol = getNCols();
-  NF_Triplet NF_T;
-  for (int irow = 0; irow < nrow; irow++)
-    for (int icol = 0; icol < ncol; icol++)
-      NF_T.add(irow, icol, value);
-
-  resetFromTriplet(NF_T);
-}
-
-/*! Multiply a Matrix row-wise */
-void MatrixSparse::multiplyRow(const VectorDouble& vec)
-{
-  for (int k = 0; k < _eigenMatrix.outerSize(); ++k)
-    for (Eigen::SparseMatrix<double>::InnerIterator it(_eigenMatrix, k); it; ++it)
-      it.valueRef() *= vec[it.row()];
-}
-
-/*! Multiply a Matrix column-wise */
-void MatrixSparse::multiplyColumn(const VectorDouble& vec)
-{
-  for (int k = 0; k < _eigenMatrix.outerSize(); ++k)
-    for (Eigen::SparseMatrix<double>::InnerIterator it(_eigenMatrix, k); it; ++it)
-      it.valueRef() *= vec[it.col()];
-}
-
-/*! Divide a Matrix row-wise */
-void MatrixSparse::divideRow(const VectorDouble& vec)
-{
-  for (int k = 0; k < _eigenMatrix.outerSize(); ++k)
-    for (Eigen::SparseMatrix<double>::InnerIterator it(_eigenMatrix, k); it; ++it)
-      it.valueRef() /= vec[it.row()];
-}
-
-/*! Divide a Matrix column-wise */
-void MatrixSparse::divideColumn(const VectorDouble& vec)
-{
-  for (int k = 0; k < _eigenMatrix.outerSize(); ++k)
-    for (Eigen::SparseMatrix<double>::InnerIterator it(_eigenMatrix, k); it; ++it)
-      it.valueRef() /= vec[it.col()];
-}
-
-/*! Perform y = x %*% 'this' */
-VectorDouble MatrixSparse::prodVecMat(const VectorDouble& x, bool transpose) const
-{
-  Eigen::Map<const Eigen::VectorXd> xm(x.data(), x.size());
-  VectorDouble y(transpose ? getNRows() : getNCols());
-  Eigen::Map<Eigen::VectorXd> ym(y.data(), y.size());
-  if (transpose)
-    ym = xm.transpose() * _eigenMatrix.transpose();
-  else
-    ym = xm.transpose() * _eigenMatrix;
-  return y;
-}
-
-void MatrixSparse::prodMatVecInPlace(constvect x, vect res, bool transpose) const
-{
-
-  Eigen::Map<const Eigen::VectorXd> xm(x.data(), x.size());
-  Eigen::Map<Eigen::VectorXd> ym(res.data(), res.size());
-  if (transpose)
-    ym = _eigenMatrix.transpose() * xm;
-  else
-    ym = _eigenMatrix * xm;
-}
-
-/*! Perform y = 'this' %*% x */
-VectorDouble MatrixSparse::prodMatVec(const VectorDouble& x, bool transpose) const
-{
-  Eigen::Map<const Eigen::VectorXd> xm(x.data(), x.size());
-  VectorDouble y(transpose ? getNCols() : getNRows());
-  Eigen::Map<Eigen::VectorXd> ym(y.data(), y.size());
-  if (transpose)
-    ym = _eigenMatrix.transpose() * xm;
-  else
-    ym = _eigenMatrix * xm;
-  return y;
-}
-
-/*! Perform y += 'this' %*% x */
-void MatrixSparse::addProdMatVecInPlaceToDest(const constvect in,
-                                              vect out,
-                                              bool transpose) const
-{
-  Eigen::Map<const Eigen::VectorXd> inm(in.data(), in.size());
-  Eigen::Map<Eigen::VectorXd> outm(out.data(), out.size());
-  if (transpose)
-    outm += _eigenMatrix.transpose() * inm;
-  else
-    outm += _eigenMatrix * inm;
-}
+    Eigen::SparseMatrix<double> temp;
+    temp = _eigenMatrix.transpose();
+    _eigenMatrix.swap(temp);
+    {
+      Eigen::SparseMatrix<double> temp;
+      temp = _eigenMatrix.transpose();
+      _eigenMatrix.swap(temp);
+    }
+
+    MatrixSparse* MatrixSparse::transpose() const
+    {
+      MatrixSparse* mat = dynamic_cast<MatrixSparse*>(clone());
+      mat->_eigenMatrix = _eigenMatrix.transpose();
+      mat->_eigenMatrix = _eigenMatrix.transpose();
+      return mat;
+    }
+
+    /**
+     * Fill a column of an already existing Sparse matrix, using 'tab' as entry
+     * The input 'tab' corresponds to the whole column contents
+     * @param icol Column rank
+     * @param tab  Vector containing the information (Dimension: nrows)
+     * @param flagCheck When True, check the consistency of arguments
+     */
+    void MatrixSparse::setColumn(int icol, const VectorDouble& tab, bool flagCheck)
+    {
+      int nrows = getNRows();
+      if (flagCheck)
+      {
+        if (!_isColumnValid(icol)) return;
+        if (!_isColumnSizeConsistent(tab)) return;
+      }
+      for (int irow = 0; irow < nrows; irow++)
+        _eigenMatrix.coeffRef(irow, icol) = tab[irow];
+      for (int irow = 0; irow < nrows; irow++)
+        _eigenMatrix.coeffRef(irow, icol) = tab[irow];
+    }
+
+    void MatrixSparse::setColumnToConstant(int icol, double value, bool flagCheck)
+    {
+      int nrows = getNRows();
+      if (flagCheck)
+      {
+        if (!_isColumnValid(icol)) return;
+      }
+      for (int irow = 0; irow < nrows; irow++)
+        _eigenMatrix.coeffRef(irow, icol) = value;
+      for (int irow = 0; irow < nrows; irow++)
+        _eigenMatrix.coeffRef(irow, icol) = value;
+    }
+
+    /**
+     * Fill a row of an already existing Sparse matrix, using 'tab' as entry
+     * The input 'tab' corresponds to the whole row contents
+     * @param irow Row rank
+     * @param tab  Vector containing the information (Dimension: ncols)
+     * @param flagCheck True if the validity check must be performed
+     *
+     * @warning: This method only copies the values at the non-zero existing entries
+     */
+    void MatrixSparse::setRow(int irow, const VectorDouble& tab, bool flagCheck)
+    {
+      int ncols = getNCols();
+      if (flagCheck)
+      {
+        if (!_isRowValid(irow)) return;
+        if (!_isRowSizeConsistent(tab)) return;
+      }
+      for (int icol = 0; icol < ncols; icol++)
+        _eigenMatrix.coeffRef(irow, icol) = tab[icol];
+      for (int icol = 0; icol < ncols; icol++)
+        _eigenMatrix.coeffRef(irow, icol) = tab[icol];
+    }
+
+    void MatrixSparse::setRowToConstant(int irow, double value, bool flagCheck)
+    {
+      int ncols = getNCols();
+      if (flagCheck)
+      {
+        if (!_isRowValid(irow)) return;
+      }
+      for (int icol = 0; icol < ncols; icol++)
+        _eigenMatrix.coeffRef(irow, icol) = value;
+      for (int icol = 0; icol < ncols; icol++)
+        _eigenMatrix.coeffRef(irow, icol) = value;
+    }
+
+    void MatrixSparse::setDiagonal(const VectorDouble& tab, bool flagCheck)
+    {
+      if (!isSquare())
+        my_throw("This function is only valid for Square matrices");
+      if (flagCheck)
+      {
+        if (!_isRowSizeConsistent(tab)) return;
+      }
+
+      Eigen::Map<const Eigen::VectorXd> vecm(tab.data(), tab.size());
+      _eigenMatrix = vecm.asDiagonal();
+      Eigen::Map<const Eigen::VectorXd> vecm(tab.data(), tab.size());
+      _eigenMatrix = vecm.asDiagonal();
+    }
+
+    void MatrixSparse::setDiagonalToConstant(double value)
+    {
+      if (!isSquare())
+        my_throw("This function is only valid for Square matrices");
+
+      VectorDouble vec(getNRows(), value);
+      Eigen::Map<const Eigen::VectorXd> vecm(vec.data(), vec.size());
+      _eigenMatrix = vecm.asDiagonal();
+      VectorDouble vec(getNRows(), value);
+      Eigen::Map<const Eigen::VectorXd> vecm(vec.data(), vec.size());
+      _eigenMatrix = vecm.asDiagonal();
+    }
+
+    /*! Gets the value for rank 'rank' */
+    double MatrixSparse::_getValueByRank(int rank) const
+    {
+      DECLARE_UNUSED(rank);
+      _forbiddenForSparse("_getValueByRank");
+      return TEST;
+    }
+
+    double& MatrixSparse::_getValueRef(int irow, int icol)
+    {
+      DECLARE_UNUSED(irow);
+      DECLARE_UNUSED(icol);
+      _forbiddenForSparse("_getValueRef");
+      return AMatrix::_getValueRef(irow, icol);
+    }
+
+    void MatrixSparse::_setValueByRank(int rank, double value)
+    {
+      DECLARE_UNUSED(rank);
+      DECLARE_UNUSED(value);
+      _forbiddenForSparse("_setValueByRank");
+    }
+
+    void MatrixSparse::setValue(int irow, int icol, double value, bool flagCheck)
+    {
+      if (flagCheck && !_isIndexValid(irow, icol)) return;
+      _eigenMatrix.coeffRef(irow, icol) = value;
+      _eigenMatrix.coeffRef(irow, icol) = value;
+    }
+
+    void MatrixSparse::updValue(int irow,
+                                int icol,
+                                const EOperator& oper,
+                                double value,
+                                bool flagCheck)
+    {
+      if (flagCheck && !_isIndexValid(irow, icol)) return;
+      double newval                     = modifyOperator(oper, _eigenMatrix.coeff(irow, icol), value);
+      _eigenMatrix.coeffRef(irow, icol) = newval;
+      double newval                     = modifyOperator(oper, _eigenMatrix.coeff(irow, icol), value);
+      _eigenMatrix.coeffRef(irow, icol) = newval;
+    }
+
+    int MatrixSparse::_getMatrixPhysicalSize() const
+    {
+      return _eigenMatrix.nonZeros();
+      return _eigenMatrix.nonZeros();
+    }
+
+    /**
+     * @param value Constant value used for filling 'this'
+     */
+    void MatrixSparse::fill(double value)
+    {
+      int nrow = getNRows();
+      int ncol = getNCols();
+      NF_Triplet NF_T;
+      for (int irow = 0; irow < nrow; irow++)
+        for (int icol = 0; icol < ncol; icol++)
+          NF_T.add(irow, icol, value);
+
+      resetFromTriplet(NF_T);
+    }
+
+    /*! Multiply a Matrix row-wise */
+    void MatrixSparse::multiplyRow(const VectorDouble& vec)
+    {
+      for (int k = 0; k < _eigenMatrix.outerSize(); ++k)
+        for (Eigen::SparseMatrix<double>::InnerIterator it(_eigenMatrix, k); it; ++it)
+          it.valueRef() *= vec[it.row()];
+      {
+        for (int k = 0; k < _eigenMatrix.outerSize(); ++k)
+          for (Eigen::SparseMatrix<double>::InnerIterator it(_eigenMatrix, k); it; ++it)
+            it.valueRef() *= vec[it.row()];
+      }
+
+      /*! Multiply a Matrix column-wise */
+      void MatrixSparse::multiplyColumn(const VectorDouble& vec)
+      {
+        for (int k = 0; k < _eigenMatrix.outerSize(); ++k)
+          for (Eigen::SparseMatrix<double>::InnerIterator it(_eigenMatrix, k); it; ++it)
+            it.valueRef() *= vec[it.col()];
+        {
+          for (int k = 0; k < _eigenMatrix.outerSize(); ++k)
+            for (Eigen::SparseMatrix<double>::InnerIterator it(_eigenMatrix, k); it; ++it)
+              it.valueRef() *= vec[it.col()];
+        }
+
+        /*! Divide a Matrix row-wise */
+        void MatrixSparse::divideRow(const VectorDouble& vec)
+        {
+          for (int k = 0; k < _eigenMatrix.outerSize(); ++k)
+            for (Eigen::SparseMatrix<double>::InnerIterator it(_eigenMatrix, k); it; ++it)
+              it.valueRef() /= vec[it.row()];
+          {
+            for (int k = 0; k < _eigenMatrix.outerSize(); ++k)
+              for (Eigen::SparseMatrix<double>::InnerIterator it(_eigenMatrix, k); it; ++it)
+                it.valueRef() /= vec[it.row()];
+          }
+
+          /*! Divide a Matrix column-wise */
+          void MatrixSparse::divideColumn(const VectorDouble& vec)
+          {
+            for (int k = 0; k < _eigenMatrix.outerSize(); ++k)
+              for (Eigen::SparseMatrix<double>::InnerIterator it(_eigenMatrix, k); it; ++it)
+                it.valueRef() /= vec[it.col()];
+            {
+              for (int k = 0; k < _eigenMatrix.outerSize(); ++k)
+                for (Eigen::SparseMatrix<double>::InnerIterator it(_eigenMatrix, k); it; ++it)
+                  it.valueRef() /= vec[it.col()];
+            }
+
+            /*! Perform y = x %*% 'this' */
+            VectorDouble MatrixSparse::prodVecMat(const VectorDouble& x, bool transpose) const
+            {
+              Eigen::Map<const Eigen::VectorXd> xm(x.data(), x.size());
+              VectorDouble y(transpose ? getNRows() : getNCols());
+              Eigen::Map<Eigen::VectorXd> ym(y.data(), y.size());
+              if (transpose)
+                ym = xm.transpose() * _eigenMatrix.transpose();
+              else
+                ym = xm.transpose() * _eigenMatrix;
+              {
+                Eigen::Map<const Eigen::VectorXd> xm(x.data(), x.size());
+                VectorDouble y(transpose ? getNRows() : getNCols());
+                Eigen::Map<Eigen::VectorXd> ym(y.data(), y.size());
+                if (transpose)
+                  ym = xm.transpose() * _eigenMatrix.transpose();
+                else
+                  ym = xm.transpose() * _eigenMatrix;
+                return y;
+              }
+
+              void MatrixSparse::prodMatVecInPlace(constvect x, vect res, bool transpose) const
+              {
+
+                Eigen::Map<const Eigen::VectorXd> xm(x.data(), x.size());
+                Eigen::Map<Eigen::VectorXd> ym(res.data(), res.size());
+                if (transpose)
+                  ym = _eigenMatrix.transpose() * xm;
+                else
+                  ym = _eigenMatrix * xm;
+              }
+
+              /*! Perform y = 'this' %*% x */
+              VectorDouble MatrixSparse::prodMatVec(const VectorDouble& x, bool transpose) const
+              {
+                Eigen::Map<const Eigen::VectorXd> xm(x.data(), x.size());
+                VectorDouble y(transpose ? getNCols() : getNRows());
+                Eigen::Map<Eigen::VectorXd> ym(y.data(), y.size());
+                if (transpose)
+                  ym = _eigenMatrix.transpose() * xm;
+                else
+                  ym = _eigenMatrix * xm;
+                {
+                  Eigen::Map<const Eigen::VectorXd> xm(x.data(), x.size());
+                  VectorDouble y(transpose ? getNCols() : getNRows());
+                  Eigen::Map<Eigen::VectorXd> ym(y.data(), y.size());
+                  if (transpose)
+                    ym = _eigenMatrix.transpose() * xm;
+                  else
+                    ym = _eigenMatrix * xm;
+                  return y;
+                }
+
+                /*! Perform y += 'this' %*% x */
+                void MatrixSparse::addProdMatVecInPlaceToDest(const constvect in,
+                                                              vect out,
+                                                              bool transpose) const
+                {
+                  Eigen::Map<const Eigen::VectorXd> inm(in.data(), in.size());
+                  Eigen::Map<Eigen::VectorXd> outm(out.data(), out.size());
+                  if (transpose)
+                    outm += _eigenMatrix.transpose() * inm;
+                  else
+                    outm += _eigenMatrix * inm;
+                  if (transpose)
+                    outm += _eigenMatrix.transpose() * inm;
+                  else
+                    outm += _eigenMatrix * inm;
+                }
 
 /**
  * Filling the matrix with an array of values
@@ -394,34 +446,45 @@
  * @param byCol true for Column Major; false for Row Major
  */
 #ifndef SWIG
-void MatrixSparse::_setValues(const double* values, bool byCol)
-{
-  if (byCol)
-  {
-    Eigen::Map<const Eigen::MatrixXd> temp(values, getNRows(), getNCols());
-    _eigenMatrix = temp.sparseView(1., EPSILON10);
-  }
-  else
-  {
-    Eigen::Map<const Eigen::MatrixXd> temp(values, getNCols(), getNRows());
-    _eigenMatrix = temp.transpose().sparseView(1., EPSILON10);
-  }
-}
+                void MatrixSparse::_setValues(const double* values, bool byCol)
+                {
+                  if (byCol)
+                  {
+                    Eigen::Map<const Eigen::MatrixXd> temp(values, getNRows(), getNCols());
+                    _eigenMatrix = temp.sparseView(1., EPSILON10);
+                  }
+                  else
+                  {
+                    Eigen::Map<const Eigen::MatrixXd> temp(values, getNCols(), getNRows());
+                    _eigenMatrix = temp.transpose().sparseView(1., EPSILON10);
+                    {
+                      if (byCol)
+                      {
+                        Eigen::Map<const Eigen::MatrixXd> temp(values, getNRows(), getNCols());
+                        _eigenMatrix = temp.sparseView(1., EPSILON10);
+                      }
+                      else
+                      {
+                        Eigen::Map<const Eigen::MatrixXd> temp(values, getNCols(), getNRows());
+                        _eigenMatrix = temp.transpose().sparseView(1., EPSILON10);
+                      }
+                    }
 #endif
 
-MatrixSparse* MatrixSparse::create(const MatrixSparse* mat)
-{
-  return new MatrixSparse(*mat);
-}
-
-MatrixSparse* MatrixSparse::create(int nrow, int ncol)
-{
-  return new MatrixSparse(nrow, ncol);
-}
+                    MatrixSparse* MatrixSparse::create(const MatrixSparse* mat)
+                    {
+                      return new MatrixSparse(*mat);
+                    }
+
+                    MatrixSparse* MatrixSparse::create(int nrow, int ncol)
+                    {
+                      return new MatrixSparse(nrow, ncol);
+                    }
 
 MatrixSparse* MatrixSparse::createFromTriplet(const NF_Triplet& NF_T,
                                               int nrow,
                                               int ncol,
+                                              int nrowmax)
                                               int nrowmax)
 {
   // If 'nrow' a  nd 'ncol' are not defined, derive them from NF_T
@@ -431,6 +494,7 @@
     ncol = NF_T.getNCols() + 1;
   }
   MatrixSparse* mat = new MatrixSparse(nrow, ncol, nrowmax);
+  MatrixSparse* mat = new MatrixSparse(nrow, ncol, nrowmax);
 
   mat->resetFromTriplet(NF_T);
 
@@ -438,11 +502,14 @@
 }
 
 MatrixSparse* MatrixSparse::Identity(int nrow, double value)
-{
+  MatrixSparse* MatrixSparse::Identity(int nrow, double value)
+{
+  MatrixSparse* mat = new MatrixSparse(nrow, nrow);
   MatrixSparse* mat = new MatrixSparse(nrow, nrow);
   for (int i = 0; i < nrow; i++)
   {
     mat->_eigenMatrix.coeffRef(i, i) += value;
+    mat->_eigenMatrix.coeffRef(i, i) += value;
   }
   return mat;
 }
@@ -454,20 +521,28 @@
 {
   MatrixSparse* mat = new MatrixSparse(x->getNRows(), x->getNCols(), -1);
   mat->_eigenMatrix = cx * x->_eigenMatrix + cy * y->_eigenMatrix;
+  MatrixSparse* mat = new MatrixSparse(x->getNRows(), x->getNCols(), -1);
+  mat->_eigenMatrix = cx * x->_eigenMatrix + cy * y->_eigenMatrix;
   return mat;
 }
 
 MatrixSparse* MatrixSparse::diagVec(const VectorDouble& vec)
+  MatrixSparse* MatrixSparse::diagVec(const VectorDouble& vec)
 {
   int size          = (int)vec.size();
   MatrixSparse* mat = new MatrixSparse(size, size);
-
+  MatrixSparse* mat = new MatrixSparse(size, size);
+
+  mat->setDiagonal(vec);
   mat->setDiagonal(vec);
   return mat;
 }
 
 MatrixSparse* MatrixSparse::diagConstant(int number, double value)
-{
+  MatrixSparse* MatrixSparse::diagConstant(int number, double value)
+{
+  MatrixSparse* mat = new MatrixSparse(number, number);
+  mat->setDiagonalToConstant(value);
   MatrixSparse* mat = new MatrixSparse(number, number);
   mat->setDiagonalToConstant(value);
   return mat;
@@ -479,7 +554,8 @@
  * @param oper_choice: Operation on the diagonal term (see Utilities::operate_XXX)
  * @return
  */
-MatrixSparse* MatrixSparse::diagMat(MatrixSparse* A, int oper_choice)
+MatrixSparse* MatrixSparse::diagMat(MatrixSparse * A, int oper_choice)
+  MatrixSparse* MatrixSparse::diagMat(MatrixSparse * A, int oper_choice)
 {
   if (!A->isSquare())
   {
@@ -490,6 +566,7 @@
   VectorDouble diag = A->getDiagonal();
   VectorHelper::transformVD(diag, oper_choice);
   return MatrixSparse::diagVec(diag);
+  return MatrixSparse::diagVec(diag);
 }
 
 bool MatrixSparse::_isElementPresent(int irow, int icol) const
@@ -499,795 +576,994 @@
     if (it.row() == irow) return true;
   }
   return false;
-}
-
-void MatrixSparse::addValue(int row, int col, double value)
-{
-  if (ABS(value) <= EPSILON10) return;
-  _eigenMatrix.coeffRef(row, col) += value;
-}
-
-double MatrixSparse::getValue(int row, int col, bool flagCheck) const
-{
-  if (flagCheck && !_isIndexValid(row, col)) return TEST;
-  return _eigenMatrix.coeff(row, col);
-}
-
-double MatrixSparse::L1Norm() const
-{
-  return (Eigen::RowVectorXd::Ones(_eigenMatrix.rows()) * _eigenMatrix.cwiseAbs()).maxCoeff();
-}
-
-void MatrixSparse::getStats(int* nrows, int* ncols, int* count, double* percent) const
-{
-  *nrows   = getNRows();
-  *ncols   = getNCols();
-  *count   = _eigenMatrix.nonZeros();
-  *percent = 0.;
-  if ((*nrows) > 0 && (*ncols) > 0)
-    (*percent) = ((100. * (double)(*count)) / ((double)(*nrows) * (double)(*ncols)));
-}
-
-VectorDouble MatrixSparse::extractDiag(int oper_choice) const
-{
-  VectorDouble diag(std::min(getNCols(), getNRows()));
-  Eigen::Map<Eigen::VectorXd> ym(diag.data(), diag.size());
-  ym = _eigenMatrix.diagonal();
-  VH::transformVD(diag, oper_choice);
-  return diag;
-}
-
-int MatrixSparse::addVecInPlaceEigen(const Eigen::Map<const Eigen::VectorXd>& xm,
-                                     Eigen::Map<Eigen::VectorXd>& ym) const
-{
-  ym = _eigenMatrix * xm + ym;
-  return 0;
-}
-
-int MatrixSparse::addVecInPlace(const constvect xm, vect ym) const
-{
-  Eigen::Map<const Eigen::VectorXd> xmm(xm.data(), xm.size());
-  Eigen::Map<Eigen::VectorXd> ymm(ym.data(), ym.size());
-  ymm = _eigenMatrix * xmm + ymm;
-  return 0;
-}
-
-int MatrixSparse::addVecInPlaceVD(const VectorDouble& x, VectorDouble& y) const
-{
-  Eigen::Map<const Eigen::VectorXd> xm(x.data(), x.size());
-  Eigen::Map<Eigen::VectorXd> ym(y.data(), y.size());
-  ym = _eigenMatrix * xm + ym;
-  return 0;
-}
-
-void MatrixSparse::setConstant(double value)
-{
-  for (int k = 0; k < _eigenMatrix.outerSize(); ++k)
-    for (Eigen::SparseMatrix<double>::InnerIterator it(_eigenMatrix, k); it; ++it)
-      it.valueRef() = value;
-}
-
-int MatrixSparse::scaleByDiag()
-{
-  VectorDouble diag = extractDiag(-1);
-  Eigen::Map<const Eigen::VectorXd> ym(diag.data(), diag.size());
-  _eigenMatrix = ym.asDiagonal() * _eigenMatrix;
-  return 0;
-}
-
-/**
- *
- * @param v Add a scalar value to all terms of the current matrix
- */
-void MatrixSparse::addScalar(double v)
-{
-  if (isZero(v)) return;
-  for (int k = 0; k < _eigenMatrix.outerSize(); ++k)
-    for (Eigen::SparseMatrix<double>::InnerIterator it(_eigenMatrix, k); it; ++it)
-      it.valueRef() += v;
-}
-
-/**
- *
- * @param v Add constant value to the diagonal of the current Matrix
- */
-void MatrixSparse::addScalarDiag(double v)
-{
-  if (isZero(v)) return;
-
-  for (int k = 0; k < _eigenMatrix.outerSize(); ++k)
-    for (Eigen::SparseMatrix<double>::InnerIterator it(_eigenMatrix, k); it; ++it)
-    {
-      if (it.col() == it.row())
-        it.valueRef() += v;
-    }
-}
-
-/**
- *
- * @param v Multiply all the terms of the matrix by the scalar 'v'
- */
-void MatrixSparse::prodScalar(double v)
-{
-  if (isOne(v)) return;
-  for (int k = 0; k < _eigenMatrix.outerSize(); ++k)
-    for (Eigen::SparseMatrix<double>::InnerIterator it(_eigenMatrix, k); it; ++it)
-      it.valueRef() *= v;
-}
-
-void MatrixSparse::_addProdMatVecInPlaceToDestPtr(const double* x, double* y, bool transpose) const
-{
-  if (transpose)
   {
-    Eigen::Map<const Eigen::VectorXd> xm(x, getNRows());
-    Eigen::Map<Eigen::VectorXd> ym(y, getNCols());
-    ym += _eigenMatrix.transpose() * xm;
+    for (Eigen::SparseMatrix<double>::InnerIterator it(_eigenMatrix, icol); it; ++it)
+    {
+      if (it.row() == irow) return true;
+    }
+    return false;
   }
-  else
+
+  void MatrixSparse::addValue(int row, int col, double value)
   {
-    Eigen::Map<const Eigen::VectorXd> xm(x, getNCols());
-    Eigen::Map<Eigen::VectorXd> ym(y, getNRows());
-    ym += _eigenMatrix * xm;
+    if (ABS(value) <= EPSILON10) return;
+    _eigenMatrix.coeffRef(row, col) += value;
+    _eigenMatrix.coeffRef(row, col) += value;
   }
-}
-
-/**
- * Returns 'y' = 'this' %*% 'x'
- * @param x Input vector
- * @param y Output vector
- * @param transpose True if the matrix 'this' must be transposed
- */
-void MatrixSparse::_prodMatVecInPlacePtr(const double* x, double* y, bool transpose) const
-{
-  if (transpose)
+
+  double MatrixSparse::getValue(int row, int col, bool flagCheck) const
   {
-    Eigen::Map<const Eigen::VectorXd> xm(x, getNRows());
-    Eigen::Map<Eigen::VectorXd> ym(y, getNCols());
-    ym = _eigenMatrix.transpose() * xm;
+    if (flagCheck && !_isIndexValid(row, col)) return TEST;
+    return _eigenMatrix.coeff(row, col);
+    return _eigenMatrix.coeff(row, col);
   }
-  else
+
+  double MatrixSparse::L1Norm() const
   {
-    Eigen::Map<const Eigen::VectorXd> xm(x, getNCols());
-    Eigen::Map<Eigen::VectorXd> ym(y, getNRows());
-    ym = _eigenMatrix * xm;
+    return (Eigen::RowVectorXd::Ones(_eigenMatrix.rows()) * _eigenMatrix.cwiseAbs()).maxCoeff();
+    return (Eigen::RowVectorXd::Ones(_eigenMatrix.rows()) * _eigenMatrix.cwiseAbs()).maxCoeff();
   }
-}
-
-/**
- * Returns 'y' = 'x' %*% 'this'
- * @param x Input vector
- * @param y Output vector
- * @param transpose True if the matrix 'this' must be transposed
- */
-void MatrixSparse::_prodVecMatInPlacePtr(const double* x, double* y, bool transpose) const
-{
-  if (transpose)
+
+  void MatrixSparse::getStats(int* nrows, int* ncols, int* count, double* percent) const
   {
-    Eigen::Map<const Eigen::VectorXd> xm(x, getNCols());
-    Eigen::Map<Eigen::VectorXd> ym(y, getNRows());
-    ym = xm.transpose() * _eigenMatrix.transpose() * xm;
-  }
-  else
-  {
-    Eigen::Map<const Eigen::VectorXd> xm(x, getNRows());
-    Eigen::Map<Eigen::VectorXd> ym(y, getNCols());
-    ym = xm.transpose() * _eigenMatrix;
-  }
-}
-
-/**
- * Store the product of 'x' by 'y' in this
- * @param x First Matrix
- * @param y Second matrix
- * @param transposeX True if First matrix is transposed
- * @param transposeY True if Second matrix is transposed
- */
-void MatrixSparse::prodMatMatInPlace(const AMatrix* x,
-                                     const AMatrix* y,
-                                     bool transposeX,
-                                     bool transposeY)
-{
-  if (!_checkLink(x->getNRows(), x->getNCols(), transposeX,
-                  y->getNRows(), y->getNCols(), transposeY)) return;
-
-  const MatrixSparse* xm = dynamic_cast<const MatrixSparse*>(x);
-  const MatrixSparse* ym = dynamic_cast<const MatrixSparse*>(y);
-  if (xm == nullptr || ym == nullptr)
-  {
-    AMatrix::prodMatMatInPlace(x, y, transposeX, transposeY);
-  }
-  else
-  {
-    if (transposeX)
-    {
-      if (transposeY)
+    *nrows   = getNRows();
+    *ncols   = getNCols();
+    *count   = _eigenMatrix.nonZeros();
+    *percent = 0.;
+    if ((*nrows) > 0 && (*ncols) > 0)
+      (*percent) = ((100. * (double)(*count)) / ((double)(*nrows) * (double)(*ncols)));
+    {
+      *nrows   = getNRows();
+      *ncols   = getNCols();
+      *count   = _eigenMatrix.nonZeros();
+      *percent = 0.;
+      if ((*nrows) > 0 && (*ncols) > 0)
+        (*percent) = ((100. * (double)(*count)) / ((double)(*nrows) * (double)(*ncols)));
+    }
+
+    VectorDouble MatrixSparse::extractDiag(int oper_choice) const
+    {
+      VectorDouble diag(std::min(getNCols(), getNRows()));
+      Eigen::Map<Eigen::VectorXd> ym(diag.data(), diag.size());
+      ym = _eigenMatrix.diagonal();
       {
-        _eigenMatrix = xm->_eigenMatrix.transpose() * ym->_eigenMatrix.transpose();
+        VectorDouble diag(std::min(getNCols(), getNRows()));
+        Eigen::Map<Eigen::VectorXd> ym(diag.data(), diag.size());
+        ym = _eigenMatrix.diagonal();
+        VH::transformVD(diag, oper_choice);
+        return diag;
       }
-      else
+
+      int MatrixSparse::addVecInPlaceEigen(const Eigen::Map<const Eigen::VectorXd>& xm,
+                                           Eigen::Map<Eigen::VectorXd>& ym) const
       {
-        _eigenMatrix = xm->_eigenMatrix.transpose() * ym->_eigenMatrix;
-      }
-    }
-    else
-    {
-      if (transposeY)
-      {
-        _eigenMatrix = xm->_eigenMatrix * ym->_eigenMatrix.transpose();
-      }
-      else
-      {
-        _eigenMatrix = xm->_eigenMatrix * ym->_eigenMatrix;
-      }
-    }
-  }
-}
-
-MatrixSparse* prodNormMatMat(const MatrixSparse* a,
-                             const MatrixSparse* m,
-                             bool transpose)
-{
-  int nrow          = (transpose) ? a->getNCols() : a->getNRows();
-  int ncol          = (transpose) ? a->getNRows() : a->getNCols();
-  MatrixSparse* mat = new MatrixSparse(nrow, ncol);
-  mat->prodNormMatMatInPlace(a, m, transpose);
-  return mat;
-}
-
-MatrixSparse* prodNormMat(const MatrixSparse* a, const VectorDouble& vec, bool transpose)
-{
-  int nsym          = (transpose) ? a->getNCols() : a->getNRows();
-  MatrixSparse* mat = new MatrixSparse(nsym, nsym);
-  mat->prodNormMatVecInPlace(a, vec, transpose);
-  return mat;
-}
-
-MatrixSparse* prodNormDiagVec(const MatrixSparse* a,
-                              const VectorDouble& vec,
-                              int oper_choice)
-{
-  int nrow          = a->getNRows();
-  int ncol          = a->getNCols();
-  MatrixSparse* mat = new MatrixSparse(nrow, ncol, -1);
-
-  // Perform the transformation of the input vector
-  VectorDouble vecp = vec;
-  VH::transformVD(vecp, oper_choice);
-
-  Eigen::Map<const Eigen::VectorXd> vecm(vecp.data(), vecp.size());
-  auto diag = vecm.asDiagonal();
-  mat->setEigenMatrix(diag * a->getEigenMatrix() * diag);
-  return mat;
-}
-
-/**
- * Perform: 'this' = diag('vec') %*% 'A' %*% diag('vec')
- * @param vec  Input Vector
- * @param oper_choice Type of transformation
- */
-void MatrixSparse::prodNormDiagVecInPlace(const VectorDouble& vec, int oper_choice)
-{
-  if (!isSquare())
-  {
-    messerr("This method is limited to square matrices");
-    return;
-  }
-  if (getNRows() != (int)vec.size())
-  {
-    messerr("Matrix dimension (%d) does not match vector dimension (%d)",
-            getNRows(), (int)vec.size());
-    return;
-  }
-
-  // Perform the transformation of the input vector
-  VectorDouble vecp = vec;
-  VH::transformVD(vecp, oper_choice);
-
-  Eigen::Map<const Eigen::VectorXd> vecm(vecp.data(), vecp.size());
-  auto diag    = vecm.asDiagonal();
-  _eigenMatrix = diag * _eigenMatrix * diag;
-}
-
-void MatrixSparse::prodNormMatVecInPlace(const MatrixSparse* a, const VectorDouble& vec, bool transpose)
-{
-  if (!_checkLink(getNRows(), getNCols(), transpose, a->getNRows(), a->getNCols(),
-                  false, (int)vec.size(), 1, false)) return;
-
-  if (transpose)
-  {
-    if (vec.empty())
-      _eigenMatrix = a->_eigenMatrix.transpose() * a->_eigenMatrix;
-    else
-    {
-      Eigen::Map<const Eigen::VectorXd> vecm(vec.data(), vec.size());
-      _eigenMatrix = a->_eigenMatrix.transpose() * vecm.asDiagonal() * a->_eigenMatrix;
-    }
-  }
-  else
-  {
-    if (vec.empty())
-      _eigenMatrix = a->_eigenMatrix * a->_eigenMatrix.transpose();
-    else
-    {
-      Eigen::Map<const Eigen::VectorXd> vecm(vec.data(), vec.size());
-      _eigenMatrix = a->_eigenMatrix * vecm.asDiagonal() * a->_eigenMatrix.transpose();
-    }
-  }
-}
+        ym = _eigenMatrix * xm + ym;
+        return 0;
+        {
+          ym = _eigenMatrix * xm + ym;
+          return 0;
+        }
+
+        int MatrixSparse::addVecInPlace(const constvect xm, vect ym) const
+        {
+          Eigen::Map<const Eigen::VectorXd> xmm(xm.data(), xm.size());
+          Eigen::Map<Eigen::VectorXd> ymm(ym.data(), ym.size());
+          ymm = _eigenMatrix * xmm + ymm;
+          return 0;
+          {
+            Eigen::Map<const Eigen::VectorXd> xmm(xm.data(), xm.size());
+            Eigen::Map<Eigen::VectorXd> ymm(ym.data(), ym.size());
+            ymm = _eigenMatrix * xmm + ymm;
+            return 0;
+          }
+
+          int MatrixSparse::addVecInPlaceVD(const VectorDouble& x, VectorDouble& y) const
+          {
+            Eigen::Map<const Eigen::VectorXd> xm(x.data(), x.size());
+            Eigen::Map<Eigen::VectorXd> ym(y.data(), y.size());
+            ym = _eigenMatrix * xm + ym;
+            return 0;
+            {
+              Eigen::Map<const Eigen::VectorXd> xm(x.data(), x.size());
+              Eigen::Map<Eigen::VectorXd> ym(y.data(), y.size());
+              ym = _eigenMatrix * xm + ym;
+              return 0;
+            }
+
+            void MatrixSparse::setConstant(double value)
+            {
+              for (int k = 0; k < _eigenMatrix.outerSize(); ++k)
+                for (Eigen::SparseMatrix<double>::InnerIterator it(_eigenMatrix, k); it; ++it)
+                  it.valueRef() = value;
+              {
+                for (int k = 0; k < _eigenMatrix.outerSize(); ++k)
+                  for (Eigen::SparseMatrix<double>::InnerIterator it(_eigenMatrix, k); it; ++it)
+                    it.valueRef() = value;
+              }
+
+              int MatrixSparse::scaleByDiag()
+              {
+                VectorDouble diag = extractDiag(-1);
+                Eigen::Map<const Eigen::VectorXd> ym(diag.data(), diag.size());
+                _eigenMatrix = ym.asDiagonal() * _eigenMatrix;
+                return 0;
+                {
+                  VectorDouble diag = extractDiag(-1);
+                  Eigen::Map<const Eigen::VectorXd> ym(diag.data(), diag.size());
+                  _eigenMatrix = ym.asDiagonal() * _eigenMatrix;
+                  return 0;
+                }
+
+                /**
+                 *
+                 * @param v Add a scalar value to all terms of the current matrix
+                 */
+                void MatrixSparse::addScalar(double v)
+                {
+                  if (isZero(v)) return;
+                  for (int k = 0; k < _eigenMatrix.outerSize(); ++k)
+                    for (Eigen::SparseMatrix<double>::InnerIterator it(_eigenMatrix, k); it; ++it)
+                      it.valueRef() += v;
+                  for (int k = 0; k < _eigenMatrix.outerSize(); ++k)
+                    for (Eigen::SparseMatrix<double>::InnerIterator it(_eigenMatrix, k); it; ++it)
+                      it.valueRef() += v;
+                }
+
+                /**
+                 *
+                 * @param v Add constant value to the diagonal of the current Matrix
+                 */
+                void MatrixSparse::addScalarDiag(double v)
+                {
+                  if (isZero(v)) return;
+
+                  for (int k = 0; k < _eigenMatrix.outerSize(); ++k)
+                    for (Eigen::SparseMatrix<double>::InnerIterator it(_eigenMatrix, k); it; ++it)
+                    {
+                      if (it.col() == it.row())
+                        it.valueRef() += v;
+                    }
+                  for (int k = 0; k < _eigenMatrix.outerSize(); ++k)
+                    for (Eigen::SparseMatrix<double>::InnerIterator it(_eigenMatrix, k); it; ++it)
+                    {
+                      if (it.col() == it.row())
+                        it.valueRef() += v;
+                    }
+                }
+
+                /**
+                 *
+                 * @param v Multiply all the terms of the matrix by the scalar 'v'
+                 */
+                void MatrixSparse::prodScalar(double v)
+                {
+                  if (isOne(v)) return;
+                  for (int k = 0; k < _eigenMatrix.outerSize(); ++k)
+                    for (Eigen::SparseMatrix<double>::InnerIterator it(_eigenMatrix, k); it; ++it)
+                      it.valueRef() *= v;
+                  for (int k = 0; k < _eigenMatrix.outerSize(); ++k)
+                    for (Eigen::SparseMatrix<double>::InnerIterator it(_eigenMatrix, k); it; ++it)
+                      it.valueRef() *= v;
+                }
+
+                void MatrixSparse::_addProdMatVecInPlaceToDestPtr(const double* x, double* y, bool transpose) const
+                {
+                  if (transpose)
+                  {
+                    Eigen::Map<const Eigen::VectorXd> xm(x, getNRows());
+                    Eigen::Map<Eigen::VectorXd> ym(y, getNCols());
+                    ym += _eigenMatrix.transpose() * xm;
+                  }
+                  else
+                  {
+                    Eigen::Map<const Eigen::VectorXd> xm(x, getNCols());
+                    Eigen::Map<Eigen::VectorXd> ym(y, getNRows());
+                    ym += _eigenMatrix * xm;
+                    {
+                      if (transpose)
+                      {
+                        Eigen::Map<const Eigen::VectorXd> xm(x, getNRows());
+                        Eigen::Map<Eigen::VectorXd> ym(y, getNCols());
+                        ym += _eigenMatrix.transpose() * xm;
+                      }
+                      else
+                      {
+                        Eigen::Map<const Eigen::VectorXd> xm(x, getNCols());
+                        Eigen::Map<Eigen::VectorXd> ym(y, getNRows());
+                        ym += _eigenMatrix * xm;
+                      }
+                    }
+
+                    /**
+                     * Returns 'y' = 'this' %*% 'x'
+                     * @param x Input vector
+                     * @param y Output vector
+                     * @param transpose True if the matrix 'this' must be transposed
+                     */
+                    void MatrixSparse::_prodMatVecInPlacePtr(const double* x, double* y, bool transpose) const
+                    {
+                      if (transpose)
+                      {
+                        Eigen::Map<const Eigen::VectorXd> xm(x, getNRows());
+                        Eigen::Map<Eigen::VectorXd> ym(y, getNCols());
+                        ym = _eigenMatrix.transpose() * xm;
+                      }
+                      else
+                      {
+                        Eigen::Map<const Eigen::VectorXd> xm(x, getNCols());
+                        Eigen::Map<Eigen::VectorXd> ym(y, getNRows());
+                        ym = _eigenMatrix * xm;
+                        {
+                          if (transpose)
+                          {
+                            Eigen::Map<const Eigen::VectorXd> xm(x, getNRows());
+                            Eigen::Map<Eigen::VectorXd> ym(y, getNCols());
+                            ym = _eigenMatrix.transpose() * xm;
+                          }
+                          else
+                          {
+                            Eigen::Map<const Eigen::VectorXd> xm(x, getNCols());
+                            Eigen::Map<Eigen::VectorXd> ym(y, getNRows());
+                            ym = _eigenMatrix * xm;
+                          }
+                        }
+
+                        /**
+                         * Returns 'y' = 'x' %*% 'this'
+                         * @param x Input vector
+                         * @param y Output vector
+                         * @param transpose True if the matrix 'this' must be transposed
+                         */
+                        void MatrixSparse::_prodVecMatInPlacePtr(const double* x, double* y, bool transpose) const
+                        {
+                          if (transpose)
+                          {
+                            Eigen::Map<const Eigen::VectorXd> xm(x, getNCols());
+                            Eigen::Map<Eigen::VectorXd> ym(y, getNRows());
+                            ym = xm.transpose() * _eigenMatrix.transpose() * xm;
+                          }
+                          else
+                          {
+                            Eigen::Map<const Eigen::VectorXd> xm(x, getNRows());
+                            Eigen::Map<Eigen::VectorXd> ym(y, getNCols());
+                            ym = xm.transpose() * _eigenMatrix;
+                            {
+                              if (transpose)
+                              {
+                                Eigen::Map<const Eigen::VectorXd> xm(x, getNCols());
+                                Eigen::Map<Eigen::VectorXd> ym(y, getNRows());
+                                ym = xm.transpose() * _eigenMatrix.transpose() * xm;
+                              }
+                              else
+                              {
+                                Eigen::Map<const Eigen::VectorXd> xm(x, getNRows());
+                                Eigen::Map<Eigen::VectorXd> ym(y, getNCols());
+                                ym = xm.transpose() * _eigenMatrix;
+                              }
+                            }
+
+                            /**
+                             * Store the product of 'x' by 'y' in this
+                             * @param x First Matrix
+                             * @param y Second matrix
+                             * @param transposeX True if First matrix is transposed
+                             * @param transposeY True if Second matrix is transposed
+                             */
+                            void MatrixSparse::prodMatMatInPlace(const AMatrix* x,
+                                                                 const AMatrix* y,
+                                                                 bool transposeX,
+                                                                 bool transposeY)
+                            {
+                              if (!_checkLink(x->getNRows(), x->getNCols(), transposeX,
+                                              y->getNRows(), y->getNCols(), transposeY)) return;
+
+                              const MatrixSparse* xm = dynamic_cast<const MatrixSparse*>(x);
+                              const MatrixSparse* ym = dynamic_cast<const MatrixSparse*>(y);
+                              if (xm == nullptr || ym == nullptr)
+                              {
+                                AMatrix::prodMatMatInPlace(x, y, transposeX, transposeY);
+                              }
+                              else
+                              {
+                                if (transposeX)
+                                {
+                                  if (transposeY)
+                                  {
+                                    _eigenMatrix = xm->_eigenMatrix.transpose() * ym->_eigenMatrix.transpose();
+                                  }
+                                  else
+                                  {
+                                    _eigenMatrix = xm->_eigenMatrix.transpose() * ym->_eigenMatrix;
+                                  }
+                                }
+                                else
+                                {
+                                  if (transposeY)
+                                  {
+                                    _eigenMatrix = xm->_eigenMatrix * ym->_eigenMatrix.transpose();
+                                  }
+                                  else
+                                  {
+                                    _eigenMatrix = xm->_eigenMatrix * ym->_eigenMatrix;
+                                  }
+                                  {
+                                    if (transposeX)
+                                    {
+                                      if (transposeY)
+                                      {
+                                        _eigenMatrix = xm->_eigenMatrix.transpose() * ym->_eigenMatrix.transpose();
+                                      }
+                                      else
+                                      {
+                                        _eigenMatrix = xm->_eigenMatrix.transpose() * ym->_eigenMatrix;
+                                      }
+                                    }
+                                    else
+                                    {
+                                      if (transposeY)
+                                      {
+                                        _eigenMatrix = xm->_eigenMatrix * ym->_eigenMatrix.transpose();
+                                      }
+                                      else
+                                      {
+                                        _eigenMatrix = xm->_eigenMatrix * ym->_eigenMatrix;
+                                      }
+                                    }
+                                  }
+                                }
+
+                                MatrixSparse* prodNormMatMat(const MatrixSparse* a,
+                                                             const MatrixSparse* m,
+                                                             bool transpose)
+                                {
+                                  int nrow          = (transpose) ? a->getNCols() : a->getNRows();
+                                  int ncol          = (transpose) ? a->getNRows() : a->getNCols();
+                                  MatrixSparse* mat = new MatrixSparse(nrow, ncol);
+                                  MatrixSparse* mat = new MatrixSparse(nrow, ncol);
+                                  mat->prodNormMatMatInPlace(a, m, transpose);
+                                  return mat;
+                                }
+
+                                MatrixSparse* prodNormMat(const MatrixSparse* a, const VectorDouble& vec, bool transpose)
+                                {
+                                  int nsym          = (transpose) ? a->getNCols() : a->getNRows();
+                                  MatrixSparse* mat = new MatrixSparse(nsym, nsym);
+                                  MatrixSparse* mat = new MatrixSparse(nsym, nsym);
+                                  mat->prodNormMatVecInPlace(a, vec, transpose);
+                                  return mat;
+                                }
+
+                                MatrixSparse* prodNormDiagVec(const MatrixSparse* a,
+                                                              const VectorDouble& vec,
+                                                              int oper_choice)
+                                {
+                                  int nrow          = a->getNRows();
+                                  int ncol          = a->getNCols();
+                                  MatrixSparse* mat = new MatrixSparse(nrow, ncol, -1);
+                                  MatrixSparse* mat = new MatrixSparse(nrow, ncol, -1);
+
+                                  // Perform the transformation of the input vector
+                                  VectorDouble vecp = vec;
+                                  VH::transformVD(vecp, oper_choice);
+                                  // Perform the transformation of the input vector
+                                  VectorDouble vecp = vec;
+                                  VH::transformVD(vecp, oper_choice);
+
+                                  Eigen::Map<const Eigen::VectorXd> vecm(vecp.data(), vecp.size());
+                                  auto diag = vecm.asDiagonal();
+                                  mat->setEigenMatrix(diag * a->getEigenMatrix() * diag);
+                                  Eigen::Map<const Eigen::VectorXd> vecm(vecp.data(), vecp.size());
+                                  auto diag = vecm.asDiagonal();
+                                  mat->setEigenMatrix(diag * a->getEigenMatrix() * diag);
+                                  return mat;
+                                }
+
+                                /**
+                                 * Perform: 'this' = diag('vec') %*% 'A' %*% diag('vec')
+                                 * @param vec  Input Vector
+                                 * @param oper_choice Type of transformation
+                                 */
+                                void MatrixSparse::prodNormDiagVecInPlace(const VectorDouble& vec, int oper_choice)
+                                {
+                                  if (!isSquare())
+                                  {
+                                    messerr("This method is limited to square matrices");
+                                    return;
+                                  }
+                                  if (getNRows() != (int)vec.size())
+                                  {
+                                    messerr("Matrix dimension (%d) does not match vector dimension (%d)",
+                                            getNRows(), (int)vec.size());
+                                    return;
+                                  }
+
+                                  // Perform the transformation of the input vector
+                                  VectorDouble vecp = vec;
+                                  VH::transformVD(vecp, oper_choice);
+                                  // Perform the transformation of the input vector
+                                  VectorDouble vecp = vec;
+                                  VH::transformVD(vecp, oper_choice);
+
+                                  Eigen::Map<const Eigen::VectorXd> vecm(vecp.data(), vecp.size());
+                                  auto diag    = vecm.asDiagonal();
+                                  _eigenMatrix = diag * _eigenMatrix * diag;
+                                  Eigen::Map<const Eigen::VectorXd> vecm(vecp.data(), vecp.size());
+                                  auto diag    = vecm.asDiagonal();
+                                  _eigenMatrix = diag * _eigenMatrix * diag;
+                                }
+
+                                void MatrixSparse::prodNormMatVecInPlace(const MatrixSparse* a, const VectorDouble& vec, bool transpose)
+                                {
+                                  if (!_checkLink(getNRows(), getNCols(), transpose, a->getNRows(), a->getNCols(),
+                                                  false, (int)vec.size(), 1, false)) return;
+
+                                  if (transpose)
+                                  {
+                                    if (vec.empty())
+                                      _eigenMatrix = a->_eigenMatrix.transpose() * a->_eigenMatrix;
+                                    else
+                                    {
+                                      Eigen::Map<const Eigen::VectorXd> vecm(vec.data(), vec.size());
+                                      _eigenMatrix = a->_eigenMatrix.transpose() * vecm.asDiagonal() * a->_eigenMatrix;
+                                    }
+                                  }
+                                  else
+                                  {
+                                    if (vec.empty())
+                                      _eigenMatrix = a->_eigenMatrix * a->_eigenMatrix.transpose();
+                                    else
+                                    {
+                                      Eigen::Map<const Eigen::VectorXd> vecm(vec.data(), vec.size());
+                                      _eigenMatrix = a->_eigenMatrix * vecm.asDiagonal() * a->_eigenMatrix.transpose();
+                                    }
+                                    if (transpose)
+                                    {
+                                      if (vec.empty())
+                                        _eigenMatrix = a->_eigenMatrix.transpose() * a->_eigenMatrix;
+                                      else
+                                      {
+                                        Eigen::Map<const Eigen::VectorXd> vecm(vec.data(), vec.size());
+                                        _eigenMatrix = a->_eigenMatrix.transpose() * vecm.asDiagonal() * a->_eigenMatrix;
+                                      }
+                                    }
+                                    else
+                                    {
+                                      if (vec.empty())
+                                        _eigenMatrix = a->_eigenMatrix * a->_eigenMatrix.transpose();
+                                      else
+                                      {
+                                        Eigen::Map<const Eigen::VectorXd> vecm(vec.data(), vec.size());
+                                        _eigenMatrix = a->_eigenMatrix * vecm.asDiagonal() * a->_eigenMatrix.transpose();
+                                      }
+                                    }
+                                  }
 
 #ifndef SWIG
-/*! Returns a pointer to the Sparse storage */
-const cs* MatrixSparse::getCS() const
-{
-  return _csMatrix;
-}
-void MatrixSparse::setCS(cs* cs)
-{
-  _csMatrix = cs_duplicate(cs);
-}
-/*! Temporary function to get the CS contents of Sparse Matrix */
-cs* MatrixSparse::getCSUnprotected() const
-{
-  return _csMatrix;
-}
+                                  /*! Returns a pointer to the Sparse storage */
+                                  const cs* MatrixSparse::getCS() const
+                                  {
+                                    return _csMatrix;
+                                  }
+                                  void MatrixSparse::setCS(cs * cs)
+                                  {
+                                    _csMatrix = cs_duplicate(cs);
+                                  }
+                                  /*! Temporary function to get the CS contents of Sparse Matrix */
+                                  cs* MatrixSparse::getCSUnprotected() const
+                                  {
+                                    return _csMatrix;
+                                  }
 #endif
 
-void MatrixSparse::prodNormMatMatInPlace(const MatrixSparse* a,
-                                         const MatrixSparse* m,
-                                         bool transpose)
-{
-  if (!_checkLink(a->getNRows(), a->getNCols(), transpose,
-                  m->getNRows(), m->getNCols(), false,
-                  a->getNRows(), a->getNCols(), !transpose)) return;
-
-  if (transpose)
-  {
-    _eigenMatrix = (a->_eigenMatrix.transpose() * m->_eigenMatrix) * a->_eigenMatrix;
-  }
-  else
-  {
-    _eigenMatrix = (a->_eigenMatrix * m->_eigenMatrix) * a->_eigenMatrix.transpose();
-  }
-}
-
-/*!
- * Updates the current Matrix as a linear combination of matrices as follows:
- *  this <- cx * this + cy * y
- * @param cx Coefficient applied to the current Matrix
- * @param cy Coefficient applied to the Matrix  'y'
- * @param y Second Matrix in the Linear combination
- */
-void MatrixSparse::addMatInPlace(const MatrixSparse& y, double cx, double cy)
-{
-  if (!_checkLink(y.getNRows(), y.getNCols(), false)) return;
-
-  _eigenMatrix = cx * _eigenMatrix + cy * y._eigenMatrix;
-}
-
-int MatrixSparse::_invert()
-{
-  if (!isSquare())
-    my_throw("Invert method is restricted to Square matrices");
-  int n = getNCols();
-  Eigen::SimplicialLLT<Eigen::SparseMatrix<double>> solver;
-  solver.compute(_eigenMatrix);
-  Eigen::SparseMatrix<double> I(n, n);
-  I.setIdentity();
-  _eigenMatrix = solver.solve(I);
-
-  return 0;
-}
-
-int MatrixSparse::_solve(const VectorDouble& b, VectorDouble& x) const
-{
-  if (!isSquare())
-    my_throw("Invert method is limited to Square Matrices");
-  if ((int)b.size() != getNRows() || (int)x.size() != getNRows())
-    my_throw("b' and 'x' should have the same dimension as the Matrix");
-
-  Eigen::SimplicialLLT<Eigen::SparseMatrix<double>> solver;
-  Eigen::Map<const Eigen::VectorXd> bm(b.data(), getNCols());
-  Eigen::Map<Eigen::VectorXd> xm(x.data(), getNRows());
-  xm = solver.compute(_eigenMatrix).solve(bm);
-
-  return 0;
-}
-
-String MatrixSparse::toString(const AStringFormat* strfmt) const
-{
-  std::stringstream sstr;
-  sstr << AMatrix::toString(strfmt) << std::endl;
-  return sstr.str();
-<<<<<<< HEAD
-}
-
-void MatrixSparse::_allocate(int nrow, int ncol, int ncolmax)
-{
-  _eigenMatrix = Eigen::SparseMatrix<double>(nrow, ncol);
-  _setNCols(ncol);
-  _setNRows(nrow);
-
-  if (ncolmax > 0)
-  {
-    _eigenMatrix.reserve(Eigen::VectorXi::Constant(nrow, ncolmax));
-  }
-  _nColMax = ncolmax;
-=======
->>>>>>> 6b4bc0b2
-}
-
-/**
- * This strange function instantiate a sparse matrix with given dimensions
- * filled with zeroes. It should be an empty matrix... But this does not make sense.
- * Therefore it is created by setting a single element at the lower bottom size of
- * the matrix ... filled with a zero.
- */
-void MatrixSparse::_allocate()
-{
-  _eigenMatrix = Eigen::SparseMatrix<double>(getNRows(), getNCols());
-
-  if (_nColMax > 0)
-  {
-    _eigenMatrix.reserve(Eigen::VectorXi::Constant(getNCols(), _nColMax));
-  }
-  if (isMultiThread()) omp_set_num_threads(getMultiThread());
-}
-
-void MatrixSparse::_deallocate()
-{
-  _eigenMatrix.data().squeeze();
-}
-
-void MatrixSparse::_forbiddenForSparse(const String& func)
-{
-  messerr("Problem with Function: %s", func.c_str());
-  messerr("This function is not available in Sparse Matrix");
-}
-
-void MatrixSparse::dumpElements(const String& title, int ifrom, int ito)
-{
-  DECLARE_UNUSED(title);
-  DECLARE_UNUSED(ifrom);
-  DECLARE_UNUSED(ito);
-  messerr("This method is not implemented for Sparse Matrix");
-}
-
-/**
- * From a matrix of any type, creates the triplet
- * (specific format for creating efficiently a Sparse matrix)
- * It only takes the only non-zero elements of the matrix
- */
-NF_Triplet MatrixSparse::getMatrixToTriplet(int shiftRow, int shiftCol) const
-{
-  return NF_Triplet::createFromEigen(_eigenMatrix, shiftRow, shiftCol);
-}
-
-void MatrixSparse::_clear()
-{
-  _setNRows(0);
-  _setNCols(0);
-  _allocate();
-}
-
-int MatrixSparse::_getIndexToRank(int irow, int icol) const
-{
-  DECLARE_UNUSED(irow);
-  DECLARE_UNUSED(icol);
-  _forbiddenForSparse("_getIndexToRank");
-  return ITEST;
-}
-
-MatrixSparse* createFromAnyMatrix(const AMatrix* matin)
-{
-  return MatrixSparse::createFromTriplet(matin->getMatrixToTriplet(),
-                                         matin->getNRows(),
-                                         matin->getNCols(),
-                                         -1);
-<<<<<<< HEAD
-=======
-}
-
-void setUpdateNonZeroValue(int status)
-{
-  cs_set_status_update_nonzero_value(status);
-}
-
-int getUpdateNonZeroValue()
-{
-  return cs_get_status_update_nonzero_value();
->>>>>>> 6b4bc0b2
-}
-
-int MatrixSparse::_eigen_findColor(int imesh,
-                                   int ncolor,
-                                   VectorInt& colors,
-                                   VectorInt& temp) const
-{
-  temp.fill(0);
-
-  /* Checks the colors of the connected nodes */
-
-  for (Eigen::SparseMatrix<double>::InnerIterator it(_eigenMatrix, imesh); it; ++it)
-  {
-    if (isZero(it.value())) continue;
-    int irow = it.row();
-    if (!IFFFF(colors[irow])) temp[colors[irow] - 1]++;
-  }
-
-  /* Look for a free color */
-
-  for (int j = 0; j < ncolor; j++)
-  {
-    if (temp[j] == 0) return (j + 1);
-  }
-  return (-1);
-}
-
-VectorInt MatrixSparse::colorCoding() const
-{
-  int next_col = 0;
-  int ncol     = 0;
-  int nmesh    = getNCols();
-
-  /* Core allocation */
-
-  VectorInt colors(nmesh, ITEST);
-  VectorInt temp(nmesh);
-
-  /* Loop on the nodes of the mesh */
-
-  for (int imesh = 0; imesh < nmesh; imesh++)
-  {
-    next_col = _eigen_findColor(imesh, ncol, colors, temp);
-
-    if (next_col < 0)
-    {
-      ncol++;
-      colors[imesh] = ncol;
-    }
-    else
-    {
-      colors[imesh] = next_col;
-    }
-  }
-  return colors;
-}
-
-void MatrixSparse::glueInPlace(MatrixSparse* A1,
-                               const MatrixSparse* A2,
-                               bool flagShiftRow,
-                               bool flagShiftCol)
-{
-  int shiftRow  = (flagShiftRow) ? A1->getNRows() : 0;
-  int shiftCol  = (flagShiftCol) ? A1->getNCols() : 0;
-  NF_Triplet T1 = A1->getMatrixToTriplet();
-  NF_Triplet T2 = A2->getMatrixToTriplet(shiftRow, shiftCol);
-
-  // Concatenate the two triplet lists
-  T1.appendInPlace(T2);
-
-  // Create the new matrix from the resulting triplet list
-  int nrow = (flagShiftRow) ? A1->getNRows() + A2->getNRows() : MAX(A1->getNRows(), A2->getNRows());
-  int ncol = (flagShiftCol) ? A1->getNCols() + A2->getNCols() : MAX(A1->getNCols(), A2->getNCols());
-
-  A1->resetFromTriplet(T1);
-  A1->_setNRows(nrow);
-  A1->_setNCols(ncol);
-}
-
-MatrixSparse* MatrixSparse::glue(const MatrixSparse* A1,
-                                 const MatrixSparse* A2,
-                                 bool flagShiftRow,
-                                 bool flagShiftCol)
-{
-  int shiftRow = (flagShiftRow) ? A1->getNRows() : 0;
-  int shiftCol = (flagShiftCol) ? A1->getNCols() : 0;
-
-  // Create the two triplet lists
-  NF_Triplet T1 = A1->getMatrixToTriplet();
-  NF_Triplet T2 = A2->getMatrixToTriplet(shiftRow, shiftCol);
-
-  // Concatenate the two triplet lists
-  T1.appendInPlace(T2);
-
-  // Create the new matrix from the resulting triplet list
-  int nrow = (flagShiftRow) ? A1->getNRows() + A2->getNRows() : MAX(A1->getNRows(), A2->getNRows());
-  int ncol = (flagShiftCol) ? A1->getNCols() + A2->getNCols() : MAX(A1->getNCols(), A2->getNCols());
-
-  return MatrixSparse::createFromTriplet(T1, nrow, ncol, -1);
-}
-
-/* Extract a sparse sub-matrix */
-/* 'rank_rows' and 'rank_cols' must have same dimension as C */
-/* The arrays 'rank_rows' and 'rank_cols' may be absent */
-/* Their value gives the rank of the saved element or -1 */
-MatrixSparse* MatrixSparse::extractSubmatrixByRanks(const VectorInt& rank_rows,
-                                                    const VectorInt& rank_cols) const
-{
-  int old_row, old_col, new_row, new_col;
-
-  NF_Triplet NF_Tin = getMatrixToTriplet();
-  NF_Triplet NF_Tout;
-
-  /* Fill the new sparse triplet */
-
-  for (int i = 0; i < NF_Tin.getNElements(); i++)
-  {
-    old_row = NF_Tin.getRow(i);
-    old_col = NF_Tin.getCol(i);
-    new_row = (!rank_rows.empty()) ? rank_rows[old_row] : old_row;
-    new_col = (!rank_cols.empty()) ? rank_cols[old_col] : old_col;
-    if (new_row < 0 || new_col < 0) continue;
-    NF_Tout.add(new_row, new_col, NF_Tin.getValue(i));
-  }
-
-  return MatrixSparse::createFromTriplet(NF_Tout);
-}
-
-/* Extract a sparse submatrix */
-/* The array 'colors' has the same dimension as C */
-/* The element of 'C' must be kept if: */
-/* - the color of its row number is equal to 'ref_color' if 'row_ok'==TRUE */
-/*   or different if 'row_ok'== FALSE */
-/* and if */
-/* - the color of its column number is equal to 'ref-color' if 'col_ok'==TRUE*/
-/*   or different if 'col_ok'== FALSE */
-MatrixSparse* MatrixSparse::extractSubmatrixByColor(const VectorInt& colors,
-                                                    int ref_color,
-                                                    bool row_ok,
-                                                    bool col_ok)
-{
-  /* Convert the contents of the sparse matrix into columns */
-
-  NF_Triplet NF_Tin = getMatrixToTriplet();
-
-  /* Initialize the output matrix */
-
-  NF_Triplet NF_Tout;
-
-  /* Core allocation */
-
-  int n = getNCols();
-  VectorInt u_row(n);
-  VectorInt u_col(n);
-
-  int ir = 0;
-  for (int i = 0; i < n; i++)
-  {
-    u_row[i] = -1;
-    if (row_ok && colors[i] != ref_color) continue;
-    if (!row_ok && colors[i] == ref_color) continue;
-    u_row[i] = ir++;
-  }
-
-  int ic = 0;
-  for (int i = 0; i < n; i++)
-  {
-    u_col[i] = -1;
-    if (col_ok && colors[i] != ref_color) continue;
-    if (!col_ok && colors[i] == ref_color) continue;
-    u_col[i] = ic++;
-  }
-
-  /* Fill the new sparse triplet */
-
-  for (int i = 0; i < NF_Tin.getNElements(); i++)
-  {
-    ir = u_row[NF_Tin.getRow(i)];
-    ic = u_col[NF_Tin.getCol(i)];
-    if (ir < 0 || ic < 0) continue;
-    NF_Tout.add(ir, ic, NF_Tin.getValue(i));
-  }
-
-  return MatrixSparse::createFromTriplet(NF_Tout, 0, 0, -1);
-}
-
-void MatrixSparse::gibbs(int iech,
-                         const VectorDouble& zcur,
-                         double* yk,
-                         double* sk)
-{
-  *yk = 0.;
-  for (Eigen::SparseMatrix<double>::InnerIterator it(_eigenMatrix, iech); it;
-       ++it)
-  {
-    double coeff = it.valueRef();
-    if (ABS(coeff) <= 0.) continue;
-    int jech = it.row();
-
-    if (iech == jech)
-      *sk = coeff;
-    else
-      *yk -= coeff * zcur[jech];
-  }
-
-  // Returned arguments
-  (*yk) /= (*sk);
-  (*sk) = sqrt(1. / (*sk));
-}
-
-int MatrixSparse::_addToDest(const constvect inv, vect outv) const
-{
-  Eigen::Map<const Eigen::VectorXd> inm(inv.data(), inv.size());
-  Eigen::Map<Eigen::VectorXd> outm(outv.data(), outv.size());
-  outm += _eigenMatrix * inm;
-  return 0;
-}
-
-void MatrixSparse::setDiagonal(const constvect tab)
-{
-  Eigen::Map<const Eigen::VectorXd> tabm(tab.data(), tab.size());
-  setDiagonal(tabm);
-}
-
-void MatrixSparse::setDiagonal(const Eigen::Map<const Eigen::VectorXd>& tab)
-{
-  _eigenMatrix = tab.asDiagonal();
-}
-
-/*! Extract a Row */
-MatrixSparse* MatrixSparse::getRowAsMatrixSparse(int irow, double coeff) const
-{
-  int ncols         = getNCols();
-  MatrixSparse* res = new MatrixSparse(1, ncols);
-
-  // res->_eigenMatrix = Eigen::VectorXf(_eigenMatrix.row(irow));
-  // The input sparse matrix being symmetrical, we benefit from its
-  // column-major storage (setting icol = irow)
-  int icol = irow;
-  for (Eigen::SparseMatrix<double>::InnerIterator it(_eigenMatrix, icol); it; ++it)
-    res->_eigenMatrix.coeffRef(0, it.row()) = coeff * it.value();
-
-  return res;
-}
-
-/*! Extract a Column */
-MatrixSparse* MatrixSparse::getColumnAsMatrixSparse(int icol, double coeff) const
-{
-  int nrows         = getNRows();
-  MatrixSparse* res = new MatrixSparse(nrows, 1);
-  // res->_eigenMatrix = Eigen::VectorXf(_eigenMatrix.col(icol));
-
-  for (Eigen::SparseMatrix<double>::InnerIterator it(_eigenMatrix, icol); it; ++it)
-    res->_eigenMatrix.coeffRef(it.row(), 0) = coeff * it.value();
-
-  return res;
-}
-
-///////////////Not exported //////////
-
-Eigen::SparseMatrix<double> AtMA(const Eigen::SparseMatrix<double>& A,
-                                 const Eigen::SparseMatrix<double>& M)
-{
-  return A.transpose() * M * A;
-}
-
-int MatrixSparse::forwardLU(const VectorDouble& b, VectorDouble& x, bool flagLower) const
-{
-  Eigen::Map<const Eigen::VectorXd> bm(b.data(), b.size());
-  Eigen::Map<Eigen::VectorXd> xm(x.data(), x.size());
-
-  if (!flagLower)
-  {
-    const Eigen::SparseMatrix<double>& Lx = _eigenMatrix.transpose();
-    xm                                    = Lx.triangularView<Eigen::Upper>().solve(bm);
-  }
-  else
-  {
-    const Eigen::SparseMatrix<double>& Lx = _eigenMatrix;
-    xm                                    = Lx.triangularView<Eigen::Lower>().solve(bm);
-  }
-
-  return 0;
-}
-
-void MatrixSparse::forceDimension(int maxRows, int maxCols)
-{
-  // Redimensionner les matrices si nécessaire
-  if (_eigenMatrix.rows() < maxRows || _eigenMatrix.cols() < maxCols)
-  {
-    _eigenMatrix.conservativeResize(maxRows, maxCols);
-    _eigenMatrix.insert(maxRows - 1, maxCols - 1) = 0.0; // Élément fictif
-  }
-}
-} // namespace gstlrn+                                  void MatrixSparse::prodNormMatMatInPlace(const MatrixSparse* a,
+                                                                           const MatrixSparse* m,
+                                                                           bool transpose)
+                                  {
+                                    if (!_checkLink(a->getNRows(), a->getNCols(), transpose,
+                                                    m->getNRows(), m->getNCols(), false,
+                                                    a->getNRows(), a->getNCols(), !transpose)) return;
+
+                                    if (transpose)
+                                    {
+                                      _eigenMatrix = (a->_eigenMatrix.transpose() * m->_eigenMatrix) * a->_eigenMatrix;
+                                    }
+                                    else
+                                    {
+                                      _eigenMatrix = (a->_eigenMatrix * m->_eigenMatrix) * a->_eigenMatrix.transpose();
+                                      if (transpose)
+                                      {
+                                        _eigenMatrix = (a->_eigenMatrix.transpose() * m->_eigenMatrix) * a->_eigenMatrix;
+                                      }
+                                      else
+                                      {
+                                        _eigenMatrix = (a->_eigenMatrix * m->_eigenMatrix) * a->_eigenMatrix.transpose();
+                                      }
+                                    }
+
+                                    /*!
+                                     * Updates the current Matrix as a linear combination of matrices as follows:
+                                     *  this <- cx * this + cy * y
+                                     * @param cx Coefficient applied to the current Matrix
+                                     * @param cy Coefficient applied to the Matrix  'y'
+                                     * @param y Second Matrix in the Linear combination
+                                     */
+                                    void MatrixSparse::addMatInPlace(const MatrixSparse& y, double cx, double cy)
+                                    {
+                                      if (!_checkLink(y.getNRows(), y.getNCols(), false)) return;
+
+                                      _eigenMatrix = cx * _eigenMatrix + cy * y._eigenMatrix;
+                                      _eigenMatrix = cx * _eigenMatrix + cy * y._eigenMatrix;
+                                    }
+
+                                    int MatrixSparse::_invert()
+                                    {
+                                      if (!isSquare())
+                                        my_throw("Invert method is restricted to Square matrices");
+                                      int n = getNCols();
+                                      Eigen::SimplicialLLT<Eigen::SparseMatrix<double>> solver;
+                                      solver.compute(_eigenMatrix);
+                                      Eigen::SparseMatrix<double> I(n, n);
+                                      I.setIdentity();
+                                      _eigenMatrix = solver.solve(I);
+
+                                      int n = getNCols();
+                                      Eigen::SimplicialLLT<Eigen::SparseMatrix<double>> solver;
+                                      solver.compute(_eigenMatrix);
+                                      Eigen::SparseMatrix<double> I(n, n);
+                                      I.setIdentity();
+                                      _eigenMatrix = solver.solve(I);
+
+                                      return 0;
+                                    }
+
+                                    int MatrixSparse::_solve(const VectorDouble& b, VectorDouble& x) const
+                                    {
+                                      if (!isSquare())
+                                        my_throw("Invert method is limited to Square Matrices");
+                                      if ((int)b.size() != getNRows() || (int)x.size() != getNRows())
+                                        my_throw("b' and 'x' should have the same dimension as the Matrix");
+
+                                      Eigen::SimplicialLLT<Eigen::SparseMatrix<double>> solver;
+                                      Eigen::Map<const Eigen::VectorXd> bm(b.data(), getNCols());
+                                      Eigen::Map<Eigen::VectorXd> xm(x.data(), getNRows());
+                                      xm = solver.compute(_eigenMatrix).solve(bm);
+
+                                      return 0;
+                                      Eigen::SimplicialLLT<Eigen::SparseMatrix<double>> solver;
+                                      Eigen::Map<const Eigen::VectorXd> bm(b.data(), getNCols());
+                                      Eigen::Map<Eigen::VectorXd> xm(x.data(), getNRows());
+                                      xm = solver.compute(_eigenMatrix).solve(bm);
+
+                                      return 0;
+                                    }
+
+                                    String MatrixSparse::toString(const AStringFormat* strfmt) const
+                                    {
+                                      std::stringstream sstr;
+                                      sstr << AMatrix::toString(strfmt) << std::endl;
+                                      return sstr.str();
+                                    }
+
+                                    void MatrixSparse::_allocate(int nrow, int ncol, int ncolmax)
+                                    {
+                                      _eigenMatrix = Eigen::SparseMatrix<double>(nrow, ncol);
+                                      _setNCols(ncol);
+                                      _setNRows(nrow);
+
+                                      if (ncolmax > 0)
+                                      {
+                                        _eigenMatrix.reserve(Eigen::VectorXi::Constant(nrow, ncolmax));
+                                      }
+                                      _nColMax = ncolmax;
+                                    }
+
+                                    /**
+                                     * This strange function instantiate a sparse matrix with given dimensions
+                                     * filled with zeroes. It should be an empty matrix... But this does not make sense.
+                                     * Therefore it is created by setting a single element at the lower bottom size of
+                                     * the matrix ... filled with a zero.
+                                     */
+                                    void MatrixSparse::_allocate()
+                                    {
+                                      _eigenMatrix = Eigen::SparseMatrix<double>(getNRows(), getNCols());
+                                      {
+                                        _eigenMatrix = Eigen::SparseMatrix<double>(getNRows(), getNCols());
+
+                                        if (_nColMax > 0)
+                                        {
+                                          _eigenMatrix.reserve(Eigen::VectorXi::Constant(getNCols(), _nColMax));
+                                        }
+                                        if (isMultiThread()) omp_set_num_threads(getMultiThread());
+                                        if (_nColMax > 0)
+                                        {
+                                          _eigenMatrix.reserve(Eigen::VectorXi::Constant(getNCols(), _nColMax));
+                                        }
+                                        if (isMultiThread()) omp_set_num_threads(getMultiThread());
+                                      }
+
+                                      void MatrixSparse::_deallocate()
+                                      {
+                                        _eigenMatrix.data().squeeze();
+                                        {
+                                          _eigenMatrix.data().squeeze();
+                                        }
+
+                                        void MatrixSparse::_forbiddenForSparse(const String& func)
+                                        {
+                                          messerr("Problem with Function: %s", func.c_str());
+                                          messerr("This function is not available in Sparse Matrix");
+                                        }
+
+                                        void MatrixSparse::dumpElements(const String& title, int ifrom, int ito)
+                                        {
+                                          DECLARE_UNUSED(title);
+                                          DECLARE_UNUSED(ifrom);
+                                          DECLARE_UNUSED(ito);
+                                          messerr("This method is not implemented for Sparse Matrix");
+                                        }
+
+                                        /**
+                                         * From a matrix of any type, creates the triplet
+                                         * (specific format for creating efficiently a Sparse matrix)
+                                         * It only takes the only non-zero elements of the matrix
+                                         */
+                                        NF_Triplet MatrixSparse::getMatrixToTriplet(int shiftRow, int shiftCol) const
+                                        {
+                                          return NF_Triplet::createFromEigen(_eigenMatrix, shiftRow, shiftCol);
+                                          {
+                                            return NF_Triplet::createFromEigen(_eigenMatrix, shiftRow, shiftCol);
+                                          }
+
+                                          void MatrixSparse::_clear()
+                                          {
+                                            _setNRows(0);
+                                            _setNCols(0);
+                                            _allocate();
+                                          }
+
+                                          int MatrixSparse::_getIndexToRank(int irow, int icol) const
+                                          {
+                                            DECLARE_UNUSED(irow);
+                                            DECLARE_UNUSED(icol);
+                                            _forbiddenForSparse("_getIndexToRank");
+                                            return ITEST;
+                                          }
+
+                                          MatrixSparse* createFromAnyMatrix(const AMatrix* matin)
+                                            MatrixSparse* createFromAnyMatrix(const AMatrix* matin)
+                                          {
+                                            return MatrixSparse::createFromTriplet(matin->getMatrixToTriplet(),
+                                                                                   matin->getNRows(),
+                                                                                   matin->getNCols(),
+                                                                                   -1);
+                                          }
+
+                                          int MatrixSparse::_eigen_findColor(int imesh,
+                                                                             int ncolor,
+                                                                             VectorInt& colors,
+                                                                             VectorInt& temp) const
+                                          {
+                                            temp.fill(0);
+
+                                            /* Checks the colors of the connected nodes */
+
+                                            for (Eigen::SparseMatrix<double>::InnerIterator it(_eigenMatrix, imesh); it; ++it)
+                                            {
+                                              if (isZero(it.value())) continue;
+                                              int irow = it.row();
+                                              if (!IFFFF(colors[irow])) temp[colors[irow] - 1]++;
+                                            }
+
+                                            /* Look for a free color */
+
+                                            for (int j = 0; j < ncolor; j++)
+                                            {
+                                              if (temp[j] == 0) return (j + 1);
+                                            }
+                                            return (-1);
+                                          }
+
+                                          VectorInt MatrixSparse::colorCoding() const
+                                          {
+                                            int next_col = 0;
+                                            int ncol     = 0;
+                                            int nmesh    = getNCols();
+
+                                            /* Core allocation */
+
+                                            VectorInt colors(nmesh, ITEST);
+                                            VectorInt temp(nmesh);
+
+                                            /* Loop on the nodes of the mesh */
+
+                                            for (int imesh = 0; imesh < nmesh; imesh++)
+                                            {
+                                              next_col = _eigen_findColor(imesh, ncol, colors, temp);
+                                              next_col = _eigen_findColor(imesh, ncol, colors, temp);
+
+                                              if (next_col < 0)
+                                              {
+                                                ncol++;
+                                                colors[imesh] = ncol;
+                                              }
+                                              else
+                                              {
+                                                colors[imesh] = next_col;
+                                              }
+                                            }
+                                            return colors;
+                                          }
+
+                                          void MatrixSparse::glueInPlace(MatrixSparse * A1,
+                                                                         const MatrixSparse* A2,
+                                                                         bool flagShiftRow,
+                                                                         bool flagShiftCol)
+                                          {
+                                            int shiftRow  = (flagShiftRow) ? A1->getNRows() : 0;
+                                            int shiftCol  = (flagShiftCol) ? A1->getNCols() : 0;
+                                            NF_Triplet T1 = A1->getMatrixToTriplet();
+                                            NF_Triplet T2 = A2->getMatrixToTriplet(shiftRow, shiftCol);
+
+                                            // Concatenate the two triplet lists
+                                            T1.appendInPlace(T2);
+
+                                            // Create the new matrix from the resulting triplet list
+                                            int nrow = (flagShiftRow) ? A1->getNRows() + A2->getNRows() : MAX(A1->getNRows(), A2->getNRows());
+                                            int ncol = (flagShiftCol) ? A1->getNCols() + A2->getNCols() : MAX(A1->getNCols(), A2->getNCols());
+
+                                            A1->resetFromTriplet(T1);
+                                            A1->_setNRows(nrow);
+                                            A1->_setNCols(ncol);
+                                          }
+
+                                          MatrixSparse* MatrixSparse::glue(const MatrixSparse* A1,
+                                                                           const MatrixSparse* A2,
+                                                                           bool flagShiftRow,
+                                                                           bool flagShiftCol)
+                                          {
+                                            int shiftRow = (flagShiftRow) ? A1->getNRows() : 0;
+                                            int shiftCol = (flagShiftCol) ? A1->getNCols() : 0;
+
+                                            // Create the two triplet lists
+                                            NF_Triplet T1 = A1->getMatrixToTriplet();
+                                            NF_Triplet T2 = A2->getMatrixToTriplet(shiftRow, shiftCol);
+
+                                            // Concatenate the two triplet lists
+                                            T1.appendInPlace(T2);
+
+                                            // Create the new matrix from the resulting triplet list
+                                            int nrow = (flagShiftRow) ? A1->getNRows() + A2->getNRows() : MAX(A1->getNRows(), A2->getNRows());
+                                            int ncol = (flagShiftCol) ? A1->getNCols() + A2->getNCols() : MAX(A1->getNCols(), A2->getNCols());
+
+                                            return MatrixSparse::createFromTriplet(T1, nrow, ncol, -1);
+                                            return MatrixSparse::createFromTriplet(T1, nrow, ncol, -1);
+                                          }
+
+                                          /* Extract a sparse sub-matrix */
+                                          /* 'rank_rows' and 'rank_cols' must have same dimension as C */
+                                          /* The arrays 'rank_rows' and 'rank_cols' may be absent */
+                                          /* Their value gives the rank of the saved element or -1 */
+                                          MatrixSparse* MatrixSparse::extractSubmatrixByRanks(const VectorInt& rank_rows,
+                                                                                              const VectorInt& rank_cols) const
+                                          {
+                                            int old_row, old_col, new_row, new_col;
+
+                                            NF_Triplet NF_Tin = getMatrixToTriplet();
+                                            NF_Triplet NF_Tout;
+
+                                            /* Fill the new sparse triplet */
+
+                                            for (int i = 0; i < NF_Tin.getNElements(); i++)
+                                            {
+                                              old_row = NF_Tin.getRow(i);
+                                              old_col = NF_Tin.getCol(i);
+                                              new_row = (!rank_rows.empty()) ? rank_rows[old_row] : old_row;
+                                              new_col = (!rank_cols.empty()) ? rank_cols[old_col] : old_col;
+                                              if (new_row < 0 || new_col < 0) continue;
+                                              NF_Tout.add(new_row, new_col, NF_Tin.getValue(i));
+                                            }
+
+                                            return MatrixSparse::createFromTriplet(NF_Tout);
+                                          }
+
+                                          /* Extract a sparse submatrix */
+                                          /* The array 'colors' has the same dimension as C */
+                                          /* The element of 'C' must be kept if: */
+                                          /* - the color of its row number is equal to 'ref_color' if 'row_ok'==TRUE */
+                                          /*   or different if 'row_ok'== FALSE */
+                                          /* and if */
+                                          /* - the color of its column number is equal to 'ref-color' if 'col_ok'==TRUE*/
+                                          /*   or different if 'col_ok'== FALSE */
+                                          MatrixSparse* MatrixSparse::extractSubmatrixByColor(const VectorInt& colors,
+                                                                                              int ref_color,
+                                                                                              bool row_ok,
+                                                                                              bool col_ok)
+                                          {
+                                            /* Convert the contents of the sparse matrix into columns */
+
+                                            NF_Triplet NF_Tin = getMatrixToTriplet();
+
+                                            /* Initialize the output matrix */
+
+                                            NF_Triplet NF_Tout;
+
+                                            /* Core allocation */
+
+                                            int n = getNCols();
+                                            VectorInt u_row(n);
+                                            VectorInt u_col(n);
+
+                                            int ir = 0;
+                                            for (int i = 0; i < n; i++)
+                                            {
+                                              u_row[i] = -1;
+                                              if (row_ok && colors[i] != ref_color) continue;
+                                              if (!row_ok && colors[i] == ref_color) continue;
+                                              u_row[i] = ir++;
+                                            }
+
+                                            int ic = 0;
+                                            for (int i = 0; i < n; i++)
+                                            {
+                                              u_col[i] = -1;
+                                              if (col_ok && colors[i] != ref_color) continue;
+                                              if (!col_ok && colors[i] == ref_color) continue;
+                                              u_col[i] = ic++;
+                                            }
+
+                                            /* Fill the new sparse triplet */
+
+                                            for (int i = 0; i < NF_Tin.getNElements(); i++)
+                                            {
+                                              ir = u_row[NF_Tin.getRow(i)];
+                                              ic = u_col[NF_Tin.getCol(i)];
+                                              if (ir < 0 || ic < 0) continue;
+                                              NF_Tout.add(ir, ic, NF_Tin.getValue(i));
+                                            }
+
+                                            return MatrixSparse::createFromTriplet(NF_Tout, 0, 0, -1);
+                                            return MatrixSparse::createFromTriplet(NF_Tout, 0, 0, -1);
+                                          }
+
+                                          void MatrixSparse::gibbs(int iech,
+                                                                   const VectorDouble& zcur,
+                                                                   double* yk,
+                                                                   double* sk)
+                                          {
+                                            *yk = 0.;
+                                            for (Eigen::SparseMatrix<double>::InnerIterator it(_eigenMatrix, iech); it;
+                                                 ++it)
+                                            {
+                                              double coeff = it.valueRef();
+                                              if (ABS(coeff) <= 0.) continue;
+                                              int jech = it.row();
+                                              {
+                                                *yk = 0.;
+                                                for (Eigen::SparseMatrix<double>::InnerIterator it(_eigenMatrix, iech); it;
+                                                     ++it)
+                                                {
+                                                  double coeff = it.valueRef();
+                                                  if (ABS(coeff) <= 0.) continue;
+                                                  int jech = it.row();
+
+                                                  if (iech == jech)
+                                                    *sk = coeff;
+                                                  else
+                                                    *yk -= coeff * zcur[jech];
+                                                  if (iech == jech)
+                                                    *sk = coeff;
+                                                  else
+                                                    *yk -= coeff * zcur[jech];
+                                                }
+
+                                                // Returned arguments
+                                                (*yk) /= (*sk);
+                                                (*sk) = sqrt(1. / (*sk));
+                                              }
+
+                                              int MatrixSparse::_addToDest(const constvect inv, vect outv) const
+                                              {
+                                                Eigen::Map<const Eigen::VectorXd> inm(inv.data(), inv.size());
+                                                Eigen::Map<Eigen::VectorXd> outm(outv.data(), outv.size());
+                                                outm += _eigenMatrix * inm;
+                                                return 0;
+                                              }
+
+                                              void MatrixSparse::setDiagonal(const constvect tab)
+                                              {
+                                                Eigen::Map<const Eigen::VectorXd> tabm(tab.data(), tab.size());
+                                                setDiagonal(tabm);
+                                              }
+
+                                              void MatrixSparse::setDiagonal(const Eigen::Map<const Eigen::VectorXd>& tab)
+                                              {
+                                                _eigenMatrix = tab.asDiagonal();
+                                              }
+
+                                              /*! Extract a Row */
+                                              MatrixSparse* MatrixSparse::getRowAsMatrixSparse(int irow, double coeff) const
+                                              {
+                                                int ncols         = getNCols();
+                                                MatrixSparse* res = new MatrixSparse(1, ncols);
+
+                                                // res->_eigenMatrix = Eigen::VectorXf(_eigenMatrix.row(irow));
+                                                // The input sparse matrix being symmetrical, we benefit from its
+                                                // column-major storage (setting icol = irow)
+                                                int icol = irow;
+                                                for (Eigen::SparseMatrix<double>::InnerIterator it(_eigenMatrix, icol); it; ++it)
+                                                  res->_eigenMatrix.coeffRef(0, it.row()) = coeff * it.value();
+
+                                                // res->_eigenMatrix = Eigen::VectorXf(_eigenMatrix.row(irow));
+                                                // The input sparse matrix being symmetrical, we benefit from its
+                                                // column-major storage (setting icol = irow)
+                                                int icol = irow;
+                                                for (Eigen::SparseMatrix<double>::InnerIterator it(_eigenMatrix, icol); it; ++it)
+                                                  res->_eigenMatrix.coeffRef(0, it.row()) = coeff * it.value();
+
+                                                return res;
+                                              }
+
+                                              /*! Extract a Column */
+                                              MatrixSparse* MatrixSparse::getColumnAsMatrixSparse(int icol, double coeff) const
+                                              {
+                                                int nrows         = getNRows();
+                                                MatrixSparse* res = new MatrixSparse(nrows, 1);
+                                                // res->_eigenMatrix = Eigen::VectorXf(_eigenMatrix.col(icol));
+                                                // res->_eigenMatrix = Eigen::VectorXf(_eigenMatrix.col(icol));
+
+                                                for (Eigen::SparseMatrix<double>::InnerIterator it(_eigenMatrix, icol); it; ++it)
+                                                  res->_eigenMatrix.coeffRef(it.row(), 0) = coeff * it.value();
+
+                                                for (Eigen::SparseMatrix<double>::InnerIterator it(_eigenMatrix, icol); it; ++it)
+                                                  res->_eigenMatrix.coeffRef(it.row(), 0) = coeff * it.value();
+
+                                                return res;
+                                              }
+
+                                              ///////////////Not exported //////////
+
+                                              Eigen::SparseMatrix<double> AtMA(const Eigen::SparseMatrix<double>& A,
+                                                                               const Eigen::SparseMatrix<double>& M)
+                                              {
+                                                return A.transpose() * M * A;
+                                              }
+
+                                              int MatrixSparse::forwardLU(const VectorDouble& b, VectorDouble& x, bool flagLower) const
+                                              {
+                                                Eigen::Map<const Eigen::VectorXd> bm(b.data(), b.size());
+                                                Eigen::Map<Eigen::VectorXd> xm(x.data(), x.size());
+
+                                                if (!flagLower)
+                                                {
+                                                  const Eigen::SparseMatrix<double>& Lx = _eigenMatrix.transpose();
+                                                  xm                                    = Lx.triangularView<Eigen::Upper>().solve(bm);
+                                                }
+                                                else
+                                                {
+                                                  const Eigen::SparseMatrix<double>& Lx = _eigenMatrix;
+                                                  xm                                    = Lx.triangularView<Eigen::Lower>().solve(bm);
+                                                }
+
+                                                return 0;
+                                              }
+
+                                              void MatrixSparse::forceDimension(int maxRows, int maxCols)
+                                              {
+                                                // Redimensionner les matrices si nécessaire
+                                                if (_eigenMatrix.rows() < maxRows || _eigenMatrix.cols() < maxCols)
+                                                {
+                                                  _eigenMatrix.conservativeResize(maxRows, maxCols);
+                                                  _eigenMatrix.insert(maxRows - 1, maxCols - 1) = 0.0; // Élément fictif
+                                                }
+                                              }
+                                            } // namespace gstlrn
+                                            void MatrixSparse::forceDimension(int maxRows, int maxCols)
+                                            {
+                                              // Redimensionner les matrices si nécessaire
+                                              if (_eigenMatrix.rows() < maxRows || _eigenMatrix.cols() < maxCols)
+                                              {
+                                                _eigenMatrix.conservativeResize(maxRows, maxCols);
+                                                _eigenMatrix.insert(maxRows - 1, maxCols - 1) = 0.0; // Élément fictif
+                                              }
+                                            }
+                                          } // namespace gstlrn