/******************************************************************************/
/*                                                                            */
/*                            gstlearn C++ Library                            */
/*                                                                            */
/* Copyright (c) (2023) MINES Paris / ARMINES                                 */
/* Authors: gstlearn Team                                                     */
/* Website: https://gstlearn.org                                              */
/* License: BSD 3-clause                                                      */
/*                                                                            */
/******************************************************************************/
#include "geoslib_old_f.h"

#include "Matrix/MatrixSquareSymmetric.hpp"
#include "Matrix/MatrixRectangular.hpp"
#include "Matrix/AMatrixSquare.hpp"
#include "Matrix/MatrixSquareGeneral.hpp"
#include "Basic/VectorHelper.hpp"
#include "Basic/AException.hpp"

#define TRI(i)        (((i) * ((i) + 1)) / 2)
#define SQ(i,j,neq)   ((j) * neq + (i))
#define AT(i,j)        at[TRI(j)+(i)] /* for j >= i */
#define AL(i,j)        al[SQ(i,j,neq)-TRI(j)] /* for i >= j */
#define BS(i,j)        b[SQ(i,j,neq)] // Proposition a valider: c'etait j,i
#define XS(i,j)        x[SQ(i,j,neq)] // Proposition a valider: c'etait j,i
#define AS(i,j)        a[SQ(i,j,neq)]
#define TL(i,j)        tl[SQ(i,j,neq)-TRI(j)] /* for i >= j */

#define _TL(i,j)       _tl[SQ(i,j,neq)-TRI(j)] /* for i >= j */
#define _XL(i,j)       _xl[SQ(i,j,neq)-TRI(j)] /* for i >= j */

#define HA(i,j)        ha[SQ(i,j,neq)]

MatrixSquareSymmetric::MatrixSquareSymmetric(int nrow)
  : AMatrixSquare(nrow),
    _flagCholeskyDecompose(false),
    _flagCholeskyInverse(false),
    _tl(),
    _xl(),
    _factor()
{
}

MatrixSquareSymmetric::MatrixSquareSymmetric(const MatrixSquareSymmetric &m) 
  : AMatrixSquare(m),
   _flagCholeskyDecompose(m._flagCholeskyDecompose),
   _flagCholeskyInverse(m._flagCholeskyInverse),
   _tl(),
   _xl(),
   _factor()
{
  _recopy(m);
}

MatrixSquareSymmetric::MatrixSquareSymmetric(const AMatrix &m)
  : AMatrixSquare(m),
    _flagCholeskyDecompose(false),
    _flagCholeskyInverse(false),
    _tl(),
    _xl(),
    _factor()
{
  if (!m.isSymmetric())
  {
    messerr("The input matrix should be Symmetric");
    _clear();
    return;
  }
  copyElements(m);
}


MatrixSquareSymmetric& MatrixSquareSymmetric::operator= (const MatrixSquareSymmetric &m)
{
  if (this != &m)
  {
    AMatrixSquare::operator=(m);
    _recopy(m);
  }
  return *this;
}

MatrixSquareSymmetric::~MatrixSquareSymmetric()
{
}

/**
 * Converts a VectorVectorDouble into a Square Symmetric Matrix
 * Note: the input argument is stored by row (if coming from [] specification)
 * @param  X Input VectorVectorDouble argument
 * @return The returned square symmetric matrix
 *
 * @remark: the matrix is transposed implicitly while reading
 */
MatrixSquareSymmetric* MatrixSquareSymmetric::createFromVVD(const VectorVectorDouble& X)
{
  int nrow = (int) X.size();
  int ncol = (int) X[0].size();
  if (nrow != ncol)
  {
    messerr("The matrix does not seem to be square");
    return nullptr;
  }
  MatrixSquareSymmetric* mat = new MatrixSquareSymmetric(nrow);
  mat->_fillFromVVD(X);
  return mat;
}

MatrixSquareSymmetric* MatrixSquareSymmetric::createFromVD(const VectorDouble &X,
                                                           int nrow)
{
  int ncol = nrow;
  if (nrow * ncol != (int) X.size())
  {
    messerr("Inconsistency between arguments 'nrow'(%d) and 'ncol'(%d)", nrow, ncol);
    messerr("and the dimension of the input Vector (%d)", (int) X.size());
  }
  // Check symmetry
  MatrixRectangular* mattemp = MatrixRectangular::createFromVD(X, nrow, ncol);
  if (! mattemp->isSymmetric())
  {
    messerr("The input matrix does not seem to be Square and symmetric");
    delete mattemp;
    return nullptr;
  }
  delete mattemp;

  MatrixSquareSymmetric *mat = new MatrixSquareSymmetric(nrow);

  int lec = 0;
  for (int irow = 0; irow < nrow; irow++)
    for (int icol = 0; icol < ncol; icol++)
      mat->setValue(irow, icol, X[lec++]);
  return mat;
}

/**
 * \warning : values is provided as a square complete matrix
 */
void MatrixSquareSymmetric::_setValues(const double* values, bool byCol)
{
  // Check that the input argument corresponds to a square symmetric matrix
  for (int icol = 0; icol < getNCols(); icol++)
    for (int irow = 0; irow < getNRows(); irow++)
    {
      double val1 = values[icol * getNRows() + irow];
      double val2 = values[irow * getNCols() + icol];
      if (ABS(val1 - val2) > EPSILON10)
      {
        messerr(
            "Argument 'values' must correspond to a Square Symmetric Matrix");
        messerr("- Element[%d,%d] = %lf", icol, irow, val1);
        messerr("- Element(%d,%d) = %lf", irow, icol, val2);
        messerr("Operation is aborted");
        return;
      }
    }

  AMatrixDense::_setValues(values, byCol);
}

int MatrixSquareSymmetric::_invert()
{
  return AMatrixDense::_invert();
}

bool MatrixSquareSymmetric::_isPhysicallyPresent(int irow, int icol) const
{
  return (icol <= irow);
}

/**
 * Perform the product: this = t(Y) %*% X %*% Y (T=false) or Y % X %*% t(Y) (T=true)
 * @param y: Matrix (possibly rectangular)
 * @param x: Square matrix (optional)
 * @param transpose: transposition flag (T in the description)
 * \remarks The number of rows of Y must be equal to the dimension of X
 * \remarks The output matrix is square with dimension equal to the number of columns of Y
 */
void MatrixSquareSymmetric::normMatrix(const AMatrix& y, const AMatrixSquare& x, bool transpose)
{
  bool xEmpty = x.empty();
  int n = 0;

  if (xEmpty)
  {
    if (transpose)
    {
      if (getNSize() != y.getNRows())
        my_throw("Incompatible matrix dimensions: y.nrows != this.size");
      n = y.getNCols();
    }
    else
    {
      if (getNSize() != y.getNCols())
        my_throw("Incompatible matrix dimensions: y.ncols != this.size");
      n = y.getNRows();
    }
  }
  else
  {
    if (transpose)
    {
      if (y.getNCols() != x.getNSize())
        my_throw("Incompatible matrix dimensions: y.ncols != x.nsize");
      n = x.getNSize();
    }
    else
    {
      if (y.getNRows() != x.getNSize())
        my_throw("Incompatible matrix dimensions: y.nrows != x.nsize");
      n = x.getNSize();
    }
  }

  int nout = getNSize();
  for (int irow = 0; irow < nout; irow++)
    for (int icol = 0; icol <= irow; icol++)
    {
      double value = 0.;

      if (xEmpty)
      {
        if (! transpose)
        {
          for (int k = 0; k < n; k++)
            value += y.getValue(k,irow) * y.getValue(k,icol);
        }
        else
        {
          for (int k = 0; k < n; k++)
            value += y.getValue(irow,k) * y.getValue(icol,k);
        }
      }
      else
      {
        if (!transpose)
        {
          for (int k = 0; k < n; k++)
            for (int l = 0; l < n; l++)
              value += y.getValue(k, irow) * x.getValue(k, l) * y.getValue(l, icol);
        }
        else
        {
          for (int k = 0; k < n; k++)
            for (int l = 0; l < n; l++)
              value += y.getValue(irow, k) * x.getValue(k, l) * y.getValue(icol, l);
        }
      }

      setValue(irow,icol,value);
    }
}

int MatrixSquareSymmetric::computeEigen(bool optionPositive)
{
  return AMatrixDense::_computeEigen(optionPositive);
}

int MatrixSquareSymmetric::computeGeneralizedEigen(const MatrixSquareSymmetric& b, bool optionPositive)
{
  return AMatrixDense::_computeGeneralizedEigen(b, optionPositive);
}

int MatrixSquareSymmetric::_terminateEigen(const VectorDouble &eigenValues,
                                           const VectorDouble &eigenVectors,
                                           bool optionPositive,
                                           bool changeOrder)
{
  int nrows = getNRows();

  _eigenValues = eigenValues;

  delete _eigenVectors;

  if (changeOrder)
    std::reverse(_eigenValues.begin(), _eigenValues.end());

  _eigenVectors = MatrixSquareGeneral::createFromVD(eigenVectors, nrows, false, changeOrder);

  if (optionPositive) _eigenVectors->makePositiveColumn();

  _flagEigenDecompose = true;

  return 0;
}

void MatrixSquareSymmetric::_recopy(const MatrixSquareSymmetric& r)
{
  _tl = r._tl;
  _xl = r._xl;
  _flagCholeskyDecompose = r._flagCholeskyDecompose;
  _flagCholeskyInverse   = r._flagCholeskyInverse;
  _flagEigenDecompose    = r._flagEigenDecompose;
  _factor                = r._factor;
}

/****************************************************************************/
/*!
 **  Check if a matrix is definite positive
 **
 ** \return  True if the matrix is definite positive; False otherwise
 **
 *****************************************************************************/
bool MatrixSquareSymmetric::isDefinitePositive()
{
  /* Calculate the eigen values and vectors */

  if (computeEigen() != 0) messageAbort("matrix_eigen");

  // Get the Eigen values

  VectorDouble valpro = getEigenValues();

  /* Check if the eigen values are all positive */

  for (int i = 0, n = (int) valpro.size(); i < n; i++)
  {
    if (valpro[i] < -1.0e-10)
    {
      messerr("The matrix is not definite positive: Eigen value #%d = %lf",
              i + 1, valpro[i]);
      return false;
    }
  }
  return true;
}

/*****************************************************************************/
/*!
 **  Create the Symmetric matrix as the product of 'tl' (lower triangle) by its transpose
 **
 ** \param[in]  neq    Number of rows or columns in the system
 ** \param[in]  tl     Lower triangular matrix defined by column (Dimension; neq*(neq+1)/2)
 **
 *****************************************************************************/
MatrixSquareSymmetric* MatrixSquareSymmetric::createFromTLTU(int neq,
                                                             const VectorDouble &tl)
{
  MatrixSquareSymmetric *mat = new MatrixSquareSymmetric(neq);

  for (int i = 0; i < neq; i++)
    for (int j = 0; j < neq; j++)
    {
      double value = 0.;
      for (int k = 0; k < neq; k++)
      {
        if (k > i || k > j) continue;
        value += TL(i,k) * TL(j,k);
      }
      mat->setValue(i, j, value);
    }
  return mat;
}

/*****************************************************************************/
/*!
 **  Fill a square matrix with a triangular matrix
 **
 ** \param[in]  mode   0: TL (upper); 1: TL (lower)
 ** \param[in]  neq    number of equations in the system
 ** \param[in]  tl     Triangular matrix (lower part)
 **
 *****************************************************************************/
MatrixSquareSymmetric* MatrixSquareSymmetric::createFromTriangle(int mode,
                                                                 int neq,
                                                                 const VectorDouble &tl)
{
  MatrixSquareSymmetric *mat = new MatrixSquareSymmetric(neq);

  mat->fill(0.);

  for (int i = 0; i < neq; i++)
    for (int j = 0; j < neq; j++)
    {
      if (mode == 0)
      {
        if (j <= i) mat->setValue(i,j,TL(i,j));
      }
      else
      {
        if (j >= i) mat->setValue(i,j,TL(j,i));
      }
    }
  return mat;
}

int MatrixSquareSymmetric::getTriangleSize() const
{
  int neq = getNRows();
  int size = neq * (neq + 1) / 2;
  return size;
}

/*****************************************************************************/
/*!
 **  Performs the Cholesky triangular decomposition of a definite
 **  positive symmetric matrix
 **         A = t(TL) * TL
 **
 ** \return  Error return code
 **
 *****************************************************************************/
int MatrixSquareSymmetric::computeCholesky()
{
  _flagCholeskyDecompose = false;

  _factor = _eigenMatrix.llt();
  int neq = getNRows();

  _tl.resize(getTriangleSize());
  Eigen::MatrixXd mymat = _factor.matrixL();
  for (int ip = 0; ip < neq; ip++)
    for (int jp = 0; jp <= ip; jp++)
      _TL(ip,jp) = mymat(ip,jp);

  _flagCholeskyDecompose = true;
  return 0;
}

bool MatrixSquareSymmetric::_checkCholeskyAlreadyPerformed(int status) const
{
  if (status == 1 && ! _flagCholeskyDecompose)
  {
    messerr("This operation requires a previous call to choleskyDecompose()");
    return false;
  }
  if (status == 2 && ! _flagCholeskyInverse)
  {
    messerr("This operation requires a previous call to choleskyInvert()");
    return false;
  }
  return true;
}

VectorDouble MatrixSquareSymmetric::getCholeskyTL() const
{
  if (! _checkCholeskyAlreadyPerformed(1)) return VectorDouble();
  return _tl;
}

double MatrixSquareSymmetric::getCholeskyTL(int i, int j) const
{
  if (!_checkCholeskyAlreadyPerformed(1)) return TEST;
  int neq = getNRows();
  return (i > j) ? _TL(i,j) : 0.;
}

VectorDouble MatrixSquareSymmetric::getCholeskyXL() const
{
  if (! _checkCholeskyAlreadyPerformed(2)) return VectorDouble();
  return _xl;
}

double MatrixSquareSymmetric::getCholeskyXL(int i, int j) const
{
  if (!_checkCholeskyAlreadyPerformed(2)) return TEST;
  int neq = getNRows();
  return (i > j) ? _XL(i, j) : 0.;
}

/*****************************************************************************/
/*!
 **  Invert the Cholesky matrix
 **
 *****************************************************************************/
int MatrixSquareSymmetric::invertCholesky()
{
  if (! _checkCholeskyAlreadyPerformed(1)) return 1;

  int neq = getNRows();
  _xl.resize(getTriangleSize());
  _flagCholeskyInverse = false;

  for (int i = 0; i < neq; i++)
  {
    for (int j = 0; j < i; j++)
    {
      double sum = 0.;
      for (int l = j; l < i; l++)
        sum += _TL(i,l) * _XL(l,j);
      _XL(i,j)= - sum / _TL(i,i);
    }
    _XL(i,i) = 1. / _TL(i,i);
  }

  _flagCholeskyInverse = true;
  return 0;
}

int MatrixSquareSymmetric::solveCholeskyMat(const MatrixRectangular& b, MatrixRectangular& x)
{
  if (! _checkCholeskyAlreadyPerformed(1)) return 1;

  int nrows = b.getNRows();
  int ncols = b.getNCols();
  x.resize(nrows, ncols);

  VectorDouble xcol(nrows);
  for (int icol = 0; icol < ncols; icol++)
  {
    VectorDouble bcol = b.getColumn(icol);
    solveCholesky(bcol, xcol);
    x.setColumn(icol, xcol);
  }
  return 0;
}

int MatrixSquareSymmetric::solveCholesky(const VectorDouble& b, VectorDouble& x)
{
  if (! _checkCholeskyAlreadyPerformed(1)) return 1;

  int size = (int) b.size();
  Eigen::Map<const Eigen::VectorXd> bm(b.data(), size);
  Eigen::VectorXd xm = _factor.solve(bm);

  x.resize(size);
  Eigen::Map<Eigen::VectorXd>(x.data(), size) = xm;

  return 0;
}

/*****************************************************************************/
/*!
 **  Performs the product between a triangular and a square matrix
 **  TL is the lower triangular matrix and X is a square matrix
 **
 ** \param[in]  mode Type of calculations:
 **             0 : X=TU%*%A
 **             1 : X=TL%*%A
 **             2 : X=A%*%TU
 **             3 : X=A%*%TL
 **             4 : X=t(A)%*%TU
 **             5 : X=t(A)%*%TL
 ** \param[in]  neq  number of equations in the system
 ** \param[in]  nrhs number of columns in x
 ** \param[in]  tl   Triangular matrix defined by column
 ** \param[in]  a    matrix (dimension neq * nrhs)
 **
 *****************************************************************************/
MatrixRectangular MatrixSquareSymmetric::productCholeskyInPlace(int mode,
                                                                int neq,
                                                                int nrhs,
                                                                const VectorDouble &tl,
                                                                const MatrixRectangular &a)
{
  MatrixRectangular x(neq, nrhs);

  double val = 0.;
  if (mode == 0)
  {
    for (int irhs = 0; irhs < nrhs; irhs++)
      for (int i = 0; i < neq; i++)
      {
        val = 0.;
        for (int j = i; j < neq; j++) val += TL(j, i) * a.getValue(j, irhs);
        x.setValue(i, irhs, val);
      }
  }
  else if (mode == 1)
  {
    for (int irhs = 0; irhs < nrhs; irhs++)
      for (int i = 0; i < neq; i++)
      {
        val = 0.;
        for (int j = 0; j <= i; j++) val += TL(i, j) * a.getValue(j, irhs);
        x.setValue(i, irhs, val);
      }
  }
  else if (mode == 2)
  {
    for (int irhs = 0; irhs < nrhs; irhs++)
      for (int i = 0; i < neq; i++)
      {
        val = 0.;
        for (int j = 0; j <= i; j++) val += a.getValue(irhs, j) * TL(i, j);
        x.setValue(irhs, i, val);
      }
  }
  else if (mode == 3)
  {
    for (int irhs = 0; irhs < nrhs; irhs++)
      for (int i = 0; i < neq; i++)
      {
        val = 0.;
        for (int j = i; j < neq; j++) val += a.getValue(irhs, j) * TL(j, i);
        x.setValue(irhs, i, val);
      }
  }
  else if (mode == 4)
  {
    for (int irhs = 0; irhs < nrhs; irhs++)
      for (int i = 0; i < neq; i++)
      {
        val = 0.;
        for (int j = 0; j <= i; j++) val += a.getValue(irhs, j) * TL(i, j);
        x.setValue(irhs, i, val);
      }
  }
  else if (mode == 5)
  {
    for (int irhs = 0; irhs < nrhs; irhs++)
      for (int i = 0; i < neq; i++)
      {
        val = 0.;
        for (int j = i; j < neq; j++) val += a.getValue(irhs, j) * TL(j, i);
        x.setValue(irhs, i, val);
      }
  }
  return x;
}

/*****************************************************************************/
/*!
 **  Performs the product B = TL * A * TU or TU * A * TL
 **  where TL,TU is a triangular matrix and A a square symmetric matrix
 **
 ** \param[in]  mode  0: TL * A * TU; 1: TU * A * TL
 ** \param[in]  neq  number of equations in the system
 ** \param[in]  tl   Triangular matrix defined by column
 ** \param[in]  a    Square symmetric matrix (optional)
 **
 *****************************************************************************/
MatrixSquareSymmetric MatrixSquareSymmetric::normCholeskyInPlace(int mode,
                                                                 int neq,
                                                                 const VectorDouble &tl,
                                                                 const MatrixSquareSymmetric &a)
{
  MatrixSquareSymmetric b(neq);
  double vala;

  for (int i = 0; i < neq; i++)
    for (int j = 0; j < neq; j++)
    {
      double val = 0.;
      if (mode == 0)
      {
        for (int l = 0; l <= j; l++)
          for (int k = 0; k <= i; k++)
          {
            if (!a.empty())
              vala = a.getValue(k, l);
            else
<<<<<<< HEAD
              vala = (double)(k == l);
=======
              vala = (k == l);
>>>>>>> a64244d1
            val += TL(i, k) * vala * TL(j, l);
          }
      }
      else
      {
        for (int l = j; l < neq; l++)
          for (int k = i; k < neq; k++)
          {
            if (!a.empty())
              vala = a.getValue(k, l);
            else
<<<<<<< HEAD
              vala = (double)(k == l);
=======
              vala = (k == l);
>>>>>>> a64244d1
            val += TL(k, i) * vala * TL(l, j);
          }
      }
      b.setValue(i, j, val);
    }
  return b;
}

double MatrixSquareSymmetric::computeCholeskyLogDeterminant() const
{
  if (! _checkCholeskyAlreadyPerformed(1)) return TEST;

  auto diag = _factor.matrixLLT().diagonal();
  double det = 0.;
  for (int i = 0; i < _factor.rows(); i++)
    det += log(diag[i]);
  return det;
}

/*****************************************************************************/
/*!
 **  Solve a linear system: H %*% g = x
 **
 ** \return  Error return code
 **
 ** \param[in]  gmat    right-hand side vector (Dimension: neq)
 **
 ** \param[out] xmat    solution vector (Dimension: neq)
 **
 ** \remark In output, 'this' contains the inverse matrix
 **
 *****************************************************************************/
int MatrixSquareSymmetric::_matrix_qo(const VectorDouble& gmat, VectorDouble& xmat)
{
  if (computeGeneralizedInverse(*this) != 0) return 1;
  prodMatVecInPlace(gmat, xmat);
  return 0;
}

/*****************************************************************************/
/*!
 **  Minimize 1/2 t(x) %*% H %*% x + t(g) %*% x under the constraints
 **  t(A) %*% x = b
 **
 ** \return  Error return code
 **
 ** \param[in]  flag_invert Tells if the inverse has already been calculated
 ** \param[in]  gmat   right-hand side vector (Dimension: neq)
 ** \param[in]  na     Number of equalities
 ** \param[in]  amat   matrix for inequalities (Dimension: neq * na)
 ** \param[in]  bmat   inequality vector (Dimension: na)
 ** \param[in]  xmat   solution of the linear system with no constraint.
 **                    On return, solution with constraints (Dimension: neq)
 **
 ** \param[out] lambda working vector (Dimension: na)
 **
 ** \remark In input:
 ** \remark If flag_invert== 1, H is provided as the generalized inverse
 ** \remark and x contains the solution of the linear system with no constraint
 ** \remark If flag_invert==0, H is the primal matrix
 **
 ** \remark In output, H contains the inverse matrix
 **
 *****************************************************************************/
int MatrixSquareSymmetric::_matrix_qoc(bool flag_invert,
                                       const VectorDouble& gmat,
                                       int na,
                                       const MatrixRectangular& amat,
                                       const VectorDouble& bmat,
                                       VectorDouble& xmat,
                                       VectorDouble& lambda)
{
  double value;

  /* Initializations */

  int error = 1;
  int neq = getNRows();

  /* Core allocation */

  double* ha   = (double*) mem_alloc(sizeof(double) * neq * na, 1);
  double* evec = (double*) mem_alloc(sizeof(double) * na, 1);
  MatrixSquareSymmetric temp(na);

  /* Preliminary solution of the linear system with no constraint */

  if (!flag_invert)
  {
    if (_matrix_qo(gmat, xmat) != 0) goto label_end;
  }

  /* Product HA = H %*% A */

  for (int i = 0; i < neq; i++)
    for (int j = 0; j < na; j++)
    {
      value = 0.;
      for (int k = 0; k < neq; k++)
        value += getValue(i,k) * amat.getValue(k,j);
      HA(i,j) = value;
    }

    /* Product temp = t(A) %*% H %*% A */

  for (int i = 0; i < na; i++)
    for (int j = 0; j < na; j++)
    {
      value = 0.;
      for (int k = 0; k < neq; k++)
        value += amat.getValue(k,i) * HA(k,j);
      temp.setValue(i,j,value);
    }

    /* Generalized inverse of temp */

  if (temp.computeGeneralizedInverse(temp) != 0) goto label_end;

  /* Evaluate evec = t(A) %*% x - b */

  for (int i = 0; i < na; i++)
  {
    value = 0.;
    for (int j = 0; j < neq; j++)
      value += amat.getValue(j,i) * xmat[j];
    evec[i] = value - bmat[i];
  }

  /* Evaluate lambda = temp %*% evec */

  for (int i = 0; i < na; i++)
  {
    value = 0.;
    for (int j = 0; j < na; j++)
      value += temp.getValue(i,j) * evec[j];
    lambda[i] = value;
  }

  /* Evaluate x = x - H %*% A %*% lambda */

  for (int i = 0; i < neq; i++)
  {
    value = 0.;
    for (int j = 0; j < na; j++)
      value += HA(i,j) * lambda[j];
    xmat[i] -= value;
  }

  /* Set the error return code */

  error = 0;

  label_end:
  mem_free((char* ) ha);
  mem_free((char* ) evec);
  return (error);
}

/*****************************************************************************/
/*!
 **  Minimize 1/2 t(x) %*% H %*% x + t(g) %*% x under the constraints
 **  t(Ae) %*% x = be and
 **  t(Ai) %*% x = bi
 **
 ** \return  Error return code
 **
 ** \param[in]     gmat   right-hand side vector (Dimension: neq)
 ** \param[in]     aemat  Matrix rectangular for equalities (Dimension: neq * nae)
 ** \param[in]     bemat  right-hand side for equalities (Dimension: nae)
 ** \param[in]     aimat  Matrix rectangular for inequalities (Dimension: neq * nai)
 ** \param[in]     bimat  right-hand side for inequalities (Dimension: nai)
 **
 ** \param[in,out] xmat solution of the linear system with constraints (neq)
 **
 ** REMARKS:    The initial xmat has to be satisfied by all the constraints.
 **
 *****************************************************************************/
int MatrixSquareSymmetric::minimizeWithConstraintsInPlace(const VectorDouble& gmat,
                                                          const MatrixRectangular& aemat,
                                                          const VectorDouble& bemat,
                                                          const MatrixRectangular& aimat,
                                                          const VectorDouble& bimat,
                                                          VectorDouble& xmat)
{
  int ncur, first, lec;
  double omega, omin, value;

  /* Initializations */

  int neq = getNRows();
  int nae = aemat.getNCols();
  int nai = aimat.getNCols();
  int namax = nae + nai;

  /* Case when there is no equality nor inequality constraints */

  if (namax <= 0)
  {
    return _matrix_qo(gmat, xmat);
  }

  /* Core allocation */

  VectorInt emptyInt;
  VectorDouble emptyDouble;
  VectorInt active(nai);
  VectorDouble xcand(neq);
  VectorDouble lambda(namax);
  VectorDouble vmat(namax);
  VectorDouble beimat(namax);
  MatrixRectangular aeimat(neq, namax);

  /* We first perform the optimization with equality constraints only */

  if (_matrix_qoc(false, gmat, nae, aemat, bemat, xcand, lambda) != 0) return 1;
  if (nai <= 0)
  {
    for (int i = 0; i < neq; i++)
      xmat[i] = xcand[i];
    return 0;
  }

  /* Evaluate the array active */

  if (_constraintsError(VectorInt(), aimat, bimat, xcand, emptyDouble, active) == 0)
  {
    for (int i = 0; i < neq; i++)
      xmat[i] = xcand[i];
    return 0;
  }

  /* Implicit loop */

  bool sortie = false;
  while (!sortie)
  {

    /* Construct the inequality matrices reduced to the active constraints */

    ncur = _constraintsConcatenateMat(nae, nai, neq, active, aemat, aimat, aeimat);
    ncur = _constraintsConcatenateVD(nae, nai, active, bemat, bimat, beimat);
    if (_matrix_qoc(true, gmat, ncur, aeimat, beimat, xcand, lambda) != 0) return 1;

    if (_constraintsError(active, aimat, bimat, xcand, vmat, emptyInt) == 0)
    {
      for (int i = 0; i < neq; i++)
        xmat[i] = xcand[i];

      /* Look for the constraint that should not be used */

      first = -1;
      lec = nae;
      for (int i = 0; i < nai; i++)
      {
        if (active[i] == 0) continue;
        active[i] = (int) (lambda[lec] >= 0);
        if (active[i] != 0) first = i;
        lec++;
      }

      if (_constraintsCount(nai, active) == 0)
      {
        /* If no constraint has been used, end of the implicit loop */
        sortie = true;
      }
      else
      {
        /* Otherwise, relax the first active constraint */

        active[first] = 0;
      }
    }
    else
    {

      /* Find an admissible solution between previous and new candidates */

      first = -1;
      omin = 1.e30;
      for (int i = 0; i < nai; i++)
      {
        if (active[i] != 0) continue;
        value = 0.;
        for (int j = 0; j < neq; j++)
          value += aimat.getValue(j,i)* (xcand[j] - xmat[j]);
        omega = vmat[i] / value;
        if (omega > omin) continue;
        first = i;
        omin = omega;
      }

      for (int i = 0; i < neq; i++)
        xmat[i] += omin * (xcand[i] - xmat[i]);
      active[first] = 1;
    }
  }
  return 0;
}

/*****************************************************************************/
/*!
 **  Calculate how constraints are fulfilled
 **
 **  \return Count of the constraints not fulfilled
 **
 ** \param[in]  active   Array of active/non active inequalities (optional)
 ** \param[in]  aimat    Inequality material (Dimension: neq * nai)
 ** \param[in]  bimat    right-hand side for inequalities (Dimension: nai)
 ** \param[out] xmat     solution of the linear system with no constraint (neq)
 **
 ** \param[out] vmat     matrix of errors (if not NULL)
 ** \param[out] flag     array specifying if constraint is active (if not NULL)
 **
 *****************************************************************************/
int MatrixSquareSymmetric::_constraintsError(const VectorInt& active,
                                             const MatrixRectangular& aimat,
                                             const VectorDouble& bimat,
                                             const VectorDouble& xmat,
                                             VectorDouble& vmat,
                                             VectorInt& flag)
{
  double eps = EPSILON10;

  int neq = getNRows();
  int nai = aimat.getNCols();
  int number = 0;
  int ecr = 0;
  for (int i = 0; i < nai; i++)
  {
    if (! active.empty() && active[i] != 0) continue;

    /* Calculate: T(a) %*% x */

    double value = 0.;
    for (int j = 0; j < neq; j++)
      value += aimat.getValue(j,i) * xmat[j];

      /* Calculate: T(a) %*% x - b */

    double ecart = value - bimat[i];

    /* Store the results */

    if (! vmat.empty()) vmat[ecr] = ecart;
    bool flag_active = (ecart < -eps);
    if (! flag.empty()) flag[ecr] = (int) flag_active;
    if (flag_active) number++;
    ecr++;
  }
  return (number);
}

/*****************************************************************************/
/*!
 **  Concatenate the equality and the active inequality material
 **
 **  \return The total number of constraints
 **
 ** \param[in]  nae      Number of equalities
 ** \param[in]  nai      Number of inequalities
 ** \param[in]  neq      First dimension of the array
 ** \param[in]  active   Array of active/non active inequalities
 ** \param[in]  tabemat  Equality material (Dimension: neq * nai)
 ** \param[in]  tabimat  Inequality material
 **
 ** \param[out] tabout   Output array
 **
 *****************************************************************************/
int MatrixSquareSymmetric::_constraintsConcatenateMat(int nae,
                                                      int nai,
                                                      int neq,
                                                      const VectorInt& active,
                                                      const MatrixRectangular &tabemat,
                                                      const MatrixRectangular &tabimat,
                                                      MatrixRectangular &tabout)
{
  /* Copy the equalities */

  int number = 0;
  for (int i = 0; i < nae; i++)
  {
    for (int j = 0; j < neq; j++)
    {
      tabout.setValue(j,number,tabemat.getValue(j,i));
    }
    number++;
  }

    /* Copy the active inequalities */

  for (int i = 0; i < nai; i++)
  {
    if (active[i] == 0) continue;
    for (int j = 0; j < neq; j++)
    {
      tabout.setValue(j,number,tabimat.getValue(j,i));
    }
    number++;
  }
  return (number);
}

/*****************************************************************************/
/*!
 **  Concatenate the equality and the active inequality material
 **
 **  \return The total number of constraints
 **
 ** \param[in]  nae      Number of equalities
 ** \param[in]  nai      Number of inequalities
 ** \param[in]  active   Array of active/non active inequalities
 ** \param[in]  tabemat  Equality material (Dimension: neq * nai)
 ** \param[in]  tabimat  Inequality material
 **
 ** \param[out] tabout   Output array
 **
 *****************************************************************************/
int MatrixSquareSymmetric::_constraintsConcatenateVD(int nae,
                                                     int nai,
                                                     const VectorInt &active,
                                                     const VectorDouble &tabemat,
                                                     const VectorDouble &tabimat,
                                                     VectorDouble &tabout)
{
  /* Copy the equalities */

  int number = 0;
  for (int i = 0; i < nae; i++)
  {
    tabout[number] = tabemat[i];
    number++;
  }

    /* Copy the active inequalities */

  for (int i = 0; i < nai; i++)
  {
    if (active[i] == 0) continue;
    tabout[number] = tabimat[i];
    number++;
  }
  return (number);
}

/*****************************************************************************/
/*!
 **  Count the number of active constraints
 **
 ** \return  Number of active constraints
 **
 ** \param[in]  nai    Number of constraints
 ** \param[in]  active Array of constraint status
 **
 *****************************************************************************/
int MatrixSquareSymmetric::_constraintsCount(int nai, VectorInt& active)
{
  int number = 0;
  for (int i = 0; i < nai; i++)
    if (active[i] != 0) number++;
  return (number);
}

/****************************************************************************/
/*!
 **  Calculate the generalized inverse of the input square symmetric matrix
 **
 ** \return  Error returned code
 **

 ** \param[out] tabout    Inverted matrix (suqrae symmetric)
 ** \param[out] maxicond  Maximum value for the Condition Index (MAX(ABS(eigval)))
 ** \param[in]  eps       Tolerance
 **
 ** \remark The input and output matrices can match
 **
 *****************************************************************************/
int MatrixSquareSymmetric::computeGeneralizedInverse(MatrixSquareSymmetric &tabout,
                                                     double maxicond,
                                                     double eps)
{
  if (! isSameSize(tabout))
  {
    messerr("The argument 'tabout' must have same dimensions as input matrix");
    return 1;
  }

  // Calculate the Eigen vectors
  if (computeEigen() != 0) return 1;
  VectorDouble eigval = getEigenValues();
  const MatrixSquareGeneral *eigvec = getEigenVectors();

  // Compute the conditioning

  double valcond = VH::maximum(eigval, true);
  if (valcond > maxicond)
    return 1;

  /* Calculate the generalized inverse */

  int neq = getNRows();
  for (int i = 0; i < neq; i++)
    for (int j = 0; j < neq; j++)
    {
      double value = 0.;
      for (int k = 0; k < neq; k++)
      {
        if (ABS(eigval[k]) > valcond * eps)
          value += eigvec->getValue(i,k) * eigvec->getValue(j,k) / eigval[k];
      }
      tabout.setValue(i, j, value);
    }
  return 0;
}<|MERGE_RESOLUTION|>--- conflicted
+++ resolved
@@ -166,6 +166,7 @@
 
 bool MatrixSquareSymmetric::_isPhysicallyPresent(int irow, int icol) const
 {
+  return (icol <= irow);
   return (icol <= irow);
 }
 
@@ -443,7 +444,7 @@
 {
   if (!_checkCholeskyAlreadyPerformed(1)) return TEST;
   int neq = getNRows();
-  return (i > j) ? _TL(i,j) : 0.;
+  return (i >= j) ? _TL(i,j) : 0.;
 }
 
 VectorDouble MatrixSquareSymmetric::getCholeskyXL() const
@@ -456,7 +457,7 @@
 {
   if (!_checkCholeskyAlreadyPerformed(2)) return TEST;
   int neq = getNRows();
-  return (i > j) ? _XL(i, j) : 0.;
+  return (i >= j) ? _XL(i, j) : 0.;
 }
 
 /*****************************************************************************/
@@ -641,11 +642,7 @@
             if (!a.empty())
               vala = a.getValue(k, l);
             else
-<<<<<<< HEAD
               vala = (double)(k == l);
-=======
-              vala = (k == l);
->>>>>>> a64244d1
             val += TL(i, k) * vala * TL(j, l);
           }
       }
@@ -657,11 +654,7 @@
             if (!a.empty())
               vala = a.getValue(k, l);
             else
-<<<<<<< HEAD
               vala = (double)(k == l);
-=======
-              vala = (k == l);
->>>>>>> a64244d1
             val += TL(k, i) * vala * TL(l, j);
           }
       }
