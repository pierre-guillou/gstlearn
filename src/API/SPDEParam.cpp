/******************************************************************************/
/*                                                                            */
/*                            gstlearn C++ Library                            */
/*                                                                            */
/* Copyright (c) (2023) MINES Paris / ARMINES                                 */
/* Authors: gstlearn Team                                                     */
/* Website: https://gstlearn.org                                              */
/* License: BSD 3-clause                                                      */
/*                                                                            */
/******************************************************************************/
#include "API/SPDEParam.hpp"

namespace gstlrn
{
SPDEParam::SPDEParam(int refineK,
                     int refineS,
                     int border,
                     bool flag_polarized,
                     int nxmax,
                     double epsNugget,
                     bool useStencil,
                     int nMC,
                     int seedMC,
                     const CGParam& cgparams)
  : AStringable()
  , _refineK(refineK)
  , _refineS(refineS)
  , _border(border)
  , _flagPolarized(flag_polarized)
  , _nxmax(nxmax)
  , _epsNugget(epsNugget)
  , _useStencil(useStencil)
  , _nMC(nMC)
  , _seedMC(seedMC)
  , _CGparams(cgparams)
{
}

SPDEParam::SPDEParam(const SPDEParam& m)
  : AStringable(m)
  , _refineK(m._refineK)
  , _refineS(m._refineS)
  , _border(m._border)
  , _flagPolarized(m._flagPolarized)
  , _nxmax(m._nxmax)
  , _epsNugget(m._epsNugget)
  , _useStencil(m._useStencil)
  , _nMC(m._nMC)
  , _seedMC(m._seedMC)
  , _CGparams(m._CGparams)
{
}

SPDEParam& SPDEParam::operator=(const SPDEParam& m)
{
  if (this != &m)
  {
    AStringable::operator=(m);
    _refineK       = m._refineK;
    _refineS       = m._refineS;
    _border        = m._border;
    _flagPolarized = m._flagPolarized;
    _nxmax         = m._nxmax;
    _epsNugget     = m._epsNugget;
    _useStencil    = m._useStencil;
    _nMC           = m._nMC;
    _seedMC        = m._seedMC;
    _CGparams      = m._CGparams;
  }
  return *this;
}

SPDEParam::~SPDEParam()
{
}

SPDEParam* SPDEParam::create(int refineK,
                             int refineS,
                             int border,
                             bool flag_polarized,
                             int nxmax,
                             double epsNugget,
                             bool useStencil,
                             int nMC,
                             int seedMC,
                             const CGParam& cgparams)
{
  return new SPDEParam(refineK, refineS, border, flag_polarized, nxmax,
                       epsNugget, useStencil, nMC, seedMC, cgparams);
}
<<<<<<< HEAD

String SPDEParam::toString(const AStringFormat* strfmt) const
{
  DECLARE_UNUSED(strfmt);
  std::stringstream sstr;

  sstr << "Discretization factor for Kriging = " << _refineK << std::endl;
  sstr << "Discretization factor for Simulation = " << _refineS << std::endl;
  sstr << "Border Size  = " << _border << std::endl;
  sstr << "Nugget effect = " << _epsNugget << std::endl;
  sstr << "Default option for no Cholesky (only used in stationary case for Turbo Meshing) = " << _useStencil << std::endl;
  sstr << "Number of Monte-Carlo simulations (used for Variance and logdet) = " << _nMC << std::endl;
  sstr << "Seed for the random number generator (used for Variance and logdet) = " << _seedMC << std::endl;

  sstr << _CGparams.toString() << std::endl;
  return sstr.str();
=======
>>>>>>> 16abd9c3
}<|MERGE_RESOLUTION|>--- conflicted
+++ resolved
@@ -88,7 +88,6 @@
   return new SPDEParam(refineK, refineS, border, flag_polarized, nxmax,
                        epsNugget, useStencil, nMC, seedMC, cgparams);
 }
-<<<<<<< HEAD
 
 String SPDEParam::toString(const AStringFormat* strfmt) const
 {
@@ -105,6 +104,5 @@
 
   sstr << _CGparams.toString() << std::endl;
   return sstr.str();
-=======
->>>>>>> 16abd9c3
+}
 }