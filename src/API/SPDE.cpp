/******************************************************************************/
/*                                                                            */
/*                            gstlearn C++ Library                            */
/*                                                                            */
/* Copyright (c) (2023) MINES Paris / ARMINES                                 */
/* Authors: gstlearn Team                                                     */
/* Website: https://gstlearn.org                                              */
/* License: BSD 3-clause                                                      */
/*                                                                            */
/******************************************************************************/
#include "API/SPDEParam.hpp"
#include "Basic/VectorNumT.hpp"
#include "Enum/ECov.hpp"

#include "API/SPDE.hpp"
#include "LinearOp/MatrixSymmetricSim.hpp"
#include "LinearOp/PrecisionOpMulti.hpp"
#include "LinearOp/SPDEOp.hpp"
#include "LinearOp/SPDEOpMatrix.hpp"
#include "Matrix/MatrixSymmetric.hpp"
#include "Matrix/NF_Triplet.hpp"
#include "Covariances/CovAniso.hpp"
#include "Mesh/MeshETurbo.hpp"
#include "Basic/Law.hpp"
#include "Basic/VectorHelper.hpp"
#include "Basic/NamingConvention.hpp"
#include "Model/Model.hpp"
#include "LinearOp/ShiftOpMatrix.hpp"
#include "LinearOp/PrecisionOp.hpp"
#include "LinearOp/PrecisionOpMultiConditional.hpp"
#include "LinearOp/PrecisionOpMultiConditionalCs.hpp"
#include "LinearOp/ProjMatrix.hpp"
#include "LinearOp/ProjMultiMatrix.hpp"
#include "LinearOp/PrecisionOpMultiMatrix.hpp"
#include "Db/Db.hpp"
#include "geoslib_define.h"

#include <math.h>
#include <vector>

static VectorDouble _centerDataByDriftInPlace(SPDEOp* spdeop,
                                              const Db* dbin,
                                              const Model* model,
                                              VectorDouble& Z)
{
  if (Z.empty()) return VectorDouble();
  bool mustEvaluateDrift = model->getNDrift() > 0;

  MatrixDense driftMat = model->evalDriftMatByRanks(dbin);
  VectorDouble meanVec = model->evalMeanVecByRanks(dbin);

  VectorDouble driftCoeffs;
  if (mustEvaluateDrift)
  {
    driftCoeffs = spdeop->computeDriftCoeffs(Z, driftMat);
    ASPDEOp::centerDataByDriftMat(Z, driftMat, driftCoeffs);
  }
  else
  {
    ASPDEOp::centerDataByMeanVec(Z, meanVec);
  }
  return driftCoeffs;
}

static void _uncenterResultByDriftInPlace(const Db* dbout,
                                          const Model* model,
                                          VectorDouble& result,
                                          const VectorDouble& driftCoeffs = VectorDouble())
{
  int nvar               = model->getNVar();
  int nbfl               = model->getNDrift();
  int nech               = dbout->getNSample();
  int nechred            = dbout->getNSample(true);
  bool mustEvaluateDrift = nbfl > 0;

  // Loop on the samples of the output file

  double value;
  int ncols = 0;
  MatrixDense mat;
  for (int jech = 0, iech = 0; jech < nech; jech++)
  {
    if (!dbout->isActive(jech)) continue;

    if (mustEvaluateDrift)
    {
      if (driftCoeffs.empty()) continue;
      (void)model->evalDriftMatByTargetInPlace(mat, dbout, jech);
      ncols = mat.getNCols();
    }

    // Loop on the variables

    for (int ivar = 0; ivar < nvar; ivar++)
    {
      value = 0.;
      if (mustEvaluateDrift)
      {
        for (int icol = 0; icol < ncols; icol++)
          value += mat.getValue(ivar, icol) * driftCoeffs[icol];
      }
      else
        value = model->getMean(ivar);
      result[ivar * nechred + iech] += value;
    }
    iech++;
  }
}

/**
 * @brief Simulate nugget component and add it to one multivariate simulation
 * 
 * @param model The Model
 * @param result The array containing ONE multivariate simulation
 * @param nechred Number of valid samples per variable
 *
 * @note The nugget component is added to each variable with its correct variance
 * @note but not accounting for the dependency across different variables.  
 */
static void _addNuggetToResult(const Model* model, VectorDouble& result, int nechred)
{
  int rankNugget = model->getRankNugget();
  if (rankNugget < 0) return;
  int nvar = model->getNVar();
  for (int ivar = 0, ecr = 0; ivar < nvar; ivar++)
  {
    double nugget = model->getSill(rankNugget, ivar, ivar);
    for (int iech = 0; iech < nechred; iech++, ecr++)
      result[iech] += law_gaussian(0., sqrt(nugget));
  }
}

/**
 * The class constructor with the following arguments:
 *
 * @param model  This compulsory argument is a LMC of Matern's (or Markov?) basic structures with possibly a nugget effect
 * @param domain The Db defining the space dimension and spatial limits where the SPDE model is defined
 * @param data   The Db containing the data for conditioning (optional)
 * @param calcul Option from ESPDECalcMode
 * @param meshUser The mesh for the discretization of the domain
 * @param useCholesky Define the choice regarding Cholesky
 * @param params Set of SPDE parameters
 * @param verbose  Verbose flag
 * @param showStats Display statistics for Linear Operations (when deleting the class)
 *
 * @details
 * Either Domain or a Mesh can be provided:
 * - If a mesh is not provided, the domain is used to define optimal meshes for each structures and
 * for at low/high resolution respectively.
 * (High resolution meshes are used for simulations and low resolution meshes are used for kriging).
 * - If a mesh is provided it is used for all structures and resolutions.
 *
 * The domain or the mesh should have the same spatial reference (ndim, manifold) than the model.
 */
SPDE::SPDE(Model* model,
           const Db* domain,
           const Db* data,
           const ESPDECalcMode& calcul,
           const AMesh* meshUser,
           int useCholesky,
           const SPDEParam& params,
           bool verbose,
           bool showStats)
    : _data(data),
      _calcul(calcul),
      _precisionsKrig(nullptr),
      _precisionsSimu(nullptr),
      _pilePrecisions(),
      _pileProjMatrix(),
      _meshingSimu(),
      _meshingKrig(),
      _driftCoeffs(),
      _model(model),
      _workingKrig(),
      _workingSimu(),
      _workingData(),
      _workingDataInit(),
      _projOnDbOut(),
      _adressesICov(),
      _nugget(0.),
      _driftTab(),
      _requireCoeffs(false),
      _isCoeffsComputed(false),
      _deleteMesh(false),
      _useCholesky(true),
      _params(params)
{
  _setUseCholesky(useCholesky, verbose);

  (void) _init(domain, meshUser, verbose, showStats);
}

SPDE::~SPDE()
{
  _purge();
}

void SPDE::_purge()
{
  delete _precisionsKrig;
  _precisionsKrig = nullptr;
  delete _precisionsSimu;
  _precisionsSimu = nullptr;

  for (int i = 0, n = (int) _pilePrecisions.size(); i < n; i++)
    delete _pilePrecisions[i];
  _pilePrecisions.clear();

  for (int i = 0, n = (int) _pileProjMatrix.size(); i < n; i++)
    delete _pileProjMatrix[i];
  _pileProjMatrix.clear();

  for (int i = 0, n = (int) _projOnDbOut.size(); i < n; i++)
    delete _projOnDbOut[i];
  _projOnDbOut.clear();

  if (_deleteMesh)
  {
    for (int i = 0, n = (int) _meshingSimu.size(); i < n; i++)
      delete _meshingSimu[i];
    for (int i = 0, n = (int) _meshingKrig.size(); i < n; i++)
      delete _meshingKrig[i];
  }
  _meshingSimu.clear();
  _meshingKrig.clear();
}

SPDE* SPDE::create(Model *model,
                   const Db *domain,
                   const Db *data,
                   const ESPDECalcMode &calcul,
                   const AMesh* meshUser,
                   int useCholesky,
                   const SPDEParam& params,
                   bool verbose,
                   bool showStats)
{
  return new SPDE(model, domain, data, calcul, meshUser, useCholesky,
                  params, verbose, showStats);
}

/**
 * Define if Cholesky must be used or not
 * @param useCholesky: 1 for YES; 0 for No; -1: set optimal default
 * @param verbose: Verbose flag
 */
void SPDE::_setUseCholesky(int useCholesky, bool verbose)
{
  if (useCholesky == -1)
  {
    useCholesky = (_model->getNDim() == 2);
  }
  else if (useCholesky == 1)
    _useCholesky = true;
  else
    _useCholesky = false;

  // Optional printout
  if (verbose)
  {
    mestitle(1, "SPDE parameters");
    message("- Space dimension = %d\n", _model->getNDim());
    if (! _meshingKrig.empty())
    {
      for (int imesh = 0; imesh < (int) _meshingKrig.size(); imesh++)
        message("- Number of meshes (Kriging #%d) = %d\n",
                imesh+1, _meshingKrig[imesh]->getNMeshes());
    }
    if (! _meshingSimu.empty())
    {
      for (int imesh = 0; imesh < (int) _meshingSimu.size(); imesh++)
        message("- Number of meshes (Kriging #%d) = %d\n",
                imesh+1, _meshingSimu[imesh]->getNMeshes());
    }

    if (_useCholesky)
      message("- Choice for the Cholesky option = ON");
    else
      message("- Choice for the Cholesky option = OFF");
    if (useCholesky == -1)
      message(" (Automatic setting)\n");
    else
      message("\n");
  }
}

int SPDE::_init(const Db *domain, const AMesh *meshUser, bool verbose, bool showStats)
{
  if (_isKrigingRequested() && _data == nullptr)
  {
    messerr("You must define 'data' when performing Kriging or Conditional Simulations");
    return 1;
  }

  bool useSel = true;
  VectorDouble varianceData;
  double totalSill = 0.;
  PrecisionOp* precision;
  const AMesh* mesh = meshUser;
  ProjMatrix* proj;
  if (_data != nullptr) _driftTab = _model->getDrifts(_data, useSel);
  _requireCoeffs = _driftTab.size() > 0 && _data != nullptr;

  // Allocate the global structures (pointers)
  if (_isSimulationRequested())
  {
    _precisionsSimu = new PrecisionOpMultiConditional();
    _precisionsSimu->mustShowStats(showStats);
  }
  if (_isKrigingRequested() || _requireCoeffs)
  {
    if (_useCholesky)
      _precisionsKrig = new PrecisionOpMultiConditionalCs();
    else
      _precisionsKrig = new PrecisionOpMultiConditional();
    _precisionsKrig->mustShowStats(showStats);
  }

  // Loop on the basic structures
  for (int icov = 0, ncov = _model->getNCov(); icov < ncov; icov++)
  {
    CovAniso* cova = _model->getCovAniso(icov);
    double sill = cova->getSill(0,0);

    if (cova->getType() == ECov::NUGGET)
    {
      _nugget = sill;
    }
    else if (cova->getType() == ECov::MATERN || cova->getType() == ECov::MARKOV)
    {
      totalSill += sill;

      if (_isSimulationRequested())
      {
        if (meshUser == nullptr)
        {
          mesh = MeshETurbo::createFromCova(*cova, domain, _params.getRefineS(),
                                            _params.getBorder(), _params.isPolarized(),
                                            useSel, _params.getNxMax(),
                                            verbose);
          _deleteMesh = true;
        }
        _meshingSimu.push_back(mesh);

        if (_useCholesky)
          precision = new PrecisionOpMatrix(mesh, cova, verbose);
        else
          precision = new PrecisionOp(mesh, cova, verbose);
        _pilePrecisions.push_back(precision);

        proj = new ProjMatrix(_data, mesh, 0);
        _pileProjMatrix.push_back(proj);

        if (_precisionsSimu->push_back(precision, proj) != 0) return 1;
        _precisionsSimu->setVarianceDataVector(varianceData);
        _workingSimu.push_back(std::vector<double>(precision->getSize()));
      }

      if (_isKrigingRequested() || _requireCoeffs)
      {
        if (meshUser == nullptr)
        {
          mesh = MeshETurbo::createFromCova(*cova, domain, _params.getRefineK(),
                                            _params.getBorder(), _params.isPolarized(),
                                            useSel, _params.getNxMax(),
                                            verbose);

          _deleteMesh = true;
        }
        _meshingKrig.push_back(mesh);

        if (_useCholesky)
          precision = new PrecisionOpMatrix(mesh, cova, verbose);
        else
          precision = new PrecisionOp(mesh, cova, verbose);
        _pilePrecisions.push_back(precision);

        proj = new ProjMatrix(_data, mesh, 0);
        _pileProjMatrix.push_back(proj);

        if (_precisionsKrig->push_back(precision, proj) != 0) return 1;
        _workingKrig.push_back(std::vector<double>(precision->getSize()));
      }
    }
    else
    {
      messerr("SPDE is only implemented for Matérn (MATERN) and Markov (MARKOV) covariances");
      return 1;
    }
  }

  // Evaluation of the variance at data point
  if (_isKrigingRequested() && _data != nullptr)
  {
    if (_data->getNLoc(ELoc::V) > 0)
    {
      // If a variance of measurement error is defined
      // we must intersect it with the definition of the Z-value
      VectorDouble valData = _data->getColumnByLocator(ELoc::Z,0,useSel);
      VectorDouble varData = _data->getColumnByLocator(ELoc::V,0,useSel);
      double eps_loc = _params.getEpsNugget() * totalSill;
      for (int iech = 0; iech < _data->getNSample(true); iech++)
      {
        if (FFFF(valData[iech])) continue;
        {
          double loc_value;
          if (FFFF(varData[iech]))
            loc_value = eps_loc;
          else
          {
            loc_value = MAX(varData[iech], eps_loc);
          }
          varianceData.push_back(loc_value);
        }
      }
    }
    else
    {
      VH::fill(varianceData, MAX(_nugget, _params.getEpsNugget() * totalSill),
               _data->getNSampleActiveAndDefined(0));
    }
    _precisionsKrig->setVarianceDataVector(varianceData);

    if (_isSimulationRequested())
      _precisionsSimu->setVarianceDataVector(varianceData);
  }

  return 0;
}

void SPDE::_computeLk() const
{
  std::vector<std::vector<double>> rhs = _precisionsKrig->computeRhs(_workingData);
  _precisionsKrig->initLk(rhs, _workingKrig); // Same as evalInverse but with just one iteration
}

void SPDE::_computeKriging() const
{
  std::vector<std::vector<double>> rhs = _precisionsKrig->computeRhs(_workingData);
  _precisionsKrig->evalInverse(rhs, _workingKrig);
}

/**
 * Perform one non-conditional simulation on internal meshing
 * The results (for each covariance item) are stored in _workingSimu
 */
void SPDE::_computeSimuNonCond() const
{
  _precisionsSimu->simulateOnMeshings(_workingSimu);
}

/**
 * Perform one conditional simulation on internal meshing
 * The results (for each covariance item) are stored in _workingSimu'
 */
void SPDE::_computeSimuCond() const
{
  // Perform the non conditional simulation on target
  _computeSimuNonCond();

  // Perform the non conditional simulation on data
  std::vector<double> temp_dat(_data->getNSample(true));
  _precisionsSimu->simulateOnDataPointFromMeshings(_workingSimu, temp_dat);

  // Calculate the simulation error
  for (int i = 0; i < (int)_workingData.size(); i++)
  {
    _workingData[i] = _workingDataInit[i] - temp_dat[i];
  }

  // Conditional Kriging
  _computeKriging();
}

void SPDE::_centerByDrift(const VectorDouble& dataVect, bool useSel) const
{
  _computeDriftCoeffs();

  if (_driftCoeffs.empty())
  {
    if (_workingDataInit.size() == 0)
    {
      _workingDataInit.resize(dataVect.size());
    }

    for(int iech = 0, nech = (int) _workingDataInit.size(); iech<nech;iech++)
    {
      _workingDataInit[iech] = dataVect[iech];
    }
  }
  else
  {
    _workingDataInit = _model->evalDriftVarCoefs(_data,_driftCoeffs,useSel);

    for(int iech = 0, nech = (int) _workingDataInit.size(); iech<nech; iech++)
    {
      _workingDataInit[iech] = dataVect[iech] - _workingDataInit[iech];
    }
  }
}

void SPDE::_addDrift(Db* db, VectorDouble &result, bool useSel)
{
  if (! _requireCoeffs) return;
  VectorDouble temp_out = _model->evalDriftVarCoefs(db, _driftCoeffs, useSel);
  VH::addInPlace(result, temp_out);
}

int SPDE::compute(Db *dbout,
                  int nbsimu,
                  const NamingConvention &namconv)
{
  VectorDouble dataVect;
  bool useSel = true;
  int ivar = 0;

  // Preliminary checks
  if (_isKrigingRequested())
  {
    if (_data == nullptr)
    {
      messerr("For this calculation option, you must define some Data");
      return 1;
    }
    if (_data->getNLoc(ELoc::Z) != 1)
    {
      messerr("The Input dbin must contain ONE variable (Z locator)");
      return 1;
    }
  }
  if (_isSimulationRequested())
  {
    if (nbsimu < 0)
    {
      messerr("For this option, you must define a positive number of simulations");
      return 1;
    }
  }

  if (_isKrigingRequested())
    _precisionsKrig->makeReady();
  if (_isSimulationRequested())
    _precisionsSimu->makeReady();

  // Preliminary tasks
  if (_data != nullptr)
  {
    dataVect = _data->getColumnByLocator(ELoc::Z,ivar,useSel);
    // Suppress any TEST value and center by the drift
    dataVect = VH::suppressTest(dataVect);
    _centerByDrift(dataVect,useSel);
  }

  // Create the output vectors in the output Db
  int ncols = 0;
  if (_calcul == ESPDECalcMode::KRIGING)
    ncols = 1;
  else if (_calcul == ESPDECalcMode::KRIGVAR)
    ncols = 2;
  else
    ncols = nbsimu;
  if (ncols <= 0)
  {
    messerr("The number of output attributes should be positive");
    return 1;
  }
  int iptr = dbout->addColumnsByConstant(ncols);

  // Dispatch

  VectorDouble result(dbout->getNSample(true));

  if (_calcul == ESPDECalcMode::KRIGING)
  {
    result.fill(0.);
    _workingData = _workingDataInit;
    _computeKriging();

    for (int icov = 0, ncov = (int) _meshingKrig.size(); icov < ncov; icov++)
      _projecLocal(dbout, _meshingKrig[icov], _workingKrig[icov], result);
    _addDrift(dbout, result);
    dbout->setColumnByUID(result, iptr, useSel);
    namconv.setNamesAndLocators(_data, VectorString(), ELoc::Z, 1, dbout, iptr,
                                "estim", ncols);
  }

  if (_calcul == ESPDECalcMode::KRIGVAR)
  {
    // Estimation by Kriging
    result.fill(0.);
    _workingData = _workingDataInit;
    _computeKriging();
    for (int icov = 0, ncov = (int) _meshingKrig.size(); icov < ncov; icov++)
      _projecLocal(dbout, _meshingKrig[icov], _workingKrig[icov], result);
    _addDrift(dbout, result);
    dbout->setColumnByUID(result, iptr, useSel);
    namconv.setNamesAndLocators(_data, VectorString(), ELoc::Z, 1, dbout, iptr,
                                "estim", 1);

    // Standard Deviation using Monte-Carlo simulations
    VectorDouble temp_mean(dbout->getNSample(true), 0.);
    VectorDouble temp_mean2(dbout->getNSample(true), 0.);

    for (int isimu = 0; isimu < nbsimu; isimu++)
    {
      result.fill(0.);
      _computeSimuCond();
      for (int icov = 0, ncov = (int) _meshingSimu.size(); icov < ncov; icov++)
      {
        _projecLocal(dbout, _meshingSimu[icov], _workingSimu[icov], result);
        _projecLocal(dbout, _meshingKrig[icov], _workingKrig[icov], result);
      }
      _addNuggetOnResult(result);
      _addDrift(dbout, result);

      VH::addInPlace(temp_mean, result);
      VH::addSquareInPlace(temp_mean2, result);
    }
    VH::mean1AndMean2ToStdev(temp_mean, temp_mean2, result, nbsimu);
    dbout->setColumnByUID(result, iptr + 1, useSel);
    namconv.setNamesAndLocators(_data, VectorString(), ELoc::Z, 1, dbout, iptr+1,
                                "stdev", 1);
  }

  if (_calcul == ESPDECalcMode::SIMUNONCOND)
  {
    for(int isimu = 0; isimu < nbsimu; isimu++)
    {
      result.fill(0.);
      _computeSimuNonCond();
      for(int icov = 0, ncov = (int) _meshingSimu.size() ; icov < ncov; icov++)
        _projecLocal(dbout, _meshingSimu[icov], _workingSimu[icov], result);
      _addNuggetOnResult(result);
      _addDrift(dbout, result);
      dbout->setColumnByUID(result, iptr + isimu, useSel);
    }
    namconv.setNamesAndLocators(dbout, iptr, "", ncols);
  }

  if (_calcul == ESPDECalcMode::SIMUCOND)
  {
    _workingData = _workingDataInit;
    for(int isimu = 0; isimu < nbsimu; isimu++)
    {
      result.fill(0.);
      _computeSimuCond();
      for(int icov = 0, ncov = (int) _meshingSimu.size(); icov < ncov; icov++)
      {
        _projecLocal(dbout, _meshingSimu[icov], _workingSimu[icov], result);
        _projecLocal(dbout, _meshingKrig[icov], _workingKrig[icov], result);
       }
      _addNuggetOnResult(result);
      _addDrift(dbout, result);
      dbout->setColumnByUID(result, iptr + isimu, useSel);
    }
    namconv.setNamesAndLocators(_data, VectorString(), ELoc::Z, 1, dbout, iptr,
                                "", ncols);
  }
  return iptr;
}

void SPDE::_projecLocal(Db* dbout,
                        const AMesh* meshing,
                        std::vector<double>& working,
                        VectorDouble& result)
{
  std::vector<double> temp_out(dbout->getNSample(true));
  vect tempoutm(temp_out);
  constvect workingm(working);
  ProjMatrix proj(dbout,meshing);
  proj.mesh2point(working,tempoutm);
  for (int i = 0; i < (int)result.size(); i++)
  {
    result[i]+= temp_out[i];
  }
}

void SPDE::_addNuggetOnResult(VectorDouble &result) const
{
  if (_nugget <= 0) return;
  for (int iech = 0, nech = (int) result.size(); iech < nech; iech++)
    result[iech] += law_gaussian(0., sqrt(_nugget));
}

bool SPDE::_isSimulationRequested() const
{
  return _calcul == ESPDECalcMode::KRIGVAR
      || _calcul == ESPDECalcMode::SIMUCOND
      || _calcul == ESPDECalcMode::SIMUNONCOND;
}

bool SPDE::_isKrigingRequested() const
{
  return _calcul == ESPDECalcMode::SIMUCOND
      || _calcul == ESPDECalcMode::KRIGING
      || _calcul == ESPDECalcMode::KRIGVAR;
}

double SPDE::computeLogDet(int nbsimu) const
{
  if (_precisionsKrig == nullptr)
  {
    messerr("The member '_precisionsKrig' must have been calculated beforehand");
    return TEST;
  }

  return _precisionsKrig->computeTotalLogDet(nbsimu);
}

double SPDE::computeQuad() const
{
  if (_data == nullptr)
  {
    messerr("The 'data' must have been spcified beforehand");
    return TEST;
  }
  if (_precisionsKrig == nullptr)
  {
    messerr("The member '_precisionsKrig' must have been calculated beforehand");
    return TEST;
  }

  int ivar = 0;
  bool useSel = true;
  VectorDouble dataVect = _data->getColumnByLocator(ELoc::Z,ivar,useSel);
  _centerByDrift(dataVect,useSel);
  return _precisionsKrig->computeQuadratic(_workingData);
}

double SPDE::_computeLogLikelihood(int nbsimu, bool verbose) const
{
  if (_precisionsKrig == nullptr)
  {
    messerr("The member '_precisionsKrig' must have been calculated beforehand");
    return TEST;
  }

  if (!_isCoeffsComputed)
  {
    _computeDriftCoeffs();
  }
  int size       = (int)_workingData.size();
  double logdet  = computeLogDet(nbsimu);
  double quad    = computeQuad();
  double loglike = -0.5 * (logdet + quad + size * log(2. * GV_PI));

  if (verbose)
  {
    message("Likelihood calculation:\n");
    message("- Length of Information Vector = %d\n", size);
    message("Log-Determinant = %lf\n", logdet);
    message("Quadratic term = %lf\n", quad);
    message("Log-likelihood = %lf\n", loglike);
  }
  return loglike;
}

/**
 * Calculate the Log-Likelihood profiling the Drift parameters
 */
double SPDE::computeLogLikelihood(int nbsimu, bool verbose) const
{
  VectorDouble dataVect;
  bool useSel = true;
  int ivar = 0;

  // Preliminary checks
  if (_isKrigingRequested())
  {
    if (_data == nullptr)
    {
      messerr("For this calculation option, you must define some Data");
      return 1;
    }
    if (_data->getNLoc(ELoc::Z) != 1)
    {
      messerr("The Input dbin must contain ONE variable (Z locator)");
      return 1;
    }
  }

  if (_isKrigingRequested())
    _precisionsKrig->makeReady();

  // Preliminary tasks
  if (_data != nullptr)
  {
    dataVect = _data->getColumnByLocator(ELoc::Z,ivar,useSel);
    // Suppress any TEST value and center by the drift
    dataVect = VH::suppressTest(dataVect);
    _centerByDrift(dataVect,useSel);
  }

  // Dispatch

  _workingData = _workingDataInit;
  _computeKriging();

  // we assume that covariance parameters have changed when using this function:
  // so driftCoeffs have to be recomputed
  _isCoeffsComputed = false;

  return _computeLogLikelihood(nbsimu, verbose);
}

void SPDE::_computeDriftCoeffs() const
{
  if (!_isCoeffsComputed)
   {
    if (_requireCoeffs)
    {
      _precisionsKrig->makeReady();
      _driftCoeffs = _precisionsKrig->computeCoeffs(_data->getColumnByLocator(ELoc::Z,0,true),
                                                    _driftTab);
    }
    _model->setBetaHat(_driftCoeffs);
    _isCoeffsComputed = true;
  }
}

void SPDE::setDriftCoeffs(const VectorDouble& coeffs)
{
  _driftCoeffs  = coeffs;
  _isCoeffsComputed = true;
}

VectorDouble SPDE::getCoeffs()
{
  _computeDriftCoeffs();
  return _driftCoeffs;
}

double logLikelihoodSPDE(Db* dbin,
                         Model* model,
                         Db* domain,
                         const AMesh* mesh,
                         int useCholesky,
                         int nbsimu,
                         const SPDEParam& params,
                         bool verbose)
{
  Db* domain_local = domain;
  if (domain_local == nullptr) domain_local = dbin;
  SPDE spde(model, domain_local, dbin, ESPDECalcMode::KRIGING, mesh, useCholesky,
            params, verbose, false);
  return spde.computeLogLikelihood(nbsimu, verbose);
}

static int _loadPositions(int iech,
                          const VectorVectorInt &index1,
                          const VectorInt &cumul,
                          VectorInt& positions,
                          VectorInt& identity,
                          int *rank_arg)
{
  int nvar = (int) cumul.size();
  int ndef = 0;
  int rank = 0;
  for (int ivar = 0; ivar < nvar; ivar++)
  {
    rank = 2 * rank;
    int ipos = VH::whereElement(index1[ivar], iech);
    if (ipos < 0)
      positions[ivar] = -1;
    else
    {
      positions[ivar] = ipos + cumul[ivar];
      identity[ndef] = ivar;
      ndef++;
      rank += 1;
    }
  }
  *rank_arg = rank;
  return ndef;
}

static void _addVerrConstant(MatrixSymmetric& sills, const VectorDouble& verrDef)
{
  int nverr = (int) verrDef.size();
  if (nverr > 0)
  {
    for (int iverr = 0; iverr < nverr; iverr++)
      sills.updValue(iverr, iverr, EOperator::ADD, verrDef[iverr]);
  }
}

static void _checkMinNugget(MatrixSymmetric& sills, const VectorDouble& minNug)
{
  int nvar = (int) minNug.size();

  // Check that the diagonal of the Sill matrix is large enough
  for (int ivar = 0; ivar < nvar; ivar++)
    sills.setValue(ivar,ivar, MAX(sills.getValue(ivar,ivar), minNug[ivar]));
}

static MatrixSymmetric _buildSillPartialMatrix(const MatrixSymmetric &sillsRef,
                                                     int nvar,
                                                     int ndef,
                                                     const VectorInt &identity)
{
  MatrixSymmetric sills;
  if (ndef == nvar)
    sills = sillsRef;
  else
  {
    sills = MatrixSymmetric(ndef);
    for (int idef = 0; idef < ndef; idef++)
      for (int jdef = 0; jdef <= idef; jdef++)
        sills.setValue(idef, jdef, sillsRef.getValue(identity[idef], identity[jdef]));
  }
  return sills;
}

/**
 * @brief Create the set of Projections needed within SPDE
 * 
 * @param db Target Data Base
 * @param model Target Model structure 
 * @param meshes Set of Mesh (one per structure, nugget excluded)
 * @param projIn Set of Projection matrices (Input)
 * @param checkOnZVariable see details in 'createFromDbAndMeshes'
 * @return Pointer to the ProjMultiMatrix used in output (or nullptr)
 */
static const ProjMultiMatrix* _defineProjMulti(const Db* db,
                                               const Model* model,
                                               VectorMeshes& meshes,
                                               const ProjMultiMatrix* projIn,
                                               bool checkOnZVariable = true)
{
  ProjMultiMatrix* projOut = nullptr;
  // Get the number of structures
  int ncov = model->getNCov(true);
  int nvar = model->getNVar();
  // bool flagIsVar = db->hasLocator(ELoc::Z);

  // Case where the projection matrix has not been provided, create it
  if (projIn == nullptr)
  {
    projOut = ProjMultiMatrix::createFromDbAndMeshes(db, meshes, ncov, nvar,
                                                     checkOnZVariable);
    return projOut;
  }

  // The projection matrix is provided: check consistency of its dimensions
  int npoint  = projIn->getNPoint();
  int napices = projIn->getNApex();

  int ncol = 0;
  for (int icov = 0; icov < ncov; icov++)
    for (int ivar = 0; ivar < nvar; ivar++)
      ncol += meshes[icov]->getNApices();
  if (ncol != napices)
  {
    messerr("Number of Columns of 'projm' (%d) is not correct", napices);
    messerr("- Number of covariances = %d", ncov);
    messerr("- Number of variables = %d", nvar);
    for (int icov = 0; icov < nvar; icov++)
      messerr("- Number of apices for Meshing (%d) = %d",
              icov + 1, meshes[icov]->getNApices());
    return nullptr;
  }

  int nrow = 0;
  for (int ivar = 0; ivar < nvar; ivar++)
    nrow += db->getNSampleActiveAndDefined(ivar);
  if (nrow != npoint)
  {
    messerr("Number of Rows of 'projm' (%d) is not correct", npoint);
    messerr("- Number of variables = %d", nvar);
    for (int ivar = 0; ivar < nvar; ivar++)
      messerr("- Number of samples for variable %d = %d\n",
              ivar, db->getNSampleActiveAndDefined(ivar));
    return nullptr;
  }
  return projIn;
}

/**
 * @brief Create the set of Meshes needed within SPDE
 *
 * @param dbin First Db (optional)
 * @param dbout Second Db (optional)
 * @param model Target Model structure
 * @param meshes Set of Mesh (one per structure, nugget excluded)
 * @param params SPDEParam structure
 * @param flagKrige True if this method is used for Kriging (rather than Simulation)
 * @return int Error return code
 */
static int _defineMeshes(const Db* dbin,
                         const Db* dbout,
                         const Model* model,
                         VectorMeshes& meshes,
                         const SPDEParam& params,
                         bool flagKrige = true)
{
  int ncov    = model->getNCov(true);
  int nmesh   = (int)meshes.size();
  if (nmesh == 0)
  {
    meshes = defineMeshesFromDbs(dbin, dbout, model, params, flagKrige);
  }
  else if (nmesh == 1)
  {
    // Particular case of a single mesh: simply duplicate it
    meshes.resize(ncov);
    for (int icov = 1; icov < ncov; icov++)
      meshes[icov] = meshes[0];
  }
  else if (nmesh != ncov)
  {
    messerr("Argument 'meshes' contains %d items", nmesh);
    messerr("whereas the number of structures (nugget excluded) is %d", ncov);
    return 1;
  }

  // If the dimensions 'nmesh' and 'ncov' match: do nothing 
  return 0;
}

/**
 * Perform the estimation by KRIGING under the SPDE framework
 *
 * @param dbin Input Db (must contain the variable to be estimated)
 * @param dbout Output Db where the estimation must be performed
 * @param model Model definition
 * @param flag_est True for the estimation
 * @param flag_std True for the standard deviation of estimation error
 * @param useCholesky Define the choice regarding Cholesky
 * @param meshesK Meshes description (optional)
 * @param projInK Matrix of projection (optional)
 * @param params Set of SPDE parameters
 * @param namconv Naming convention
 *
 * @return Returned vector
 *
* @remark Algorithm for 'meshesK' and 'projInK':
 * - Each one of the previous arguments is considered individually and sequentially.
 * - For 'meshesK':
 *   - If it is not defined, it is created from 'model' and so as to cover both 'dbin' and 'dbout' (if provided).
 *   - If is already exist, the number of meshes must be equal:
 *     - either to 1: the same mesh is used for all structures
 *     - or to the number of structures (nugget discarded)
 *   - Otherwise an error is raised
 * - For 'projInK':
 *   - If it is not defined, it is created from 'meshesK'
 *   - If it is already exist, the number of projectors must be equal to the number of meshes
 *   - Otherwise an error is raised

 */
int krigingSPDE(Db* dbin,
                Db* dbout,
                Model* model,
                bool flag_est,
                bool flag_std,
                int useCholesky,
                const VectorMeshes& meshesK,
                const ProjMultiMatrix* projInK,
                const SPDEParam& params,
                const NamingConvention& namconv)
{
  if (dbin  == nullptr) return 1;
  if (dbout == nullptr) return 1;
  if (model == nullptr) return 1;

  // Define optional parameters
  VectorMeshes meshLocalK = meshesK;
  if (_defineMeshes(dbin, dbout, model, meshLocalK, params, true)) return 1;
  const ProjMultiMatrix* AInK = _defineProjMulti(dbin, model, meshLocalK, projInK, true);
  if (AInK == nullptr) return 1;
  const ProjMultiMatrix* Aout = _defineProjMulti(dbout, model, meshLocalK, nullptr, false);

  // Auxiliary information
  MatrixSparse* invnoise        = buildInvNugget(dbin, model, params);
  MatrixSymmetricSim* invnoisep = nullptr;
  if (!useCholesky)
    invnoisep = new MatrixSymmetricSim(invnoise);

  SPDEOp* spdeop = nullptr;
  PrecisionOpMulti* Qop = nullptr;
  PrecisionOpMultiMatrix* Qom = nullptr;
  if (useCholesky)
  {
<<<<<<< HEAD
    Qom = new PrecisionOpMultiMatrix(model, meshLocalK);
    spdeop = new SPDEOpMatrix(Qom, AInK, invnoise, Aout);
  }
  else
  {
    Qop    = new PrecisionOpMulti(model, meshLocalK, params.getUseStencil());
    spdeop = new SPDEOp(Qop, AInK, invnoisep, nullptr, nullptr, Aout, nullptr);
=======
    Qom    = new PrecisionOpMultiMatrix(model, meshLocal);
    spdeop = new SPDEOpMatrix(Qom, AIn, invnoise);
  }
  else
  {
    Qop    = new PrecisionOpMulti(model, meshLocal, params.getUseStencil());
    spdeop = new SPDEOp(Qop, AIn, invnoisep);
>>>>>>> 6fa8de84
    spdeop->setMaxIterations(params.getCGparams().getNIterMax());
    spdeop->setTolerance(params.getCGparams().getEps());
  }

  // Read information from the input Db
  VectorDouble Z = dbin->getColumnsActiveAndDefined(ELoc::Z);

  // Calculating the drift coefficient (optional) and Centering the Data
  VectorDouble driftCoeffs = _centerDataByDriftInPlace(spdeop, dbin, model, Z);

  // Performing the task and storing results in 'dbout'
  // This is performed in ONE step to avoid additional core allocation
  int nvar = model->getNVar();
  VectorDouble result;
  if (flag_est)
  {
    auto result = spdeop->kriging(Z);
    _uncenterResultByDriftInPlace(dbout, model, result, driftCoeffs);
    int iuid = dbout->addColumns(result, "estim", ELoc::Z, 0, true, 0., nvar);
    namconv.setNamesAndLocators(dbin, VectorString(), ELoc::Z, nvar, dbout, iuid,
                                "estim");
  }
  if (flag_std)
  {
    messerr("StDev is not programmed yet");
    goto label_end;
    int iuid = dbout->addColumns(result, "stdev", ELoc::UNKNOWN, 0, true, 0., nvar);
    namconv.setNamesAndLocators(dbin, VectorString(), ELoc::Z, nvar, dbout, iuid,
                                "stdev");
  }

  // Cleaning phase
  label_end:
  delete spdeop;
  delete Qom;
  delete Qop;
  delete invnoise;
  delete invnoisep;
  delete Aout;
  if (projInK == nullptr)
  {
    delete AInK;
    AInK = nullptr;
  }

  return 0;
}

/**
 * Perform the conditional SIMULATIONs in the SPDE framework
 *
 * @param dbin Input Db (variable to be estimated). Only for conditional simulations
 * @param dbout Output Db where the estimation must be performed
 * @param model Model definition
 * @param nbsimu Number of simulations
 * @param useCholesky Define the choice regarding Cholesky
 * @param meshesK Meshes used for Kriging (optional)
 * @param projInK Matrix of projection used for Kriging (optional)
 * @param meshesS Meshes used for Simulations (optional)
 * @param projInS Matrix of projection used for Simulations (optional)
 * @param params Set of SPDE parameters
 * @param namconv see NamingConvention
 *
 * @return Error returned code
 *
 * @remark Algorithm for 'meshesK', 'projInK', 'meshesS' and 'projInS':
 * - Each one of the previous arguments is considered individually and sequentially.
 * - For 'meshes' in general ('meshesK' or 'meshesS'):
 *   - If it is not defined, it is created from 'model' and so as to cover both 'dbin' and 'dbout' (if provided).
 *   - If is already exist, the number of meshes must be equal:
 *     - either to 1: the same mesh is used for all structures
 *     - or to the number of structures (nugget discarded)
 *   - Otherwise an error is raised
 * - For 'projIn' in general ('projInK' or 'projInS'):
 *   - If it is not defined, it is created from 'meshes'
 *   - If it is already exist, the number of projectors must be equal to the number of meshes
 *   - Otherwise an error is raised
 * - If 'mesheS' does not exist, 'meshesK' is used instead
 * - If 'projInS' does not exist, 'projInK' is used instead
 */
int simulateSPDE(Db* dbin,
                 Db* dbout,
                 Model* model,
                 int nbsimu,
                 int useCholesky,
                 const VectorMeshes& meshesK,
                 const ProjMultiMatrix* projInK,
                 const VectorMeshes& meshesS,
                 const ProjMultiMatrix* projInS,
                 const SPDEParam& params,
                 const NamingConvention& namconv)
{
  bool flagCond = (dbin != nullptr);
  if (dbout == nullptr) return 1;
  if (model == nullptr) return 1;
  int nvar = model->getNVar();
  VectorDouble Z;
  const ProjMultiMatrix* AInK = nullptr;
  const ProjMultiMatrix* AInS = nullptr;

  // Define optional parameters
  VectorMeshes meshLocalK = meshesK;
  if (_defineMeshes(dbin, dbout, model, meshLocalK, params, false)) return 1;
  VectorMeshes meshLocalS = (meshesS.empty()) ? meshLocalK : meshesS;
  if (_defineMeshes(dbin, dbout, model, meshLocalS, params, false)) return 1;

  // Auxiliary parameters
  MatrixSparse* invnoise        = nullptr;
  MatrixSymmetricSim* invnoisep = nullptr;
  if (flagCond)
  {
    Z    = dbin->getColumnsActiveAndDefined(ELoc::Z);
    AInK = _defineProjMulti(dbin, model, meshLocalK, projInK);
    if (AInK == nullptr) return 1;
    if (!useCholesky)
    {
      AInS = _defineProjMulti(dbin, model, meshLocalK,
                              (projInS == nullptr) ? AInK : projInS);
      if (AInS == nullptr) return 1;
    }

    invnoise = buildInvNugget(dbin, model, params);
    if (!useCholesky)
      invnoisep = new MatrixSymmetricSim(invnoise);
  }
  const ProjMultiMatrix* AoutK = _defineProjMulti(dbout, model, meshLocalK, nullptr);
  bool flagAoutSConstruct = (! useCholesky) && (meshLocalK != meshLocalS);
  const ProjMultiMatrix* AoutS = flagAoutSConstruct ?
    _defineProjMulti(dbout, model, meshLocalS, nullptr) : AoutK;

  SPDEOp* spdeop              = nullptr;
  PrecisionOpMulti* Qop       = nullptr;
  PrecisionOpMulti* QopS      = nullptr;
  PrecisionOpMultiMatrix* Qom = nullptr;
  if (useCholesky)
  {
    Qom    = new PrecisionOpMultiMatrix(model, meshLocalK);
    spdeop = new SPDEOpMatrix(Qom, AInK, invnoise, AoutK);
  }
  else
  {
    Qop = new PrecisionOpMulti(model, meshLocalK, params.getUseStencil());
    if (!meshesS.empty())
      QopS = new PrecisionOpMulti(model, meshLocalS, params.getUseStencil());
    spdeop = new SPDEOp(Qop, AInK, invnoisep, QopS, AInS, AoutK, AoutS);
    spdeop->setMaxIterations(params.getCGparams().getNIterMax());
    spdeop->setTolerance(params.getCGparams().getEps());
  }

  // Calculating the drift coefficient (optional) and Centering the Data
  VectorDouble driftCoeffs;
  if (flagCond)
    driftCoeffs = _centerDataByDriftInPlace(spdeop, dbin, model, Z);

  // Perform the Simulation and storage.
  // All is done in ONE step to avoid additional storage
  int iuid    = dbout->addColumnsByConstant(nvar * nbsimu);
  int nechred = dbout->getNSample(true);
  VectorDouble local(nechred);
  VectorDouble result;

  for (int isimu = 0; isimu < nbsimu; isimu++)
  {
    VectorDouble result = (flagCond) ? spdeop->simCond(Z) : spdeop->simNonCond();
    _addNuggetToResult(model, result, nechred);
    _uncenterResultByDriftInPlace(dbout, model, result, driftCoeffs);

    for (int ivar = 0; ivar < nvar; ivar++)
    {
      VH::extractInPlace(result, local, ivar * nechred);
      int juid = iuid + ivar * nbsimu + isimu;
      dbout->setColumnByUID(local, juid, true);
    }
  }
  namconv.setNamesAndLocators(dbin, VectorString(), ELoc::Z, nvar, dbout, iuid,
                              "", nbsimu);

  // Cleaning phase
  delete spdeop;
  delete Qom;
  delete Qop;
  delete invnoise;
  delete invnoisep;
  delete AoutK;
  if (flagAoutSConstruct)
    delete AoutS;
  if (projInS == nullptr && AInS != AInK)
  {
    delete AInS;
    AInS = nullptr;
  }
  if (projInK == nullptr)
  {
    delete AInK;
    AInK = nullptr;
  }
  return 0;
}

/**
 * Calculate the Log-Lieklihood under the SPDE framework
 *
 * @param dbin Input Db (must contain the variable to be estimated)
 * @param model Model definition
 * @param useCholesky Define the choice regarding Cholesky
 * @param meshes Meshes description (optional)
 * @param projIn Matrix of projection (optional)
 * @param params Set of SPDE parameters
 * @return Returned value
 */
double logLikelihoodSPDENew(Db* dbin,
                            Model* model,
                            int useCholesky,
                            const VectorMeshes& meshes,
                            const ProjMultiMatrix* projIn,
                            const SPDEParam& params,
                            bool verbose)
{
  if (dbin == nullptr) return 1;
  if (model == nullptr) return 1;
  if (dbin->getNLoc(ELoc::Z) != 1)
  {
    messerr("'dbin' must contain ONE variable (Z locator)");
    return 1;
  }

  VectorDouble Z = dbin->getColumnsActiveAndDefined(ELoc::Z);

  // Define optional parameters
  VectorMeshes meshLocal = meshes;
  bool flagProjCreated   = (projIn == nullptr);
  if (_defineMeshes(dbin, nullptr, model, meshLocal, params, true)) return 1;
  const ProjMultiMatrix* AIn = _defineProjMulti(dbin, model, meshLocal, projIn, true);
  if (AIn == nullptr) return 1;

  // Auxiliary information
  MatrixSparse* invnoise        = buildInvNugget(dbin, model, params);
  MatrixSymmetricSim* invnoisep = nullptr;
  if (!useCholesky)
    invnoisep = new MatrixSymmetricSim(invnoise);

  SPDEOp* spdeop              = nullptr;
  PrecisionOpMulti* Qop       = nullptr;
  PrecisionOpMultiMatrix* Qom = nullptr;
  if (useCholesky)
  {
    Qom    = new PrecisionOpMultiMatrix(model, meshLocal);
    spdeop = new SPDEOpMatrix(Qom, AIn, invnoise);
  }
  else
  {
    Qop    = new PrecisionOpMulti(model, meshLocal, params.getUseStencil());
    spdeop = new SPDEOp(Qop, AIn, invnoisep);
    spdeop->setMaxIterations(params.getCGparams().getNIterMax());
    spdeop->setTolerance(params.getCGparams().getEps());
  }

  // Calculating the drift coefficient (optional) and Centering the Data
  VectorDouble driftCoeffs = _centerDataByDriftInPlace(spdeop, dbin, model, Z);

  // Performing the task
  int seedLocal = params.getSeedMC();
  int nMC       = params.getNMC();
  int memo      = law_get_random_seed();
  law_set_random_seed(seedLocal);

  int size       = (int)Z.size();
  double logdet  = spdeop->computeTotalLogDet(nMC);
  double quad    = spdeop->computeQuadratic(Z);
  double loglike = -0.5 * (logdet + quad + size * log(2. * GV_PI));

  if (verbose)
  {
    message("Likelihood calculation:\n");
    message("- Length of Information Vector = %d\n", size);
    message("Log-Determinant = %lf\n", logdet);
    message("Quadratic term = %lf\n", quad);
    message("Log-likelihood = %lf\n", loglike);
  }

  // Cleaning phase
  delete spdeop;
  delete Qom;
  delete Qop;
  delete invnoise;
  delete invnoisep;
  if (flagProjCreated)
  {
    delete AIn;
    AIn = nullptr;
  }

  law_set_random_seed(memo);
  return loglike;
}

/**
 * Calculate the Log-Lieklihood under the SPDE framework
 *
 * @param dbin Input Db (must contain the variable to be estimated)
 * @param model Model definition
 * @param useCholesky Define the choice regarding Cholesky
 * @param meshes Meshes description (optional)
 * @param projIn Matrix of projection (optional)
 * @param params Set of SPDE parameters
 * @return Returned value
 */
double logLikelihoodSPDENew(Db* dbin,
                            Model* model,
                            int useCholesky,
                            const VectorMeshes& meshes,
                            const ProjMultiMatrix* projIn,
                            const SPDEParam& params,
                            bool verbose)
{
  if (dbin == nullptr) return 1;
  if (model == nullptr) return 1;
  if (dbin->getNLoc(ELoc::Z) != 1)
  {
    messerr("'dbin' must contain ONE variable (Z locator)");
    return 1;
  }

  VectorDouble Z = dbin->getColumnsActiveAndDefined(ELoc::Z);

  // Define optional parameters
  VectorMeshes meshLocal = meshes;
  bool flagProjCreated   = (projIn == nullptr);
  if (_defineMeshes(dbin, nullptr, model, meshLocal, params, true)) return 1;
  const ProjMultiMatrix* AIn = _defineProjMulti(dbin, model, meshLocal, projIn, true);
  if (AIn == nullptr) return 1;

  // Auxiliary information
  MatrixSparse* invnoise        = buildInvNugget(dbin, model, params);
  MatrixSymmetricSim* invnoisep = nullptr;
  if (!useCholesky)
    invnoisep = new MatrixSymmetricSim(invnoise);

  SPDEOp* spdeop              = nullptr;
  PrecisionOpMulti* Qop       = nullptr;
  PrecisionOpMultiMatrix* Qom = nullptr;
  if (useCholesky)
  {
    Qom    = new PrecisionOpMultiMatrix(model, meshLocal);
    spdeop = new SPDEOpMatrix(Qom, AIn, invnoise);
  }
  else
  {
    Qop    = new PrecisionOpMulti(model, meshLocal, params.getUseStencil());
    spdeop = new SPDEOp(Qop, AIn, invnoisep);
    spdeop->setMaxIterations(params.getCGparams().getNIterMax());
    spdeop->setTolerance(params.getCGparams().getEps());
  }

  // Calculating the drift coefficient (optional) and Centering the Data
  VectorDouble driftCoeffs = _centerDataByDriftInPlace(spdeop, dbin, model, Z);

  // Performing the task
  int seedLocal = params.getSeedMC();
  int nMC       = params.getNMC();
  int memo      = law_get_random_seed();
  law_set_random_seed(seedLocal);

  int size       = (int)Z.size();
  double logdet  = spdeop->computeTotalLogDet(nMC);
  double quad    = spdeop->computeQuadratic(Z);
  double loglike = -0.5 * (logdet + quad + size * log(2. * GV_PI));

  if (verbose)
  {
    message("Likelihood calculation:\n");
    message("- Length of Information Vector = %d\n", size);
    message("Log-Determinant = %lf\n", logdet);
    message("Quadratic term = %lf\n", quad);
    message("Log-likelihood = %lf\n", loglike);
  }

  // Cleaning phase
  delete spdeop;
  delete Qom;
  delete Qop;
  delete invnoise;
  delete invnoisep;
  if (flagProjCreated)
  {
    delete AIn;
    AIn = nullptr;
  }

  law_set_random_seed(memo);
  return loglike;
}

/**
 * Calculate the Log-Lieklihood under the SPDE framework
 *
 * @param dbin Input Db (must contain the variable to be estimated)
 * @param model Model definition
 * @param useCholesky Define the choice regarding Cholesky
 * @param meshes Meshes description (optional)
 * @param projIn Matrix of projection (optional)
 * @param params Set of SPDE parameters
 * @return Returned value
 */
double logLikelihoodSPDENew(Db* dbin,
                            Model* model,
                            int useCholesky,
                            const VectorMeshes& meshes,
                            const ProjMultiMatrix* projIn,
                            const SPDEParam& params,
                            bool verbose)
{
  if (dbin == nullptr) return 1;
  if (model == nullptr) return 1;
  if (dbin->getNLoc(ELoc::Z) != 1)
  {
    messerr("'dbin' must contain ONE variable (Z locator)");
    return 1;
  }

  VectorDouble Z = dbin->getColumnsActiveAndDefined(ELoc::Z);

  // Define optional parameters
  VectorMeshes meshLocal = meshes;
  bool flagProjCreated   = (projIn == nullptr);
  if (_defineMeshes(dbin, nullptr, model, meshLocal, params, true)) return 1;
  const ProjMultiMatrix* AIn = _defineProjMulti(dbin, model, meshLocal, projIn, true);
  if (AIn == nullptr) return 1;

  // Auxiliary information
  MatrixSparse* invnoise        = buildInvNugget(dbin, model, params);
  MatrixSymmetricSim* invnoisep = nullptr;
  if (!useCholesky)
    invnoisep = new MatrixSymmetricSim(invnoise);

  SPDEOp* spdeop              = nullptr;
  PrecisionOpMulti* Qop       = nullptr;
  PrecisionOpMultiMatrix* Qom = nullptr;
  if (useCholesky)
  {
    Qom    = new PrecisionOpMultiMatrix(model, meshLocal);
    spdeop = new SPDEOpMatrix(Qom, AIn, invnoise);
  }
  else
  {
    Qop    = new PrecisionOpMulti(model, meshLocal, params.getUseStencil());
    spdeop = new SPDEOp(Qop, AIn, invnoisep);
    spdeop->setMaxIterations(params.getCGparams().getNIterMax());
    spdeop->setTolerance(params.getCGparams().getEps());
  }

  // Calculating the drift coefficient (optional) and Centering the Data
  VectorDouble driftCoeffs = _centerDataByDriftInPlace(spdeop, dbin, model, Z);

  // Performing the task
  int seedLocal = params.getSeedMC();
  int nMC       = params.getNMC();
  int memo      = law_get_random_seed();
  law_set_random_seed(seedLocal);

  int size       = (int)Z.size();
  double logdet  = spdeop->computeTotalLogDet(nMC);
  double quad    = spdeop->computeQuadratic(Z);
  double loglike = -0.5 * (logdet + quad + size * log(2. * GV_PI));

  if (verbose)
  {
    message("Likelihood calculation:\n");
    message("- Length of Information Vector = %d\n", size);
    message("Log-Determinant = %lf\n", logdet);
    message("Quadratic term = %lf\n", quad);
    message("Log-likelihood = %lf\n", loglike);
  }

  // Cleaning phase
  delete spdeop;
  delete Qom;
  delete Qop;
  delete invnoise;
  delete invnoisep;
  if (flagProjCreated)
  {
    delete AIn;
    AIn = nullptr;
  }

  law_set_random_seed(memo);
  return loglike;
}

/**
 * Build the inverse of the Nugget Effect matrix
 * It is established for:
 * - the number of variables defined in 'dbin' (and in 'Model')
 * - the active samples of 'dbin'
 * - the samples where Z-variable (and possibly V-variable) is defined
 *
 * @param db Input Db structure
 * @param model Input Model structure
 * @param params A structure for ruling the parameters of SPDE
 */
MatrixSparse* buildInvNugget(Db* db, Model* model, const SPDEParam& params)
{
  MatrixSparse* mat = nullptr;
  if (db == nullptr) return mat;
  int nech = db->getNSample();
  if (model == nullptr) return mat;
  int nvar = db->getNLoc(ELoc::Z);
  if (nvar != model->getNVar())
  {
    messerr("'db' and 'model' should have the same number of variables");
    return mat;
  }
  bool hasnugget = false;
  CovAniso* cova = nullptr;

  for (int icov = 0; icov < model->getNCov(); icov++)
  {
    if (model->getCovAniso(icov)->getType() == ECov::NUGGET)
    {
      cova      = model->getCovAniso(icov);
      hasnugget = true;
      break;
    }
  }
  if (!hasnugget)
  {
    MatrixSymmetric sills(model->getNVar());
    cova = CovAniso::createIsotropicMulti(*model->getContext(), ECov::NUGGET, 0, sills);
  }
  VectorInt ivars = VH::sequence(nvar);

  // Get the minimum value for diagonal terms
  double eps = params.getEpsNugget();
  VectorDouble minNug(nvar);
  for (int ivar = 0; ivar < nvar; ivar++)
    minNug[ivar] = eps * model->getTotalSill(ivar, ivar);

  // Play the non-stationarity (if needed)
  bool flag_nostat_sill = cova->isNoStatForVariance();
  if (flag_nostat_sill)
    cova->informDbInForSills(db);

  // Create sets of Vector of valid sample indices per variable (not masked and defined)
  VectorVectorInt index1 = db->getSampleRanks(ivars);
  // 'cumul' counts the number of valid positions for all variables before 'ivar'
  VectorInt cumul = VH::cumulIncrement(index1);

  // Check the various possibilities
  // - flag_verr: True if Variance of Measurement Error variable is defined
  // - flag_isotropic: True in Isotopic case
  // - flag_uniqueVerr: True if the Variance of Measurement Error is constant per variable
  // - flag_nostat: True is some non-stationarity is defined
  int nverr          = db->getNLoc(ELoc::V);
  bool flag_verr     = (nverr > 0);
  bool flag_isotopic = true;
  for (int ivar = 1; ivar < nvar && flag_isotopic; ivar++)
    if (!VH::isEqual(index1[ivar], index1[0])) flag_isotopic = false;
  bool flag_uniqueVerr = true;
  VectorDouble verrDef(nverr, 0.);
  if (flag_verr)
  {
    for (int iverr = 0; iverr < nverr && flag_uniqueVerr; iverr++)
    {
      VectorDouble verr = db->getColumnByLocator(ELoc::V, iverr);
      if ((int)VH::unique(verr).size() > 1) flag_uniqueVerr = false;
      verrDef[iverr] = verr[0];
    }
  }
  bool flag_constant = (!flag_nostat_sill && (!flag_verr || flag_uniqueVerr));

  // Elaborate the Sill matrix for the Nugget Effect component
  MatrixSymmetric sillsRef = cova->getSill();
  int count                = (int)pow(2, nvar);
  std::vector<MatrixSymmetric> sillsInv(count);

  // Pre-calculate the inverse of the sill matrix (if constant)

  if (flag_constant)
  {
    // In case of (Unique) Variance of measurement error, patch sill matrix
    if (flag_verr) _addVerrConstant(sillsRef, verrDef);

    // Check that the diagonal of the Sill matrix is large enough
    _checkMinNugget(sillsRef, minNug);
  }

  // Constitute the triplet
  NF_Triplet NF_T;

  // Loop on the samples
  int rank;
  int ndef = nvar;
  VectorInt position(nvar);
  VectorInt identity(nvar);
  for (int iech = 0; iech < nech; iech++)
  {
    if (!db->isActive(iech)) continue;

    // Count the number of variables for which current sample is valid
    ndef = _loadPositions(iech, index1, cumul, position, identity, &rank);
    if (ndef <= 0) continue;

    // If all samples are defined, in the stationary case, use the inverted sill matrix
    if (flag_constant)
    {
      if (sillsInv[rank].empty())
      {
        sillsInv[rank] = _buildSillPartialMatrix(sillsRef, nvar, ndef, identity);
        if (sillsInv[rank].invert() != 0) return mat;
      }
      for (int idef = 0; idef < ndef; idef++)
        for (int jdef = 0; jdef < ndef; jdef++)
          NF_T.add(position[identity[idef]], position[identity[jdef]],
                   sillsInv[rank].getValue(idef, jdef));
    }
    else
    {
      // Update due to non-stationarity (optional)
      if (flag_nostat_sill)
      {
        cova->updateCovByPoints(1, iech, 1, iech);
        sillsRef = cova->getSill();
      }

      // Establish a local matrix
      MatrixSymmetric local(ndef);
      for (int idef = 0; idef < ndef; idef++)
        for (int jdef = 0; jdef <= idef; jdef++)
        {
          // Load the sill value of the Nugget Effect component
          double value = sillsRef.getValue(identity[idef], identity[jdef]);

          // Patch the diagonal term of the local matrix
          if (idef == jdef)
          {
            // Add the Variance of measurement error (optional)
            if (flag_verr && idef < nverr)
              value += db->getFromLocator(ELoc::V, iech, identity[idef]);

            // Check the minimum values over the diagonal
            value = MAX(value, MAX(local.getValue(idef, idef), minNug[idef]));
          }

          local.setValue(idef, jdef, value);
        }
      if (local.invert() != 0) return mat;

      for (int idef = 0; idef < ndef; idef++)
        for (int jdef = 0; jdef < ndef; jdef++)
          NF_T.add(position[identity[idef]], position[identity[jdef]],
                   local.getValue(idef, jdef));
    }
  }

  // Convert from triplet to sparse matrix
  mat = MatrixSparse::createFromTriplet(NF_T);

  // Free the non-stationary specific allocation
  if (!hasnugget)
    delete cova;
  return mat;
}

VectorMeshes defineMeshesFromDbs(const Db* dbin,
                                 const Db* dbout,
                                 const Model* model,
                                 const SPDEParam& params,
                                 bool flagKrige)
{
  // Create the domain (by merging dbin and dbout)
  bool isBuilt     = false;
  const Db* domain = Db::coverSeveralDbs(dbin, dbout, &isBuilt);

  int refine  = (flagKrige) ? params.getRefineK() : params.getRefineS();
  int ncovtot = model->getNCov(false);
  int ncov = model->getNCov(true);
  VectorMeshes meshes(ncov);

  // Create as many meshes as they are structures (nugget excluded)
  for (int jcov = 0, icov = 0; jcov < ncovtot; jcov++)
  {
    if (model->getCovType(jcov) == ECov::NUGGET) continue;
    const CovAniso* cova = model->getCovAniso(jcov);
    meshes[icov++]       = MeshETurbo::createFromCova(*cova, domain, refine,
                                                      params.getBorder(),
                                                      params.isPolarized(), true,
                                                      params.getNxMax());
  }
  if (isBuilt) delete domain;

  return meshes;
}<|MERGE_RESOLUTION|>--- conflicted
+++ resolved
@@ -1080,7 +1080,6 @@
   PrecisionOpMultiMatrix* Qom = nullptr;
   if (useCholesky)
   {
-<<<<<<< HEAD
     Qom = new PrecisionOpMultiMatrix(model, meshLocalK);
     spdeop = new SPDEOpMatrix(Qom, AInK, invnoise, Aout);
   }
@@ -1088,15 +1087,6 @@
   {
     Qop    = new PrecisionOpMulti(model, meshLocalK, params.getUseStencil());
     spdeop = new SPDEOp(Qop, AInK, invnoisep, nullptr, nullptr, Aout, nullptr);
-=======
-    Qom    = new PrecisionOpMultiMatrix(model, meshLocal);
-    spdeop = new SPDEOpMatrix(Qom, AIn, invnoise);
-  }
-  else
-  {
-    Qop    = new PrecisionOpMulti(model, meshLocal, params.getUseStencil());
-    spdeop = new SPDEOp(Qop, AIn, invnoisep);
->>>>>>> 6fa8de84
     spdeop->setMaxIterations(params.getCGparams().getNIterMax());
     spdeop->setTolerance(params.getCGparams().getEps());
   }
