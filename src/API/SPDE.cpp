--- conflicted
+++ resolved
@@ -243,15 +243,10 @@
       {
         if (meshUser == nullptr)
         {
-<<<<<<< HEAD
-          mesh = MeshETurbo::createFromCova(*cova, domain, _params.getRefineS(), _params.getBorder(),
-                                            _params.isPolarized(), useSel, flagNoStatRot, verbose);
-=======
           mesh        = MeshETurbo::createFromCova(*cova, domain, _params.getRefineS(),
                                                    _params.getBorder(), useSel, 
-                                                   flagNoStatRot, _params.getNxMax(), 
+                                            _params.isPolarized(),        flagNoStatRot, _params.getNxMax(), 
                                                    verbose);
->>>>>>> 95ebc6d0
           _deleteMesh = true;
         }
         _meshingSimu.push_back(mesh);
@@ -275,13 +270,9 @@
         if (meshUser == nullptr)
         {
           mesh = MeshETurbo::createFromCova(*cova, domain, _params.getRefineK(),
-<<<<<<< HEAD
                                             _params.getBorder(), _params.isPolarized(),
-                                            useSel, flagNoStatRot, verbose);
-=======
-                                            _params.getBorder(), useSel, flagNoStatRot,
+                                            useSel, flagNoStatRot,
                                             _params.getNxMax(), verbose);
->>>>>>> 95ebc6d0
          
           _deleteMesh = true;
         }
