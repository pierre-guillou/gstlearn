/******************************************************************************/
/*                                                                            */
/*                            gstlearn C++ Library                            */
/*                                                                            */
/* Copyright (c) (2023) MINES Paris / ARMINES                                 */
/* Authors: gstlearn Team                                                     */
/* Website: https://gstlearn.org                                              */
/* License: BSD 3-clause                                                      */
/*                                                                            */
/******************************************************************************/
#include "Basic/Grid.hpp"
#include "Basic/Law.hpp"
#include "Basic/Memory.hpp"
#include "Basic/NamingConvention.hpp"
#include "Basic/PolyLine2D.hpp"
#include "Basic/String.hpp"
#include "Basic/Utilities.hpp"
#include "Basic/VectorHelper.hpp"
#include "Core/Keypair.hpp"
#include "Core/io.hpp"
#include "Db/Db.hpp"
#include "Db/DbGrid.hpp"
#include "Db/DbHelper.hpp"
#include "LinearOp/OptimCostColored.hpp"
#include "LinearOp/PrecisionOp.hpp"
#include "LinearOp/ProjMatrix.hpp"
#include "LinearOp/ShiftOpMatrix.hpp"
#include "Mesh/MeshETurbo.hpp"
#include "Model/CovInternal.hpp"
#include "Model/Model.hpp"
#include "Polygon/Polygons.hpp"
#include "Stats/Classical.hpp"
#include "Tree/Ball.hpp"
#include "geoslib_define.h"
#include "geoslib_old_f.h"
#include <math.h>
#include <string.h>

// https://stackoverflow.com/a/26359433/3952924
#ifdef _MSC_VER
#  define strncasecmp _strnicmp
#  define strcasecmp  _stricmp
#endif

/*! \cond */
#define TRACE(i, iseg)        (trace[(i) * nseg + (iseg)])
#define LINE(nbline, i)       (line[npline * (nbline) + (i)])
#define PROP1(iz, iprop)      (prop1[(iz) * nprop + (iprop)])
#define PROP2(iz, iprop)      (prop2[(iz) * nprop + (iprop)])
#define WTAB(iz, icode, ivar) (wtab[(ivar) + nvar * ((iz) + nz * (icode))])
#define WCOR(iz, icode, idim) (wcor[(idim) + ndim * ((iz) + nz * (icode))])
#define WCNT(iz, icode)       (wcnt[(iz) + nz * (icode)])

#define R(i, j) (R[(i) * n + (j)])

namespace gstlrn
{
typedef struct
{
  char key[5];
  char title[STRING_LENGTH];
  int flag_rank;
  int flag_bounds;
} Edit_Item;
static int N_EDIT       = 10;
static Edit_Item EDIT[] = {{"P", "Define the Properties", 0, 0},
                           {".", "Same as previous Command", 0, 0},
                           {"S", "Shift the Sample Rank", 1, 0},
                           {"V", "Shift the Variable Rank", 1, 0},
                           {"AS", "Set the Sample Rank", 1, 0},
                           {"AV", "Set the Variable Rank", 1, 0},
                           {"M", "Modify the current Value", 0, 0},
                           {"FD", "Find Next value in Interval", 0, 1},
                           {"FU", "Find Next value in Interval", 0, 1},
                           {"D", "Current Display", 0, 0}};

/*! \endcond */

/****************************************************************************/
/*!
 **  Calculate the (discretized) surface of influence
 **
 ** \return  Error returned code
 **
 ** \param[in]  db_point Db containing the data points
 ** \param[in]  db_grid  Db containing the discretization grid
 ** \param[in]  dlim     Maximum distance (TEST if not defined)
 **
 ** \param[out]  dtab    Array containing the surface of influence
 **                      (Dimension = Number of samples in db_point)
 ** \param[out]  gtab    Array containing the surface of influence of the
 **                      polygon to which it belongs (or TEST)
 **                      (Dimension = Number of samples in db_grid)
 **
 *****************************************************************************/
int surface(Db* db_point,
            DbGrid* db_grid,
            int /*icol*/,
            double dlim,
            double* dtab,
            double* gtab)
{
  bool flagTest;

  if (!db_grid->hasSameDimension(db_point)) return (1);
  int ndim = db_point->getNDim();

  /* Preliminary calculations */

  double d2max  = (FFFF(dlim)) ? MAXIMUM_BIG : dlim * dlim;
  double maille = db_grid->getCellSize();
  for (int iech = 0; iech < db_point->getNSample(); iech++)
    dtab[iech] = 0.;

  /* Loop on the target points */

  VectorDouble vgrid(ndim);
  for (int igrid = 0; igrid < db_grid->getNSample(); igrid++)
  {
    gtab[igrid] = -1;
    if (!db_grid->isActive(igrid)) continue;
    flagTest = false;
    for (int idim = 0; idim < ndim && !flagTest; idim++)
    {
      vgrid[idim] = db_grid->getCoordinate(igrid, idim);
      if (FFFF(vgrid[idim])) flagTest = true;
    }
    if (flagTest) continue;

    /* Loop on the data points */

    double d2min = d2max;
    for (int iech = 0; iech < db_point->getNSample(); iech++)
    {
      if (!db_point->isActive(iech)) continue;

      /* Calculate the distance between node and data */

      double dist = 0.;
      flagTest    = false;
      for (int idim = 0; idim < ndim && !flagTest; idim++)
      {
        double v2 = db_point->getCoordinate(iech, idim);
        if (FFFF(v2))
          flagTest = true;
        else
        {
          double delta = v2 - vgrid[idim];
          dist += delta * delta;
        }
      }
      if (flagTest) continue;
      if (dist > d2max) continue;

      /* Keep the closest sample */

      if (dist > d2min) continue;
      gtab[igrid] = iech;
      d2min       = dist;
    }
  }

  /* Calculate the influence of each datum */

  for (int igrid = 0; igrid < db_grid->getNSample(); igrid++)
  {
    int jech = (int)gtab[igrid];
    if (jech >= 0) dtab[jech]++;
  }
  for (int iech = 0; iech < db_point->getNSample(); iech++)
    dtab[iech] *= maille;

  /* Evaluate each grid node with the size of the influence polygon */
  /* to which it belongs                                            */

  for (int igrid = 0; igrid < db_grid->getNSample(); igrid++)
  {
    int jech = (int)gtab[igrid];
    if (jech >= 0)
      gtab[igrid] = dtab[jech];
    else
      gtab[igrid] = TEST;
  }
  return (0);
}

/****************************************************************************/
/*!
 **  Print the Db contents
 **
 ** \param[in]  db    Db descriptor
 ** \param[in]  nrdv  Radius of the variable display
 ** \param[in]  nrds  Radius of the sample display
 ** \param[in]  ivar  Rank of the Target Variable
 ** \param[in]  iech  Rank of the Target Sample
 **
 *****************************************************************************/
static void st_edit_display(Db* db, int nrdv, int nrds, int ivar, int iech)
{
  int item, nvar, nech, ivar_deb, ivar_fin, iech_deb, iech_fin, jvar, jech;
  ELoc locatorType;
  char string[5];

  /* Initializations */

  (void)gslStrcpy(string, "NA");
  nech = db->getNSample();
  nvar = db->getNColumn();

  ivar_deb = ivar - nrdv;
  ivar_fin = ivar + nrdv;
  if (ivar_deb < 0)
  {
    ivar_deb = 0;
    ivar_fin = MIN(2 * nrdv, nvar - 1);
  }
  if (ivar_fin >= nvar)
  {
    ivar_fin = nvar - 1;
    ivar_deb = MAX(0, ivar_fin - 2 * nrdv);
  }

  iech_deb = iech - nrds;
  iech_fin = iech + nrds;
  if (iech_deb < 0)
  {
    iech_deb = 0;
    iech_fin = MIN(2 * nrds, nech - 1);
  }
  if (iech_fin >= nech)
  {
    iech_fin = nech - 1;
    iech_deb = MAX(0, iech_fin - 2 * nrds);
  }

  /* Print the Header (Variable name) */

  tab_prints(NULL, " ");
  for (jvar = ivar_deb; jvar <= ivar_fin; jvar++)
  {
    if (db->getLocatorByColIdx(jvar, &locatorType, &item))
    {
      String strloc = getLocatorName(locatorType, item);
      (void)gslStrcpy(string, strloc.c_str());
    }
    else
      (void)gslStrcpy(string, "NA");
    if (jvar == ivar) (void)gslStrcat(string, "*");
    tab_prints(NULL, string);
  }
  message("\n");

  /* Print the Header (Variable rank) */

  tab_prints(NULL, " ");
  for (jvar = ivar_deb; jvar <= ivar_fin; jvar++)
    tab_print_rc(NULL, 2, jvar + 1);
  message("\n");

  /* Loop on the samples */

  for (jech = iech_deb; jech <= iech_fin; jech++)
  {
    tab_print_rc(NULL, 3, jech + 1);
    if (iech == jech)
      message("*");
    else
      message(" ");
    for (jvar = ivar_deb; jvar <= ivar_fin; jvar++)
      tab_printg(NULL, db->getArray(jech, jvar));
    message("\n");
  }
}

/****************************************************************************/
/*!
 **  Look for the next sample with a value within the interval
 **
 ** \return  Rank of the next sample
 **
 ** \param[in]  db      Db descriptor
 ** \param[in]  iech    Rank of the current sample
 ** \param[in]  ivar    Rank of the current variable
 ** \param[in]  orient  Orientation (1: downwards; -1: forwards)
 ** \param[in]  vmin    Minimum value
 ** \param[in]  vmax    Maximum value
 **
 *****************************************************************************/
static int st_edit_find(Db* db,
                        int iech,
                        int ivar,
                        int orient,
                        double vmin,
                        double vmax)
{
  double value;

  /* Dispatch */

  if (orient > 0)
  {
    for (int i = iech + 1; i < db->getNSample(); i++)
    {
      value = db->getArray(i, ivar);
      if (FFFF(value)) continue;
      if (!FFFF(vmin) && value < vmin) continue;
      if (!FFFF(vmax) && value > vmax) continue;
      return (i);
    }
    messerr("--> String not found before the end-of-file");
    return (iech);
  }
  for (int i = iech - 1; i >= 0; i--)
  {
    value = db->getArray(i, ivar);
    if (FFFF(value)) continue;
    if (!FFFF(vmin) && value < vmin) continue;
    if (!FFFF(vmax) && value > vmax) continue;
    return (i);
  }
  messerr("--> String not found before the top-of-file");
  return (iech);
}

/****************************************************************************/
/*!
 **  Ask for the next keyword in the Editor
 **
 ** \return  Return code:
 ** \return  0 : A valid keyword has been found
 ** \return  1 : The 'stop' has been met
 ** \return -1 : The 'quit' has been met
 **
 ** \param[out]  item   Selected item
 ** \param[out]  rank   Value for the Shift
 ** \param[out]  vmin   Value for the lower bound
 ** \param[out]  vmax   Value for the upper bound
 **
 *****************************************************************************/
static int st_edit_ask(int* item, int* rank, double* vmin, double* vmax)
{
  int found, flag_skip, mem_long;
  char string[STRING_LENGTH], *decode;
  static int mem_item    = 1;
  static int mem_rank    = 1;
  static double mem_vmin = 0.;
  static double mem_vmax = 1.;

label_loop:
  _lire_string("Enter Command (or 'stop' or 'quit' or '?')", 0,
               NULL,
               string);

  /* Look for the string */

  found = -1;
  for (int i = 0; i < N_EDIT; i++)
    if (!strncasecmp(string, EDIT[i].key, strlen(EDIT[i].key))) found = i;

  /* Check for the special keyword */

  if (!strcasecmp(string, "STOP")) return (1);
  if (!strcasecmp(string, "QUIT")) return (-1);

  /* A valid keyword has not been found */

  if (found < 0)
  {
    mestitle(1, "List of the Valid Editor Keywords:");
    for (int i = 0; i < N_EDIT; i++)
      message("%2s : %s\n", EDIT[i].key, EDIT[i].title);
    goto label_loop;
  }

  /* A valid keyword has been encountered: Check for the rest */

  decode = &string[strlen(EDIT[found].key)];

  /* The 'same' command has been encountered */

  flag_skip = 0;
  if (found == 1)
  {
    found     = mem_item;
    *rank     = mem_rank;
    *vmin     = mem_vmin;
    *vmax     = mem_vmax;
    flag_skip = 1;
  }

  /* Ask for complementary information */

  if (!flag_skip)
  {
    /* A rank must be specified */

    if (EDIT[found].flag_rank)
    {
      string_strip_blanks(decode, 1);
      mem_long = static_cast<int>(strlen(decode));
      if (mem_long > 0)
      {
        *rank = strtol(decode, &decode, 0);
        if (mem_long == (int)strlen(decode))
        {
          messerr("Cannot convert '%s' into a valid Rank", decode);
          goto label_loop;
        }
      }
      else
        *rank = _lire_int("Value for the Shift", 1, mem_rank, ITEST, ITEST);
    }

    /* Bounds must be specified */

    if (EDIT[found].flag_bounds)
    {
      string_strip_blanks(decode, 1);
      mem_long = static_cast<int>(strlen(decode));
      if (mem_long > 0)
      {
        *vmin = strtod(decode, &decode);
        if (mem_long == (int)strlen(decode))
        {
          messerr("Cannot convert '%s' into a valid Minimum Bound", decode);
          goto label_loop;
        }
      }
      else
        *vmin = _lire_double("Minimum value", 1, mem_vmin, TEST, TEST);

      string_strip_blanks(decode, 1);
      mem_long = static_cast<int>(strlen(decode));
      if (mem_long > 0)
      {
        *vmax = strtod(decode, &decode);
        if (mem_long == (int)strlen(decode))
        {
          messerr("Cannot convert '%s' into a valid Maximum Bound", decode);
          goto label_loop;
        }
        if (*vmax < *vmin)
        {
          messerr("Upper bound (%lf) may not be smaller than Lower bound (%lf)",
                  (*vmax), (*vmin));
        }
      }
      else
        *vmax = _lire_double("Maximum value", 1, mem_vmax, *vmin, TEST);
    }
  }

  /* Return argument */

  *item = found;

  /* Store the answers for default values in next operation */

  mem_item = *item;
  mem_rank = *rank;
  mem_vmin = *vmin;
  mem_vmax = *vmax;

  return (0);
}

/****************************************************************************/
/*!
 **  Edit the Data Base Db
 **
 ** \return  Error return code
 **
 ** \param[in]  db   Db descriptor
 **
 ** \param[out] flag_valid: 1 for 'stop' and 0 for 'quit'
 **
 *****************************************************************************/
int db_edit(Db* db, int* flag_valid)

{
  int nech, nvar, ivar, iech, incr, type, ok, nrds, nrdv, flag_inter;
  double vmin, vmax, value;

  /* Initializations */

  nech = db->getNSample();
  nvar = db->getNColumn();
  ivar = iech = 0;
  nrds = nrdv = incr = 1;
  vmin = vmax = TEST;
  if (nech < 1 || nvar < 1) return (1);

  ok = 1;
  while (ok)
  {
    st_edit_display(db, nrdv, nrds, ivar, iech);
    flag_inter = st_edit_ask(&type, &incr, &vmin, &vmax);
    if (flag_inter > 0)
    {
      *flag_valid = 1;
      ok          = 0;
      break;
    }
    if (flag_inter < 0)
    {
      *flag_valid = 0;
      ok          = 0;
      break;
    }

    /* Dispatch */

    switch (type)
    {
      case 0: /* Set the Parameters */
        nrdv = _lire_int("Display Radius along Variable", 1, nrdv, 0, ITEST);
        nrds = _lire_int("Display Radius along Sample", 1, nrds, 0, ITEST);
        break;

      case 2: /* Relative Sample Rank */
        iech = MAX(0, MIN(iech + incr, nech - 1));
        break;

      case 3: /* Relative Variable Rank */
        ivar = MAX(0, MIN(ivar + incr, nvar - 1));
        break;

      case 4: /* Absolute Sample Rank */
        iech = MAX(0, MIN(incr - 1, nech - 1));
        break;

      case 5: /* Absolute Variable Rank */
        ivar = MAX(0, MIN(incr - 1, nvar - 1));
        break;

      case 6: /* Modify the Value */
        value = _lire_double("New value", 1, db->getArray(iech, ivar), TEST,
                             TEST);
        db->setArray(iech, ivar, value);
        break;

      case 7: /* Next sample within an interval */
        iech = st_edit_find(db, iech, ivar, 1, vmin, vmax);
        break;

      case 8: /* Previous sample within an interval */
        iech = st_edit_find(db, iech, ivar, -1, vmin, vmax);
        break;

      case 9: /* Display the current selection */
      default:
        break;
    }
  }
  return (0);
}

/*****************************************************************************/
/*!
 **  Generates the discretized points along the trace
 **
 ** \param[in]  nseg   Number of vertices along the trace
 ** \param[in]  trace  Array defining the trace
 **                    (Dimension: 2 * nseg)
 ** \param[in]  disc   Discretization distance
 **
 ** \param[out] np_arg   Number of discretized points
 ** \param[out] xp_arg   Array of first coordinates
 ** \param[out] yp_arg   Array of second coordinates
 ** \param[out] dd_arg   Array of distances between discretized points
 ** \param[out] del_arg  Array of distances between vertices
 ** \param[out] dist_arg Total distance of the trace
 **
 *****************************************************************************/
void ut_trace_discretize(int nseg,
                         const double* trace,
                         double disc,
                         int* np_arg,
                         double** xp_arg,
                         double** yp_arg,
                         double** dd_arg,
                         double** del_arg,
                         double* dist_arg)
{
  double *xp, *yp, *dd, *del, deltax, deltay, x0, y0, x1, y1, dist;
  int iseg, np, ecr, nloc, ip;

  /* Initializations */

  xp = yp = dd = nullptr;
  (*np_arg) = np = 0;
  (*dist_arg) = x1 = y1 = 0.;
  del                   = (double*)mem_alloc(sizeof(double) * nseg, 1);
  del[0]                = 0.;

  /* Loop on the trace segments */

  for (iseg = ecr = 0; iseg < nseg - 1; iseg++)
  {

    /* Consider a segment trace */

    x0     = TRACE(0, iseg);
    y0     = TRACE(1, iseg);
    x1     = TRACE(0, iseg + 1);
    y1     = TRACE(1, iseg + 1);
    deltax = x1 - x0;
    deltay = y1 - y0;
    dist   = sqrt(deltax * deltax + deltay * deltay);
    (*dist_arg) += dist;
    del[iseg + 1] = (*dist_arg);

    /* Discretize the trace segment */

    nloc = (int)floor(dist / disc);
    if (ABS(nloc * disc - dist) < dist / 1000) nloc--;
    np += nloc;
    xp = (double*)mem_realloc((char*)xp, sizeof(double) * np, 1);
    yp = (double*)mem_realloc((char*)yp, sizeof(double) * np, 1);

    for (ip = 0; ip < nloc; ip++, ecr++)
    {
      xp[ecr] = x0 + deltax * ip / nloc;
      yp[ecr] = y0 + deltay * ip / nloc;
    }
  }

  /* Adding the last vertex */

  np++;
  xp      = (double*)mem_realloc((char*)xp, sizeof(double) * np, 1);
  yp      = (double*)mem_realloc((char*)yp, sizeof(double) * np, 1);
  xp[ecr] = x1;
  yp[ecr] = y1;
  ecr++;

  /* Elaborate the vector of distances */

  dd    = (double*)mem_alloc(sizeof(double) * np, 1);
  dd[0] = 0.;
  for (ip = 0; ip < np - 1; ip++)
  {
    deltax     = xp[ip + 1] - xp[ip];
    deltay     = yp[ip + 1] - yp[ip];
    dd[ip + 1] = dd[ip] + sqrt(deltax * deltax + deltay * deltay);
  }

  /* Returning arguments */

  (*np_arg)  = np;
  (*xp_arg)  = xp;
  (*yp_arg)  = yp;
  (*dd_arg)  = dd;
  (*del_arg) = del;
}

/*****************************************************************************/
/*!
 **  Sample the point Db close to discretized points of the trace
 **
 ** \param[in]  db     Db to be sampled
 ** \param[in]  ptype  Type of locator
 ** \param[in]  np     Number of discretized points
 ** \param[in]  xp     Array of first coordinates
 ** \param[in]  yp     Array of second coordinates
 ** \param[in]  dd     Array of distances
 ** \param[in]  radius Neighborhood radius
 **
 ** \param[out] ns_arg     Number of sampled points
 ** \param[out] xs_arg     Array of first coordinates of sampled points
 ** \param[out] ys_arg     Array of second coordinates of sampled points
 ** \param[out] rks_arg    Array of sample indices (starting from 1)
 ** \param[out] lys_arg    Array of layer indices of sampled points
 ** \param[out] typ_arg    Array of data type
 **                        1 for hard data in Z or TIME
 **                        2 for lower bound
 **                        3 for upper bound
 **
 *****************************************************************************/
void ut_trace_sample(Db* db,
                     const ELoc& ptype,
                     int np,
                     const double* xp,
                     const double* yp,
                     const double* dd,
                     double radius,
                     int* ns_arg,
                     double** xs_arg,
                     double** ys_arg,
                     int** rks_arg,
                     int** lys_arg,
                     int** typ_arg)
{
  int *lys, *typ, *rks, iech, ip, ns, ipmin, nvar;
  double *xs, *ys, cote, layer, bound[2];
  double radcarre, xx, yy, delx, dely, dist, ddmin;

  /* Initializations */

  radcarre = radius * radius;
  xs = ys = nullptr;
  lys = typ = rks = nullptr;
  ns              = 0;
  nvar            = db->getNInterval();

  /* Loop on the samples */

  for (iech = 0; iech < db->getNSample(); iech++)
  {
    if (!db->isActive(iech)) continue;

    /* Coordinates of the sample point */

    xx = db->getCoordinate(iech, 0);
    yy = db->getCoordinate(iech, 1);

    /* Loop on the discretized samples */

    ipmin = -1;
    ddmin = MAXIMUM_BIG;
    for (ip = 0; ip < np; ip++)
    {
      delx = xx - xp[ip];
      dely = yy - yp[ip];
      dist = delx * delx + dely * dely;
      if (dist > radcarre || dist > ddmin) continue;
      ddmin = dist;
      ipmin = ip;
    }
    if (ipmin < 0) continue;

    /* Keep sample defined by locator */

    cote = db->getFromLocator(ptype, iech);
    if (!FFFF(cote))
    {
      layer   = db->getFromLocator(ELoc::LAYER, iech);
      xs      = (double*)mem_realloc((char*)xs, sizeof(double) * (ns + 1), 1);
      ys      = (double*)mem_realloc((char*)ys, sizeof(double) * (ns + 1), 1);
      lys     = (int*)mem_realloc((char*)lys, sizeof(int) * (ns + 1), 1);
      typ     = (int*)mem_realloc((char*)typ, sizeof(int) * (ns + 1), 1);
      rks     = (int*)mem_realloc((char*)rks, sizeof(int) * (ns + 1), 1);
      xs[ns]  = dd[ipmin];
      ys[ns]  = cote;
      lys[ns] = (FFFF(layer)) ? 1 : (int)layer + 1;
      typ[ns] = 1;
      rks[ns] = iech + 1;
      ns++;
    }

    /* Keep sample defined by locator UP or LOW */

    for (int ivar = 0; ivar < nvar; ivar++)
    {
      bound[0] = db->getLocVariable(ELoc::L, iech, ivar);
      bound[1] = db->getLocVariable(ELoc::U, iech, ivar);
      for (int ib = 0; ib < 2; ib++)
      {
        if (FFFF(bound[ib])) continue;
        xs      = (double*)mem_realloc((char*)xs, sizeof(double) * (ns + 1), 1);
        ys      = (double*)mem_realloc((char*)ys, sizeof(double) * (ns + 1), 1);
        lys     = (int*)mem_realloc((char*)lys, sizeof(int) * (ns + 1), 1);
        typ     = (int*)mem_realloc((char*)typ, sizeof(int) * (ns + 1), 1);
        rks     = (int*)mem_realloc((char*)rks, sizeof(int) * (ns + 1), 1);
        xs[ns]  = dd[ipmin];
        ys[ns]  = bound[ib];
        lys[ns] = ivar + 1;
        typ[ns] = ib + 2;
        rks[ns] = iech + 1;
        ns++;
      }
    }
  }

  /* Returning arguments */

  *ns_arg  = ns;
  *xs_arg  = xs;
  *ys_arg  = ys;
  *lys_arg = lys;
  *typ_arg = typ;
  *rks_arg = rks;
}

/*****************************************************************************/
/*!
 **  Create a set of samples according to a Poisson process
 **
 ** \return  Array of returned values (or NULL)
 **
 ** \param[in]  number      Number of samples to be generated
 ** \param[in]  coormin     Vector of minimum coordinates
 ** \param[in]  coormax     Vector of maximum coordinates
 ** \param[in]  flag_repulsion True if the repulsion process is active
 ** \param[in]  range       Repulsion range
 ** \param[in]  beta        Repulsion beta coefficient
 **
 *****************************************************************************/
static VectorDouble st_point_init_homogeneous(int number,
                                              const VectorDouble& coormin,
                                              const VectorDouble& coormax,
                                              bool flag_repulsion,
                                              double range,
                                              double beta)
{
  VectorDouble tab;

  if (coormin.empty() || coormax.empty())
  {
    messerr("This method requires 'coormin' and 'coormax' defined");
    return tab;
  }
  VectorDouble extend = VH::subtract(coormin, coormax);
  int ndim            = (int)coormin.size();
  VectorDouble coor(ndim);
  VectorDouble delta(ndim);

  // Generate the samples

  tab.resize(ndim * number);

  int ecr = 0;
  for (int ip = 0; ip < number; ip++)
  {
    for (int idim = 0; idim < ndim; idim++)
      coor[idim] = coormin[idim] + law_uniform(0., extend[idim]);

    // Check if the point is acceptable

    bool flag_drop = false;
    if (flag_repulsion)
    {

      // Calculate the shortest distance with the previous samples

      double ddmin = MAXIMUM_BIG;
      for (int jp = 0; jp < ip; jp++)
      {
        for (int idim = 0; idim < ndim; idim++)
          delta[idim] = (tab[ndim * jp + idim] - coor[idim]) / range;
        double dd = VH::norm(delta);
        if (dd < ddmin) ddmin = dd;
      }

      /* Check the rejection criterion */

      double proba = exp(-pow(ddmin, beta));
      double alea  = law_uniform(0., 1.);
      flag_drop    = (alea < proba);
    }

    // Add the new point
    if (flag_drop) continue;
    for (int idim = 0; idim < ndim; idim++)
      tab[ndim * ecr + idim] = coor[idim];
    ecr++;
  }
  tab.resize(ndim * ecr);
  return (tab);
}

/*****************************************************************************/
/*!
 **  Create a set of samples according to a Poisson Regionalized process
 **
 ** \return  Array of returned values (or NULL)
 **
 ** \param[in]  number      Number of samples to be generated
 ** \param[in]  dbgrid      Descriptor of the Db grid parameters
 ** \param[in]  flag_repulsion True if the repulsion process is active
 ** \param[in]  range       Repulsion range
 ** \param[in]  beta        Repulsion beta coefficient
 **
 ** \remarks Thinning can only be defined in 2-D.
 ** \remarks If the thinning is regionalized, its parameters are stored
 ** \remarks as NOSTAT variables: Range-1, Range-2 and Angle
 **
 *****************************************************************************/
static VectorDouble st_point_init_inhomogeneous(int number,
                                                DbGrid* dbgrid,
                                                bool flag_repulsion,
                                                double range,
                                                double beta)
{
  VectorDouble tab;

  int ndim = dbgrid->getNDim();
  if (dbgrid == nullptr)
  {
    messerr("This function requires a DbGrid data base");
    return tab;
  }
  if (!dbgrid->isGrid())
  {
    messerr("This function requires the Db organized as a grid");
    return tab;
  }
  bool flag_dens   = (dbgrid->getNLoc(ELoc::Z) == 1);
  bool flag_region = (ndim == 2 && dbgrid->getNLoc(ELoc::NOSTAT) == (ndim + 1));

  VectorDouble coor(ndim);
  VectorDouble coorbis(ndim);
  VectorDouble delta(ndim);
  VectorDouble radius(ndim);
  VectorDouble radip(ndim);
  double angip = 0.;

  /* Evaluate the density */

  int ngrid = dbgrid->getNSample(true);
  VectorDouble dens;
  dens.resize(ngrid, 0.);
  double denstot = 0.;
  if (flag_dens)
  {
    int ig = 0;
    for (int jg = 0, ng = dbgrid->getNSampleActive(); jg < ng; jg++)
    {
      if (!dbgrid->isActiveAndDefined(jg, 0)) continue;
      double densloc = dbgrid->getZVariable(jg, 0);
      if (densloc >= 0) denstot += densloc;
      dens[ig++] = denstot;
    }
  }
  else
  {
    denstot = dbgrid->getNSample(true);
  }

  /* Point generation */

  int ecr    = 0;
  int indip  = 0;
  int indjp  = 0;
  int ntrial = 0;
  while (number - ecr > ntrial / 10)
  {
    // Draw a probability

    double proba = law_uniform(0., denstot);
    ntrial++;

    // Draw a grid cell at random

    if (flag_dens)
    {
      double denscum = 0.;
      indip          = -1;
      for (int ig = 0; ig < ngrid && indip < 0; ig++)
      {
        if (!dbgrid->isActive(ig)) continue;
        double densloc = dbgrid->getZVariable(ig, 0);
        if (FFFF(densloc) || densloc < 0) continue;
        denscum += densloc;
        if (denscum > proba) indip = ig;
      }
      if (indip < 0) indip = ngrid - 1;
    }
    else
    {
      indip = (int)proba;
    }

    // Draw the point within the elected cell

    dbgrid->rankToCoordinatesInPlace(indip, coor);
    for (int idim = 0; idim < ndim; idim++)
      coor[idim] += law_uniform(0., dbgrid->getDX(idim));
    if (flag_region)
    {
      for (int idim = 0; idim < ndim; idim++)
        radip[idim] = dbgrid->getFromLocator(ELoc::NOSTAT, indip, idim);
      angip = dbgrid->getFromLocator(ELoc::NOSTAT, indip, ndim);
    }

    // Check if the point is acceptable

    bool flag_drop = false;
    if (flag_repulsion)
    {

      // Calculate the shortest distance with the previous samples

      flag_drop = false;
      for (int jp = 0; jp < ecr && !flag_drop; jp++)
      {
        double dd = 0.;
        for (int idim = 0; idim < ndim; idim++)
        {
          coorbis[idim] = tab[ndim * jp + idim];
          delta[idim]   = (coorbis[idim] - coor[idim]);
        }

        if (!flag_region)
        {
          dd = VH::norm(delta) / range;
        }
        else
        {
          indjp = dbgrid->coordinateToRank(coorbis);
          for (int idim = 0; idim < ndim; idim++)
            radius[idim] = 2. / (radip[idim] + dbgrid->getFromLocator(ELoc::NOSTAT, indjp, idim));
          double angle = (angip + dbgrid->getFromLocator(ELoc::NOSTAT, indjp, ndim)) / 2.;
          Tensor tensor(ndim);
          tensor.setRotationAngle(0, angle);
          tensor.setRadiusVec(radius);
          dd = VH::norm(tensor.applyInverse(delta));
        }

        // Check if the point 'ip' must be dropped
        proba     = exp(-pow(dd, beta));
        flag_drop = (law_uniform(0., 1.) < proba);
      }
    }
    if (flag_drop) continue;

    // Add the new point
    for (int idim = 0; idim < ndim; idim++)
      tab.push_back(coor[idim]);
    ecr++;
  }

  return tab;
}

/****************************************************************************/
/*!
 **  Create indicator residual variables
 **
 ** \return  Error returned code
 **
 ** \param[in]  db      Db structure
 ** \param[in]  ivar    Index of the target variable
 ** \param[in]  zcut    Array containing the cutoffs
 **
 ** \remarks The array 'zcut' must be provided in increasing order
 **
 *****************************************************************************/
int db_resind(Db* db, int ivar, const VectorDouble& zcut)
{
  int nech = db->getNSample();
  int ncut = (int)zcut.size();
  if (!VH::isSorted(zcut, true))
  {
    messerr("The cutoffs must be provided in increasing order");
    return 1;
  }

  /* Calculate the tonnages */

  int ntot = 0;
  VectorDouble tonnage(ncut, 0);
  for (int iech = 0; iech < nech; iech++)
  {
    if (!db->isActive(iech)) continue;
    double value = db->getArray(iech, ivar);
    if (FFFF(value)) continue;
    ntot++;

    for (int icut = 0; icut < ncut; icut++)
      if (value >= zcut[icut]) tonnage[icut]++;
  }
  for (int icut = 0; icut < ncut; icut++)
    tonnage[icut] /= (double)ntot;

  /* Create the variables */

  int iptr = db->addColumnsByConstant(ncut, TEST);
  if (iptr < 0) return 1;

  /* Loop on the samples */

  for (int iech = 0; iech < nech; iech++)
  {
    if (!db->isActive(iech)) continue;
    double value = db->getArray(iech, ivar);
    if (FFFF(value)) continue;

    /* Loop on the cutoffs */

    for (int icut = 0; icut < ncut; icut++)
    {
      double zval     = zcut[icut];
      int ind_cut0    = (value > zval);
      zval            = (icut > 0) ? zcut[icut - 1] : 0.;
      int ind_cut1    = (value > zval);
      double ton_cut0 = tonnage[icut];
      double ton_cut1 = (icut > 0) ? tonnage[icut - 1] : 1.;
      int ir          = ind_cut0 / ton_cut0 - ind_cut1 / ton_cut1;
      db->setArray(iech, iptr + icut, ir);
    }
  }

  return (0);
}

/****************************************************************************/
/*!
 **  Normalize the gradient components
 **
 ** \param[in]  dbgrid  Db structure (grid organized)
 **
 *****************************************************************************/
static void st_gradient_normalize(Db* dbgrid)

{
  double norme, grad;
  int ndim;

  /* Initializations */

  ndim = dbgrid->getNDim();

  /* Loop on the samples */

  for (int iech = 0; iech < dbgrid->getNSample(); iech++)
  {

    norme = 0.;
    for (int idim = 0; idim < ndim; idim++)
    {
      grad = dbgrid->getLocVariable(ELoc::G, iech, idim);
      norme += grad * grad;
    }

    if (norme <= 0) continue;
    norme = sqrt(norme);

    for (int idim = 0; idim < ndim; idim++)
    {
      grad = dbgrid->getLocVariable(ELoc::G, iech, idim);
      dbgrid->setLocVariable(ELoc::G, iech, idim, grad / norme);
    }
  }
}

/****************************************************************************/
/*!
 **  Calculate the gradient over a grid
 **
 ** \return  Rank of the newly created variables (or -1)
 **
 ** \param[in]  dbgrid  Db structure (grid organized)
 **
 *****************************************************************************/
int db_gradient_components(DbGrid* dbgrid)

{
  int iptrz, iptr, nx, ny, nz, nmax, error, ndim, j1, j2, number;
  double dinc, v1, v2, delta;
  VectorInt indg;

  /* Preliminary check */

  error = number = 1;
  iptr           = -1;
  ndim           = dbgrid->getNDim();
  if (!dbgrid->isGrid())
  {
    messerr("The Db should be organized as a Grid");
    goto label_end;
  }
  if (!dbgrid->isNVarComparedTo(1)) goto label_end;
  if (ndim > 3)
  {
    messerr("This function is limited to Space Dimension <= 3");
    goto label_end;
  }

  /* Initializations */

  nx = dbgrid->getNX(0);
  ny = dbgrid->getNX(1);
  nz = dbgrid->getNX(2);
  indg.resize(ndim, 0);

  /* Create the new variable */

  iptrz = dbgrid->getColIdxByLocator(ELoc::Z, 0);
  if (iptrz < 0) goto label_end;
  iptr = dbgrid->addColumnsByConstant(ndim, TEST, String(), ELoc::G);

  /* Calculate the Gradient components */

  for (int ix = 0; ix < nx; ix++)
    for (int iy = 0; iy < ny; iy++)
      for (int iz = 0; iz < nz; iz++)
      {
        for (int idim = 0; idim < ndim; idim++)
        {
          nmax = dbgrid->getNX(idim);
          dinc = dbgrid->getDX(idim);

          v1 = v2 = 0.;
          if (idim == 0)
          {
            j1 = (ix + 1 > nmax - 1) ? ix : ix + 1;
            v1 = get_grid_value(dbgrid, iptrz, indg, j1, iy, iz);
            if (FFFF(v1)) continue;
            j2 = (ix - 1 < 0) ? ix : ix - 1;
            v2 = get_grid_value(dbgrid, iptrz, indg, j2, iy, iz);
            if (FFFF(v2)) continue;
            number = j1 - j2;
          }

          if (idim == 1)
          {
            j1 = (iy + 1 > nmax - 1) ? iy : iy + 1;
            v1 = get_grid_value(dbgrid, iptrz, indg, ix, j1, iz);
            if (FFFF(v1)) continue;
            j2 = (iy - 1 < 0) ? iy : iy - 1;
            v2 = get_grid_value(dbgrid, iptrz, indg, ix, j2, iz);
            if (FFFF(v2)) continue;
            number = j1 - j2;
          }

          if (idim == 2)
          {
            j1 = (iz + 1 > nmax - 1) ? iz : iz + 1;
            v1 = get_grid_value(dbgrid, iptrz, indg, ix, iy, j1);
            if (FFFF(v1)) continue;
            j2 = (iz - 1 < 0) ? iz : iz - 1;
            v2 = get_grid_value(dbgrid, iptrz, indg, ix, iy, j2);
            if (FFFF(v2)) continue;
            number = j1 - j2;
          }

          delta = (v1 - v2) / (number * dinc);
          set_grid_value(dbgrid, iptr + idim, indg, ix, iy, iz, delta);
        }
      }

  /* Set the error return code */

  error = 0;

label_end:
  if (error)
  {
    dbgrid->deleteColumnsByUIDRange(iptr, ndim);
    iptr = -1;
  }
  return (iptr);
}

/****************************************************************************/
/*!
 **  Check if one (at least) of the gradient components is undefined
 **
 ** \return  1 If one component (at least) is undefined
 **
 ** \param[in]  dbgrid    Db structure (grid organized)
 ** \param[in]  iptr_grad Rank of the first gradient component
 ** \param[in]  iech      Sample rank
 **
 *****************************************************************************/
static int st_is_undefined(Db* dbgrid, int iptr_grad, int iech)
{
  int ndim;

  ndim = dbgrid->getNDim();
  for (int idim = 0; idim < ndim; idim++)
  {
    if (FFFF(dbgrid->getArray(iech, iptr_grad + idim))) return (1);
  }
  return (0);
}

/****************************************************************************/
/*!
 **  Check if the gradient is null
 **
 ** \return  1 If gradient is null
 **
 ** \param[in]  dbgrid    Db structure (grid organized)
 ** \param[in]  iptr_grad Rank of the first gradient component
 ** \param[in]  iech      Sample rank
 **
 *****************************************************************************/
static int st_is_zero(Db* dbgrid, int iptr_grad, int iech)
{
  double grad, delta;
  int ndim;

  grad = 0.;
  ndim = dbgrid->getNDim();
  for (int idim = 0; idim < ndim; idim++)
  {
    delta = dbgrid->getArray(iech, iptr_grad + idim);
    grad += delta * delta;
  }
  return (grad < 1.e-5);
}

/****************************************************************************/
/*!
 **  Get the next gradient-based data
 **
 ** \return  1 Error return code
 **
 ** \param[in]  dbgrid    Db structure (grid organized)
 ** \param[in]  iptr_grad Rank of the first gradient component
 ** \param[in]  coor      Array of coordinates
 **
 ** \param[out] knd       Absolute index
 ** \param[out] surf      Local value of the surface
 **
 *****************************************************************************/
static int st_get_next(DbGrid* dbgrid,
                       int iptr_grad,
                       VectorDouble& coor,
                       int* knd,
                       double* surf)
{
  int knd_loc;
  double surf_loc;

  knd_loc = dbgrid->coordinateToRank(coor);
  if (knd_loc < 0) return 1;
  if (!dbgrid->isActive(knd_loc)) return 1;
  surf_loc = dbgrid->getZVariable(knd_loc, 0);
  if (FFFF(surf_loc) || st_is_undefined(dbgrid, iptr_grad, knd_loc)) return (1);
  if (st_is_zero(dbgrid, iptr_grad, knd_loc)) return (1);
  *knd  = knd_loc;
  *surf = surf_loc;
  return 0;
}

/****************************************************************************/
/*!
 **  Calculate the streamlines
 **
 ** \return  Error return code
 **
 ** \param[in]  dbgrid    Db structure (grid organized)
 ** \param[in]  dbpoint   Db structure for control points
 ** \param[in]  niter     Maximum number of iterations
 ** \param[in]  step      Progress step
 ** \param[in]  flag_norm 1 if the gradients must be normalized
 ** \param[in]  use_grad  1 if the existing gradients must be used
 **                       0 the gradients must be calculated here
 ** \param[in]  save_grad 1 save the gradients generated in this function
 **                       0 delete gradients when calculated here
 **
 ** \param[out] nbline_loc Number of streamline steps
 ** \param[out] npline_loc Number of values per line vertex
 ** \param[out] line_loc   Array of streamline steps (Dimension: 5 * nbline)
 **
 ** \remarks The returned array 'line_loc' must be freed by the calling function
 ** \remarks Use get_keypone("Streamline_Skip",1) to define the skipping ratio
 **
 *****************************************************************************/
int db_streamline(DbGrid* dbgrid,
                  Db* dbpoint,
                  int niter,
                  double step,
                  int flag_norm,
                  int use_grad,
                  int save_grad,
                  int* nbline_loc,
                  int* npline_loc,
                  double** line_loc)
{
  int error, npline, idim, ecr;
  int iptr_time, iptr_accu, iptr_grad, nbline, knd, nquant, nbyech, ndim;
  double *line, surf, date;
  static int quant = 1000;
  VectorDouble coor;
  VectorDouble coor0;

  /* Initializations */

  error  = 1;
  nbline = nquant = 0;
  iptr_grad       = -1;
  line            = nullptr;
  if (dbpoint == nullptr) dbpoint = dbgrid;
  nbyech = (int)get_keypone("Streamline_Skip", 1.);

  /* Preliminary checks */

  ndim = dbgrid->getNDim();
  if (ndim < 2 || ndim > 3)
  {
    messerr("This function is limited to 2-D or 3-D case");
    goto label_end;
  }
  npline = ndim + 3;

  /* Core allocation on the Grid Db */

  coor.resize(ndim);
  coor0.resize(ndim);
  iptr_time = dbgrid->addColumnsByConstant(1, TEST);
  if (iptr_time < 0) goto label_end;
  iptr_accu = dbgrid->addColumnsByConstant(1, 0.);
  if (iptr_accu < 0) goto label_end;

  /* Calculate the gradient */

  if (use_grad)
  {
    if (dbgrid->getNLoc(ELoc::G) != ndim)
    {
      messerr("When using the option 'use.grad'");
      messerr("the number of gradients should be %d (%d)", ndim,
              dbgrid->getNLoc(ELoc::G));
      goto label_end;
    }
    iptr_grad = dbgrid->getColIdxByLocator(ELoc::G, 0);
  }
  else
  {
    iptr_grad = db_gradient_components(dbgrid);
  }
  if (iptr_grad < 0) goto label_end;

  /* Normalize the gradient (optional) */

  if (flag_norm) st_gradient_normalize(dbgrid);

  /* Loop on the drop points */

  for (int iech = 0; iech < dbpoint->getNSample(); iech++)
  {
    if (!dbpoint->isActive(iech)) continue;
    if (iech % nbyech != 0) continue;
    dbpoint->getCoordinatesInPlace(coor, iech);
    if (st_get_next(dbgrid, iptr_grad, coor, &knd, &surf)) break;

    /* Store the new point in the Streamline */

    if (nbline >= nquant * quant)
    {
      nquant++;
      line = (double*)mem_realloc((char*)line,
                                  sizeof(double) * npline * nquant * quant, 1);
    }
    for (idim = ecr = 0; idim < ndim; idim++)
      LINE(nbline, ecr++) = coor[idim];
    LINE(nbline, ecr++) = surf;
    LINE(nbline, ecr++) = knd + 1.;
    LINE(nbline, ecr++) = 0.;
    nbline++;

    for (int i = 0; i < niter; i++)
    {
      for (idim = 0; idim < ndim; idim++)
        coor[idim] -= step * dbgrid->getArray(knd, iptr_grad + idim);
      if (st_get_next(dbgrid, iptr_grad, coor, &knd, &surf)) break;

      /* Store the new point in the Streamline */

      if (nbline >= nquant * quant)
      {
        nquant++;
        line = (double*)mem_realloc((char*)line,
                                    sizeof(double) * npline * nquant * quant,
                                    1);
      }
      for (idim = ecr = 0; idim < ndim; idim++)
        LINE(nbline, ecr++) = coor[idim];
      LINE(nbline, ecr++) = surf;
      LINE(nbline, ecr++) = knd + 1.;
      LINE(nbline, ecr++) = i + 1.;
      nbline++;

      /* Update variables in the grid Db */

      date = MIN(dbgrid->getArray(knd, iptr_time), i + 1.);
      dbgrid->setArray(knd, iptr_time, date);
      dbgrid->updArray(knd, iptr_accu, EOperator::ADD, 1.);
    }

    /* Add the endpoint */

    if (nbline >= nquant * quant)
    {
      nquant++;
      line = (double*)mem_realloc((char*)line,
                                  sizeof(double) * npline * nquant * quant, 1);
    }
    for (idim = ecr = 0; idim < ndim; idim++)
      LINE(nbline, ecr++) = TEST;
    LINE(nbline, ecr++) = TEST;
    LINE(nbline, ecr++) = TEST;
    LINE(nbline, ecr++) = TEST;
    nbline++;
  }

  /* Final reallocation */

  line = (double*)mem_realloc((char*)line, sizeof(double) * npline * nbline, 1);

  /* Set the error return code */

  *nbline_loc = nbline;
  *npline_loc = npline;
  *line_loc   = line;
  error       = 0;

label_end:
  if (!use_grad && !save_grad && iptr_grad >= 0)
    dbgrid->deleteColumnsByUIDRange(iptr_grad, ndim);
  return (error);
}

/*****************************************************************************/
/*!
 **  Smooth out the VPC
 **
 ** \return  Distance value
 **
 ** \param[in]  db          3-D Db structure containing the VPCs
 ** \param[in]  width       Width of the Filter
 ** \param[in]  range       Range of the Gaussian Weighting Function
 **
 ** \remarks Work is performed IN PLACE
 **
 *****************************************************************************/
int db_smooth_vpc(DbGrid* db, int width, double range)
{
  int iz, nz, nprop, ecr, nkern, jz, error;
  double *prop1, *prop2, *kernel, total, propval, dz, quant, quant0;

  /* Initializations */

  error = 1;
  nprop = db->getNLoc(ELoc::P);
  nz    = db->getNX(2);
  dz    = db->getDX(2);
  prop1 = prop2 = kernel = nullptr;

  /* Core allocation */

  quant0 = law_invcdf_gaussian(0.975);
  if (FFFF(range))
    range = dz * width / quant0;
  else if (IFFFF(width))
    width = (int)(range * quant0 / dz);
  else
  {
    messerr("You must define either 'width' or 'range'");
    goto label_end;
  }
  nkern  = 2 * width + 1;
  prop1  = (double*)mem_alloc(sizeof(double) * nz * nprop, 1);
  prop2  = (double*)mem_alloc(sizeof(double) * nz * nprop, 1);
  kernel = (double*)mem_alloc(sizeof(double) * nkern, 1);

  /* Establish the Kernel */

  for (int i = -width; i <= width; i++)
  {
    quant             = (i * dz) / range;
    kernel[i + width] = law_df_gaussian(quant) / range;
  }

  /* Preliminary checks */

  if (!db->isGrid() || db->getNDim() != 3) goto label_end;

  /* Loop on the 2-D grid cells */

  for (int ix = 0; ix < db->getNX(0); ix++)
    for (int iy = 0; iy < db->getNX(1); iy++)
    {

      /* Load the proportions */

      if (db_prop_read(db, ix, iy, prop1)) goto label_end;

      /* Loop on the proportions */

      for (int iprop = 0; iprop < nprop; iprop++)
      {

        /* Loop on the levels of the VPC */

        for (iz = ecr = 0; iz < nz; iz++)
        {

          /* Loop on the kernel items */

          total = 0.;
          for (int i = -width; i <= width; i++)
          {
            jz      = Grid::generateMirrorIndex(nz, iz + i);
            propval = PROP1(jz, iprop);
            total += kernel[i + width] * propval;
          }
          PROP2(iz, iprop) = total;
        }
      }
      if (db_prop_write(db, ix, iy, prop2)) goto label_end;
    }

  /* Set the error return code */

  error = 0;

label_end:
  mem_free((char*)prop1);
  mem_free((char*)prop2);
  mem_free((char*)kernel);
  return (error);
}

/*****************************************************************************/
/*!
 **  Regularize variables along vertical wells
 **
 ** \return  Pointer to the newly created Db
 **
 ** \param[in]  db          Initial Db
 ** \param[in]  dbgrid      Reference Grid
 ** \param[in]  flag_center When TRUE, the sample is centered in the layer
 **                         to which it belongs
 **
 ** \remarks This function requires the input well ('db') and the grid to be
 ** \remarks defined in space >= 3D
 ** \remarks It requires a CODE variable to be defined in the input 'db'
 ** \remarks This function regularizes all the variables marked with a Z-locator
 ** \remarks This function takes a sample into account only if isotopic
 **
 *****************************************************************************/
Db* db_regularize(Db* db, DbGrid* dbgrid, int flag_center)
{
  Db* dbnew = nullptr;
  if (db == nullptr) return dbnew;

  // Preliminary checks */

  if (!dbgrid->isGrid())
  {
    messerr("This function requires 'dbgrid' to correspond to a Grid");
    return dbnew;
  }

  if (db->getNDim() < 3)
  {
    messerr("This function requires the 'db' to be defined in 3D or more");
    return dbnew;
  }

  if (dbgrid->getNDim() < 3)
  {
    messerr("This function requires the 'dbgrid' to be defined in 3D or more");
    return dbnew;
  }

  if (!db->hasLocVariable(ELoc::C))
  {
    messerr("This function requires the definition of a CODE variable in 'db'");
    return dbnew;
  }

  if (!db->isNVarComparedTo(1, 1))
  {
    messerr("You should define some Z-variables in input 'db'");
    return dbnew;
  }

  // Core allocation

  int iz   = 0;
  int nz   = dbgrid->getNX(2);
  int nvar = db->getNLoc(ELoc::Z);
  int ndim = db->getNDim();
  int size = ndim + nvar + 1;

  VectorDouble codes = db->getCodeList();
  int ncode          = (int)codes.size();
  VectorDouble coor(ndim, 0);
  VectorDouble wcnt(ncode * nz, 0);
  VectorDouble wcor(ncode * nz * ndim, 0);
  VectorDouble wtab(ncode * nz * nvar, 0);

  // Loop on the different samples

  int ntot = db->getNSample();

  // message("Before regularization: ncode = %d, nz = %d, ntot = %d\n", (int)ncode, (int)nz, (int)ntot);

  for (int iech = 0; iech < ntot; iech++)
  {
    if (!db->isActive(iech)) continue;
    mes_process("Regularize Wells", ntot, iech);
    int code = db->getLocVariable(ELoc::C, iech, 0);

    // Identify the rank of the code

    int icode = -1;
    for (int i = 0; i < ncode && icode < 0; i++)
      if (isEqual(code, codes[i])) icode = i;
    if (icode < 0) continue;

    // Load the coordinates

    for (int idim = 0; idim < ndim; idim++)
      coor[idim] = db->getCoordinate(iech, idim);

    int err = point_to_bench(dbgrid, coor.data(), 0, &iz);
    if (err < 0) continue;
    if (iz < 0 || iz >= nz) continue;

    // Check if all variables are defined

    int not_defined = 0;
    for (int ivar = 0; ivar < nvar && not_defined == 0; ivar++)
      if (FFFF(db->getZVariable(iech, ivar))) not_defined = 1;
    if (not_defined) continue;

    // Cumulate this sample

    WCNT(iz, icode) += 1.;
    for (int idim = 0; idim < ndim; idim++)
      WCOR(iz, icode, idim) += db->getCoordinate(iech, idim);
    for (int ivar = 0; ivar < nvar; ivar++)
      WTAB(iz, icode, ivar) += db->getZVariable(iech, ivar);
  }

  // Normalization

  int nech = 0;
  for (int icode = 0; icode < ncode; icode++)
    for (iz = 0; iz < nz; iz++)
    {
      double ratio = WCNT(iz, icode);
      if (ratio <= 0) continue;
      for (int idim = 0; idim < ndim; idim++)
        WCOR(iz, icode, idim) /= ratio;
      if (flag_center)
        WCOR(iz, icode, 2) = dbgrid->getX0(2) + (0.5 + iz) * dbgrid->getDX(2);
      for (int ivar = 0; ivar < nvar; ivar++)
        WTAB(iz, icode, ivar) /= ratio;
      nech++;
    }

  // Load in storing array

  VectorDouble wecr(size * nech);

  int ecr = 0;
  for (int icode = 0; icode < ncode; icode++)
    for (iz = 0; iz < nz; iz++)
    {
      double ratio = WCNT(iz, icode);
      if (ratio <= 0) continue;
      for (int idim = 0; idim < ndim; idim++)
        wecr[ecr++] = WCOR(iz, icode, idim);
      wecr[ecr++] = codes[icode];
      for (int ivar = 0; ivar < nvar; ivar++)
        wecr[ecr++] = WTAB(iz, icode, ivar);
    }

  // Create the new db

  dbnew = Db::createFromSamples(nech, ELoadBy::SAMPLE, wecr, VectorString(), VectorString(), 0);
  if (dbnew == nullptr) goto label_end;

  ecr = 0;
  dbnew->setLocatorsByUID(ndim, ecr, ELoc::X, 0);
  ecr += ndim;
  dbnew->setLocatorByUID(ecr, ELoc::C, 0);
  ecr += 1;
  dbnew->setLocatorsByUID(nvar, ecr, ELoc::Z, 0);
  ecr += nvar;
  DECLARE_UNUSED(ecr);

label_end:
  return dbnew;
}

/*****************************************************************************/
/*!
 **  Sampling a fine grid in a coarser set of cells
 **
 ** \return  Error returned code
 **
 ** \param[in]  dbgrid      reference Grid
 ** \param[in]  nvar        Number of variables
 ** \param[in]  vars        Array of variable ranks
 ** \param[in]  npacks      Vector of packing factors
 ** \param[in]  npcell      Number of samples per cell
 ** \param[in]  nmini       Minimum number of nodes before drawing
 **
 ** \param[out] nech_ret    Number of selected samples
 ** \param[out] coor_ret    Array of coordinates
 ** \param[out] data_ret    Array of variables
 **
 ** \remarks The returned arrays 'coor' and 'data' must be freed by
 ** \remarks the calling function
 **
 *****************************************************************************/
int db_grid2point_sampling(DbGrid* dbgrid,
                           int nvar,
                           int* vars,
                           const int* npacks,
                           int npcell,
                           int nmini,
                           int* nech_ret,
                           double** coor_ret,
                           double** data_ret)
{
  int ndim, ntotal, nech, nret, nfine, iech, ecrc, ecrd, error;
  int* retain;
  double *coor, *data;
  VectorInt ranks;
  VectorDouble rndval;

  // Initializations

  *nech_ret = 0;

  error = 1;
  coor = data = nullptr;
  retain      = nullptr;
  ndim        = dbgrid->getNDim();
  nfine       = dbgrid->getNSample();
  nmini       = MAX(nmini, npcell);
  VectorInt indg(ndim, 0);
  if (ndim > 3)
  {
    messerr("This function is limited to 3D or less");
    goto label_end;
  }

  // Core allocation

  ntotal = 1;
  for (int idim = 0; idim < ndim; idim++)
    ntotal *= npacks[idim];
  rndval.resize(ntotal);
  ranks.resize(ntotal);
  retain = (int*)mem_alloc(sizeof(int) * nfine, 0);
  if (retain == nullptr) goto label_end;

  // Dispatch

  nret = 0;
  if (ndim == 1)
  {
    for (int ixcell = 0; ixcell < dbgrid->getNX(0); ixcell += npacks[0])
    {

      // Collect eligible samples

      nech = 0;
      for (int ix = 0; ix < npacks[0]; ix++)
      {
        indg[0] = ixcell + ix;
        if (indg[0] >= dbgrid->getNX(0)) break;
        iech = dbgrid->indiceToRank(indg);
        if (dbgrid->isActive(iech)) ranks[nech++] = iech;
      }
      if (nech < nmini) continue;

      // Draw sample(s) at random

      for (int i = 0; i < nech; i++)
        rndval[i] = law_uniform(0., 1.);
      VH::arrangeInPlace(0, ranks, rndval, true, nech);
      for (int i = 0; i < npcell; i++)
        retain[nret++] = ranks[i];
    }
  }
  else if (ndim == 2)
  {
    for (int ixcell = 0; ixcell < dbgrid->getNX(0); ixcell += npacks[0])
      for (int iycell = 0; iycell < dbgrid->getNX(1); iycell += npacks[1])
      {

        // Collect eligible samples

        nech = 0;
        for (int ix = 0; ix < npacks[0]; ix++)
          for (int iy = 0; iy < npacks[1]; iy++)
          {
            indg[0] = ixcell + ix;
            if (indg[0] >= dbgrid->getNX(0)) break;
            indg[1] = iycell + iy;
            if (indg[1] >= dbgrid->getNX(1)) break;
            iech = dbgrid->indiceToRank(indg);
            if (dbgrid->isActive(iech)) ranks[nech++] = iech;
          }
        if (nech < nmini) continue;

        // Draw sample(s) at random

        for (int i = 0; i < nech; i++)
          rndval[i] = law_uniform(0., 1.);
        VH::arrangeInPlace(0, ranks, rndval, true, nech);
        for (int i = 0; i < npcell; i++)
          retain[nret++] = ranks[i];
      }
  }
  else
  {
    for (int ixcell = 0; ixcell < dbgrid->getNX(0); ixcell += npacks[0])
      for (int iycell = 0; iycell < dbgrid->getNX(1); iycell += npacks[1])
        for (int izcell = 0; izcell < dbgrid->getNX(2); izcell += npacks[2])
        {

          // Collect eligible samples

          nech = 0;
          for (int ix = 0; ix < npacks[0]; ix++)
            for (int iy = 0; iy < npacks[1]; iy++)
              for (int iz = 0; iz < npacks[2]; iz++)
              {
                indg[0] = ixcell + ix;
                if (indg[0] >= dbgrid->getNX(0)) break;
                indg[1] = iycell + iy;
                if (indg[1] >= dbgrid->getNX(1)) break;
                indg[2] = izcell + iz;
                if (indg[2] >= dbgrid->getNX(2)) break;
                iech = dbgrid->indiceToRank(indg);
                if (dbgrid->isActive(iech)) ranks[nech++] = iech;
              }
          if (nech < nmini) continue;

          // Draw sample(s) at random

          for (int i = 0; i < nech; i++)
            rndval[i] = law_uniform(0., 1.);
          VH::arrangeInPlace(0, ranks, rndval, true, nech);
          for (int i = 0; i < npcell; i++)
            retain[nret++] = ranks[i];
        }
  }

  // Allocate the array for coordinates and data

  coor = (double*)mem_alloc(sizeof(double) * ndim * nret, 0);
  if (coor == nullptr) goto label_end;
  data = (double*)mem_alloc(sizeof(double) * nvar * nret, 0);
  if (data == nullptr) goto label_end;

  // Load the returned arrays

  ecrc = ecrd = 0;
  for (int i = 0; i < nret; i++)
  {
    iech = retain[i];
    for (int idim = 0; idim < ndim; idim++)
      coor[ecrc++] = dbgrid->getCoordinate(iech, idim);
    for (int ivar = 0; ivar < nvar; ivar++)
      data[ecrd++] = dbgrid->getArray(iech, vars[ivar]);
  }

  // Set the error return code

  *nech_ret = nret;
  *coor_ret = coor;
  *data_ret = data;
  error     = 0;

  // Core deallocation

label_end:
  retain = (int*)mem_free((char*)retain);
  return (error);
}

/*****************************************************************************/
/*!
 **  Create a new Data Base with points generated at random
 **
 ** \return  Pointer for the new Db structure
 **
 ** \param[in]  nech        Expected number of samples
 ** \param[in]  coormin     Vector of lower coordinates
 ** \param[in]  coormax     Vector of upper coordinates
 ** \param[in]  dbgrid      Descriptor of the Db grid parameters
 ** \param[in]  flag_exact  True if the number of samples is dran from Poisson
 ** \param[in]  flag_repulsion Use repulsion (need: 'range' and 'beta')
 ** \param[in]  range       Repulsion range
 ** \param[in]  beta        Bending coefficient
 ** \param[in]  extend      Extension of the bounding box (when positive)
 ** \param[in]  seed        Seed for the random number generator
 ** \param[in]  flagAddSampleRank true if the Rank must be generated in the output Db
 **
 ** \remarks Arguments 'extend' is only valid when 'dbgrid' is not defined
 **
 *****************************************************************************/
Db* db_point_init(int nech,
                  const VectorDouble& coormin,
                  const VectorDouble& coormax,
                  DbGrid* dbgrid,
                  bool flag_exact,
                  bool flag_repulsion,
                  double range,
                  double beta,
                  double extend,
                  int seed,
                  bool flagAddSampleRank)
{
  VectorDouble tab;
  Db* db   = nullptr;
  int ndim = 0;
  if (dbgrid == nullptr)
    ndim = (int)coormin.size();
  else
    ndim = dbgrid->getNDim();
  if (ndim <= 0) return db;

  // Initiate the pseudo-random number generator

  law_set_random_seed(seed);

  // Process the bounding box extension (optional)

  VectorDouble locmin = coormin;
  VectorDouble locmax = coormax;
  if (extend > 0)
  {
    for (int idim = 0; idim < ndim; idim++)
    {
      locmin[idim] -= extend;
      locmax[idim] += extend;
    }
  }

  // Draw the number of data to be generated in the Poisson process

  int number = nech;
  if (!flag_exact) law_poisson(nech);

  // Dispatch

  if (number > 0)
  {
    if (dbgrid == nullptr)
    {
      tab = st_point_init_homogeneous(number, locmin, locmax,
                                      flag_repulsion, range, beta);
    }
    else
    {
      tab = st_point_init_inhomogeneous(number, dbgrid,
                                        flag_repulsion, range, beta);
    }
  }

  /* Allocate the main structure */

  number = (int)tab.size() / ndim;
  db     = Db::createFromSamples(number, ELoadBy::SAMPLE, tab, VectorString(),
                                 VectorString(), flagAddSampleRank);

  /* Set the locators */

  VectorString names = generateMultipleNames("x", ndim);
  for (int idim = 0; idim < ndim; idim++)
  {
    int jdim = (flagAddSampleRank) ? idim + 1 : idim;
    db->setNameByUID(jdim, names[idim]);
    db->setLocatorByUID(jdim, ELoc::X, idim);
  }
  return (db);
}

/****************************************************************************/
/*!
 **  Standard Kriging
 **
 ** \return  Error return code
 **
 ** \param[in]  dbin        Input Db structure
 ** \param[in]  dbout       Output Db structure
 ** \param[in]  model       Model structure
 ** \param[in]  niter       Number of iterations
 ** \param[in]  verbose     Verbose flag
 ** \param[in]  namconv     Naming convention
 **
 ** \remarks The procedure uses the FIRST covariance of the Model
 ** \remarks to describe the spatial structure
 **
 *****************************************************************************/
int db_proportion_estimate(Db* dbin,
                           DbGrid* dbout,
                           Model* model,
                           int niter,
                           bool verbose,
                           const NamingConvention& namconv)
{
  VectorVectorInt splits;

  // Preliminary checks

  if (dbin == nullptr)
  {
    messerr("This method requires a 'dbin' argument");
    return 1;
  }
  if (dbout == nullptr)
  {
    messerr("This method requires a 'dbout' argument");
    return 1;
  }
  if (model == nullptr)
  {
    messerr("This method requires a 'model' argument");
    return 1;
  }
  if (dbin->getNLoc(ELoc::Z) != 1)
  {
    messerr("The argument 'dbin' should have a single variable");
    return 1;
  }

  // Define the environment

  MeshETurbo mesh     = MeshETurbo(dbout);
  ShiftOpMatrix S     = ShiftOpMatrix(&mesh, model->getCovAniso(0), dbout);
  PrecisionOp Qprop   = PrecisionOp(&S, model->getCovAniso(0));
  ProjMatrix AprojDat = ProjMatrix(dbin, &mesh);
  ProjMatrix AprojOut = ProjMatrix(dbout, &mesh);

  // Invoke the calculation

  VectorDouble propGlob = dbStatisticsFacies(dbin);
  int ncat              = static_cast<int>(propGlob.size());
  OptimCostColored Oc   = OptimCostColored(ncat, &Qprop, &AprojDat);

  VectorDouble facies      = dbin->getColumnByLocator(ELoc::Z);
  VectorVectorDouble props = Oc.minimize(facies, splits, propGlob, verbose, niter);

  // Loading the resulting results in the output 'dbout'

  int iptr0 = -1;
  VectorDouble propout(dbout->getNSample(true));
  for (int i = 0; i < ncat; i++)
  {
    AprojOut.mesh2point(props[i], propout);
    int iptr = dbout->addColumns(propout, String(), ELoc::UNKNOWN, 0, true);
    if (i == 0) iptr0 = iptr;
    namconv.setNamesAndLocators(nullptr, VectorString(), ELoc::UNKNOWN, -1, dbout, iptr,
                                concatenateStrings("-", toString(i + 1)));
  }
  namconv.setLocators(dbout, iptr0, 1, ncat);

  return 0;
<<<<<<< HEAD
=======
}
>>>>>>> 16abd9c3
}<|MERGE_RESOLUTION|>--- conflicted
+++ resolved
@@ -2142,8 +2142,5 @@
   namconv.setLocators(dbout, iptr0, 1, ncat);
 
   return 0;
-<<<<<<< HEAD
-=======
 }
->>>>>>> 16abd9c3
 }