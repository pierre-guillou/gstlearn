/******************************************************************************/
/* COPYRIGHT ARMINES, ALL RIGHTS RESERVED                                     */
/*                                                                            */
/* THE CONTENT OF THIS WORK CONTAINS CONFIDENTIAL AND PROPRIETARY             */
/* INFORMATION OF ARMINES. ANY DUPLICATION, MODIFICATION,                     */
/* DISTRIBUTION, OR DISCLOSURE IN ANY FORM, IN WHOLE, OR IN PART, IS STRICTLY */
/* PROHIBITED WITHOUT THE PRIOR EXPRESS WRITTEN PERMISSION OF ARMINES         */
/*                                                                            */
/* TAG_SOURCE_CG                                                              */
/******************************************************************************/
#include "geoslib_f.h"
#include "geoslib_old_f.h"
#include "Variogram/Vario.hpp"
#include "Variogram/VarioParam.hpp"
#include "Anamorphosis/Anam.hpp"
#include "Anamorphosis/AnamHermite.hpp"
#include "Polynomials/Hermite.hpp"
#include "Morpho/Morpho.hpp"
#include "Basic/AStringable.hpp"
#include "Basic/Utilities.hpp"
#include "Drifts/EDrift.hpp"
#include "Basic/EJustify.hpp"
#include "Basic/File.hpp"
#include "Basic/String.hpp"
#include "Db/Db.hpp"
#include "Model/Model.hpp"
#include "Stats/PCA.hpp"
#include "Stats/PCAStringFormat.hpp"

#include <string.h>
#include <math.h>

/*! \cond */
#define VARS(ivar,jvar)     (vario->vars[(ivar) * vario->getNVar() + (jvar)])
#define POISSON_MEANS(ivar) (VARIO->means[(ivar)])
#define DATES(idate,i)      (vario->dates[2 * (idate) + (i)])
#define IAD(ivar,jvar)      ((ivar) * nvar + (jvar))
#define ADD(ix,iy,iz,nx)    ((iz) + nx[2] * ((iy) + nx[1] * (ix)))
#define OPP(idim,i)         (dims[idim] - i - 1)
#define X_MATDRF(il,jl)     (MATDRF[(il) * nbfl + (jl)])
#define X_DRFXGX(il,jl)     (DRFXGX[(il) * nbfl + (jl)])
#define X_DRFTAB(il,iech)   (DRFTAB[(il) * nech + (iech)])
#define X_DRFXA(il,iech)    (DRFXA [(il) * nech + (iech)])
#define X_DRFGX(il,iech)    (DRFGX [(il) * nech + (iech)])

/*! \endcond */

static Vario *VARIO;
static Model *MODEL;
static Db *DBMAP;
static int IDIRLOC;
static double *BETA, *DRFLOC, *DRFTAB, *MATDRF, *DRFXA, *DRFGX, *DRFXGX, *DRFDIAG;
static int IECH1, IECH2, IPTV, IPTW;

static int NWGT[4] = { 2, 3, 4, 5 };
static int NORWGT[4] = { 2, 6, 20, 70 };
static int VARWGT[4][5] = { { 1, -1, 0, 0, 0 },
                            { 1, -2, 1, 0, 0 },
                            { 1, -3, 3, -1, 0 },
                            { 1, -4, 6, -4, 1 } };

/****************************************************************************/
/*!
 **  Fix plausible values for the Direction coefficients.
 **  They must be defined and with norm equal to 1
 **
 ** \param[in]  ndim      Space dimension
 ** \param[in,out]  codir Input/Output Direction coefficients
 **
 *****************************************************************************/
void vario_fix_codir(int ndim, VectorDouble &codir)
{
  double norme;

  if (codir.empty()) return;
  norme = matrix_norm(codir.data(), ndim);
  if (norme <= 0.)
  {
    for (int idim = 0; idim < ndim; idim++)
      codir[idim] = 0.;
    codir[0] = 1.;
  }
  else
  {
    norme = sqrt(norme);
    for (int idim = 0; idim < ndim; idim++)
      codir[idim] /= norme;
  }
}

/****************************************************************************/
/*!
 **  Get variable order
 **
 ** \return  Rank of the pair of variables (-1 if incorrect arguments)
 **
 ** \param[in]  nvar      Number of variables
 ** \param[in]  ivar0     Rank of the first variable
 ** \param[in]  jvar0     Rank of the second variable
 **
 *****************************************************************************/
static int st_get_variable_order(int nvar, int ivar0, int jvar0)
{
  int rank, ivar, jvar;

  for (ivar = rank = 0; ivar < nvar; ivar++)
    for (jvar = 0; jvar <= ivar; jvar++, rank++)
    {
      if (ivar == ivar0 && jvar == jvar0) return (rank);
      if (ivar == jvar0 && jvar == ivar0) return (rank);
    }
  return (-1);
}

/****************************************************************************/
/*!
 **  Return the Order of the generalized variogram
 **
 ** \return Order of the Generalized covariance
 **
 ** \param[in]  vario   Vario structure
 **
 *****************************************************************************/
static int st_get_generalized_variogram_order(const Vario *vario)
{
  int norder;

  norder = 0;
  if (vario->getCalculType() == ECalcVario::GENERAL1) norder = 1;
  if (vario->getCalculType() == ECalcVario::GENERAL2) norder = 2;
  if (vario->getCalculType() == ECalcVario::GENERAL3) norder = 3;
  return (norder);
}

/****************************************************************************/
/*!
 **  Manage the drift removal option
 **
 ** \param[in]  type    Type of action
 **                     0 (initialization)
 **                     +1 (allocation)
 **                     -1 (deallocation)
 ** \param[in]  db      Db structure
 ** \param[in]  model   Model structure
 **
 ** \remark If the drift removal is not called, set argument 'model' to NULL
 **
 *****************************************************************************/
static void st_manage_drift_removal(int type, Db *db, Model *model)
{
  int nbfl, nech, i;

  /* Dispatch */

  switch (type)
  {
    case 0:
      MODEL = nullptr;
      BETA = nullptr;
      DRFLOC = nullptr;
      DRFTAB = nullptr;
      MATDRF = nullptr;
      DRFXA = nullptr;
      DRFGX = nullptr;
      DRFXGX = nullptr;
      DRFDIAG = nullptr;
      break;

    case 1:
      if (model != nullptr)
      {
        nbfl = model->getDriftNumber();
        nech = db->getActiveAndDefinedNumber(0);
        MODEL = model;
        DRFLOC = (double*) mem_alloc(sizeof(double) * nbfl, 1);
        BETA = (double*) mem_alloc(sizeof(double) * nbfl, 1);
        for (i = 0; i < nbfl; i++)
          BETA[i] = 0.;
        MATDRF = (double*) mem_alloc(sizeof(double) * nbfl * nbfl, 1);
        for (i = 0; i < nbfl * nbfl; i++)
          MATDRF[i] = 0.;
        DRFTAB = (double*) mem_alloc(sizeof(double) * nech * nbfl, 1);
        for (i = 0; i < nech * nbfl; i++)
          DRFTAB[i] = 0.;
        DRFXA = (double*) mem_alloc(sizeof(double) * nech * nbfl, 1);
        for (i = 0; i < nech * nbfl; i++)
          DRFXA[i] = 0.;
        DRFGX = (double*) mem_alloc(sizeof(double) * nech * nbfl, 1);
        for (i = 0; i < nech * nbfl; i++)
          DRFGX[i] = 0.;
        DRFXGX = (double*) mem_alloc(sizeof(double) * nbfl * nbfl, 1);
        for (i = 0; i < nbfl * nbfl; i++)
          DRFXGX[i] = 0.;
        DRFDIAG = (double*) mem_alloc(sizeof(double) * nech, 1);
        for (i = 0; i < nech; i++)
          DRFDIAG[i] = 0.;
      }
      break;

    case -1:
      MODEL = nullptr;
      BETA = (double*) mem_free((char* ) BETA);
      DRFLOC = (double*) mem_free((char* ) DRFLOC);
      DRFTAB = (double*) mem_free((char* ) DRFTAB);
      MATDRF = (double*) mem_free((char* ) MATDRF);
      DRFXA = (double*) mem_free((char* ) DRFXA);
      DRFGX = (double*) mem_free((char* ) DRFGX);
      DRFXGX = (double*) mem_free((char* ) DRFXGX);
      DRFDIAG = (double*) mem_free((char* ) DRFDIAG);
      break;
  }
}

/****************************************************************************/
/*!
 **  Checks if the maximum variogram distance has been passed
 **
 ** \return    1 if the maximum distance has been passed and 0 otherwise      IDIRLOC = idir;
 **
 ** \param[in]  db      Db descriptor
 ** \param[in]  iech    Rank of the first sample
 ** \param[in]  jech    Rank of the second sample
 ** \param[in]  maxdist Maximum distance
 **
 *****************************************************************************/
int variogram_maximum_dist1D_reached(Db *db, int iech, int jech, double maxdist)
{
  double dist = db->getDistance1D(iech, jech, 0, true);
  return (dist > maxdist);
}

/****************************************************************************/
/*!
 **  Calculate the data value (possibly after removing the global trend)
 **
 ** \return    The data value (or the residual)
 **
 ** \param[in]  db      Db descriptor
 ** \param[in]  iech    Rank of the sample
 ** \param[in]  ivar    Rank of the variable
 **
 ** \remark  The trend removal only applies on the first variable
 ** \remark  Therefore, if applied on any variable rank other than 0,
 ** \remark  TEST is returned
 **
 *****************************************************************************/
static double st_get_IVAR(const Db *db, int iech, int ivar)
{
  double zz, drfval;

  zz = db->getVariable(iech, ivar);
  if (FFFF(zz)) return (TEST);
  if (MODEL == nullptr) return (zz);
  if (ivar != 0) return (TEST);
  drfval = model_drift_evaluate(0, MODEL, db, iech, 0, BETA, DRFLOC);
  if (FFFF(drfval)) return (TEST);
  return (zz - drfval);
}

/****************************************************************************/
/*!
 **  Calculates the statistics for the variogram calculations
 **
 ** \param[in]  db      Db descriptor
 ** \param[in]  vario   Vario structure
 **
 *****************************************************************************/
static void st_variogram_stats(Db *db, Vario *vario)
{
  double z1, z2, ww;

  /* Initializations */

  for (int ivar = 0; ivar < db->getVariableNumber(); ivar++)
  {
    vario->setMean(ivar, 0.);
    for (int jvar = 0; jvar < db->getVariableNumber(); jvar++)
      vario->setVar(ivar, jvar, 0.);
  }

  /* Loop on the variables */

  for (int ivar = 0; ivar < db->getVariableNumber(); ivar++)
  {
    double s1w = 0.;
    double s1z = 0.;
    for (int iech = 0; iech < db->getSampleNumber(); iech++)
    {
      if (!db->isActive(iech)) continue;
      ww = db->getWeight(iech);
      if (FFFF(ww) || ww < 0.) continue;
      z1 = st_get_IVAR(db, iech, ivar);
      s1w += ww;
      s1z += z1;
    }

    if (s1w <= 0.) continue;
    vario->setMean(ivar, s1z / s1w);
  }

  for (int ivar = 0; ivar < db->getVariableNumber(); ivar++)
    for (int jvar = 0; jvar <= ivar; jvar++)
    {

      /* Loop on the samples */

      double s12w = 0.;
      double s12wz1 = 0.;
      double s12wz2 = 0.;
      double s12wzz = 0.;

      for (int iech = 0; iech < db->getSampleNumber(); iech++)
      {
        if (!db->isActive(iech)) continue;
        ww = db->getWeight(iech);
        if (FFFF(ww) || ww < 0.) continue;

        z1 = st_get_IVAR(db, iech, ivar);
        z2 = st_get_IVAR(db, iech, jvar);
        if (FFFF(z1) || FFFF(z2)) continue;

        s12w += ww;
        s12wz1 += ww * z1;
        s12wz2 += ww * z2;
        s12wzz += ww * z1 * z2;
      }
      if (s12w <= 0.) continue;

      if (vario->getCalculType() == ECalcVario::COVARIOGRAM)
      {
        vario->setVar(ivar, jvar, s12wzz);
        vario->setVar(jvar, ivar, s12wzz);
      }
      else
      {
        vario->setVar(ivar, jvar,
                       s12wzz / s12w - (s12wz1 / s12w) * (s12wz2 / s12w));
        vario->setVar(jvar, ivar,
                       s12wzz / s12w - (s12wz1 / s12w) * (s12wz2 / s12w));
      }
    }

  // Modification when the ultimate variogram is a transformed one

  if (vario->getCalculType() == ECalcVario::TRANS1)
  {
    for (int ivar = 0; ivar < db->getVariableNumber(); ivar++)
      for (int jvar = 0; jvar < ivar; jvar++)
      {
        double value = -vario->getVar(ivar, jvar) / vario->getVar(jvar, jvar);
        vario->setVar(ivar, jvar, value);
        vario->setVar(jvar, ivar, value);
      }
  }
  else if (vario->getCalculType() == ECalcVario::TRANS2)
  {
    for (int ivar = 0; ivar < db->getVariableNumber(); ivar++)
      for (int jvar = 0; jvar < ivar; jvar++)
      {
        double value = -vario->getVar(ivar, jvar) / vario->getVar(ivar, ivar);
        vario->setVar(ivar, jvar, value);
        vario->setVar(jvar, ivar, value);
      }
  }
  else if (vario->getCalculType() == ECalcVario::BINORMAL)
  {
    for (int ivar = 0; ivar < db->getVariableNumber(); ivar++)
      for (int jvar = 0; jvar < db->getVariableNumber(); jvar++)
        if (ivar != jvar)
          vario->setVar(
              ivar,
              jvar,
              vario->getVar(ivar, jvar) / sqrt(
                  vario->getVar(ivar, ivar) * vario->getVar(jvar, jvar)));
  }
  return;
}

/****************************************************************************/
/*!
 **  Calculates the statistics for the covariance calculations
 **  for directional variables
 **
 ** \param[in]  db     Db descriptor
 ** \param[in]  vario  Vario structure
 ** \param[in]  ncomp  Number of components
 **
 *****************************************************************************/
static void st_variovect_stats(Db *db, Vario *vario, int ncomp)
{
  double vi, vj, vij, s12ww, s12wzz, zi, zj, ww;
  int iech, ivar, jvar, nb_neg, icomp;

  /* Loop on the variables */

  nb_neg = 0;
  for (ivar = 0; ivar < vario->getVariableNumber(); ivar++)
    for (jvar = 0; jvar <= ivar; jvar++)
    {

      /* Loop on the samples */

      s12ww = s12wzz = 0.;

      for (iech = 0; iech < db->getSampleNumber(); iech++)
      {
        if (!db->isActive(iech)) continue;
        ww = db->getWeight(iech);
        if (FFFF(ww)) continue;
        if (ww < 0.)
        {
          nb_neg++;
          continue;
        }

        /* Loop on the components */

        vi = vj = vij = 0;
        for (icomp = 0; icomp < ncomp; icomp++)
        {
          zi = st_get_IVAR(db, iech, ivar * ncomp + icomp);
          zj = st_get_IVAR(db, iech, jvar * ncomp + icomp);
          if (!FFFF(zi) && !FFFF(zj))
          {
            vi += zi * zi;
            vj += zj * zj;
            vij += zi * zj;
          }
          else
          {
            vij = TEST;
            break;
          }
        }
        if (ABS(vi * vj) < 1.e-10 || FFFF(vij)) continue;
        vij = ABS(vij) / sqrt(vi * vj);

        s12ww += ww * ww;
        s12wzz += ww * ww * vij;
      }

      vario->setVar(ivar, jvar, (s12ww > 0) ? s12wzz / s12ww :
                                               0.);
      vario->setVar(jvar, ivar, (s12ww > 0) ? s12wzz / s12ww :
                                               0.);
    }

  if (nb_neg > 0)
    message("There were %d negative weights. They have been set to zero\n",
            nb_neg);
  return;
}

/****************************************************************************/
/*!
 **  Returns the cosine of the angular tolerance
 **
 ** \param[in]  tolang Angular tolerance
 **
 ** This method is not documented on purpose. It should remain private
 **
 *****************************************************************************/
double _variogram_convert_angular_tolerance(double tolang)

{
  double psval;

  if (FFFF(tolang))
    psval = 0.;
  else if (tolang == 00.)
    psval = 1.;
  else if (tolang == 90.)
    psval = 0.;
  else
    psval = ABS(cos(ut_deg2rad(tolang)));
  return (psval);
}

/****************************************************************************/
/*!
 **  Return the rank of the lag
 **
 ** \return  Rank of the lag or ITEST
 **
 ** \param[in]  vario        Vario structure
 ** \param[in]  idir         Dir rank
 ** \param[in]  ps           Cosinus of the angle
 ** \param[in]  psmin        Angular tolerance
 ** \param[in]  dist         Distance
 **
 *****************************************************************************/
int variogram_get_lag(Vario *vario,
                      int idir,
                      double ps,
                      double psmin,
                      double *dist)
{
  int k, ilag;
  const DirParam &dirparam = vario->getDirParam(idir);

  /* Determine the rank of the lag */

  ilag = -1;
  if (dirparam.getFlagRegular())
  {
    ilag = (int) floor((*dist) / dirparam.getDPas() + 0.5);
    if (ABS((*dist) - ilag * dirparam.getDPas()) > dirparam.getTolDist()
        * dirparam.getDPas()) return (ITEST);
  }
  else
  {
    for (k = 0, ilag = -1; k < dirparam.getLagNumber() && ilag < 0; k++)
      if ((*dist) > dirparam.getBreaks()[k] && (*dist)
          <= dirparam.getBreaks()[k + 1]) ilag = k;
  }
  if (ilag < 0 || ilag >= dirparam.getLagNumber()) return (ITEST);

  /* For asymmetric function, set the distance to negative value */
  /* for pairs of samples opposite to the calculation direction */
  /* Be sure to consider its absolute value */

  if (vario->getFlagAsym())
  {
    if (ps < psmin) (*dist) = -(*dist);
  }

  return (ilag);
}

/****************************************************************************/
/*!
 **  Printout function for Debug case
 **
 ** \param[in]  iech1 Rank of the first sample
 ** \param[in]  iech2 Rank of the second sample
 ** \param[in]  ivar  Rank of the first variable
 ** \param[in]  jvar  Rank of the second variable
 ** \param[in]  ilag  Rank of the Lag
 ** \param[in]  scale Weighting factor
 ** \param[in]  value Variogram value
 **
 *****************************************************************************/
static void st_print_debug(int iech1,
                           int iech2,
                           int ivar,
                           int jvar,
                           int ilag,
                           double scale,
                           double value)
{
  message(
      "Samples: %d/%d - Variables: %d/%d - Weight: %lf - Lag: %d - Variogram: %lf\n",
      iech1 + 1, iech2 + 1, ivar + 1, jvar + 1, scale, ilag, value);
  return;
}

/****************************************************************************/
/*!
 **  Internal function for setting a variogram value
 **
 ** \param[in]  calcul_type Type of calculation (ECalcVario)
 ** \param[in]  ipas        Rank of the variogram lag
 ** \param[in]  ivar        Index of the first variable
 ** \param[in]  jvar        Index of the second variable
 ** \param[in]  orient      Orientation
 ** \param[in]  ww          Weight
 ** \param[in]  dist        Distance
 ** \param[in]  value       Variogram value
 **
 *****************************************************************************/
static void st_variogram_set(const ECalcVario &calcul_type,
                             int /*nvar*/,
                             int ipas,
                             int ivar,
                             int jvar,
                             int orient,
                             double ww,
                             double dist,
                             double value)
{
  int i = VARIO->getDirAddress(IDIRLOC, ivar, jvar, ipas, false, orient);

  VARIO->updateGgByIndex(IDIRLOC, i, ww * value);
  if (calcul_type == ECalcVario::POISSON)
    VARIO->updateGgByIndex(IDIRLOC, i, -VARIO->getMean(ivar) / 2.);
  VARIO->updateHhByIndex(IDIRLOC, i, ww * dist);
  VARIO->updateSwByIndex(IDIRLOC, i, ww);
  if (debug_query("variogram"))
    st_print_debug(IECH1, IECH2, ivar, jvar, i, ww, value);
  return;
}

/****************************************************************************/
/*!
 **  Internal function for setting a VMAP value
 **
 ** \param[in]  nvar        Number of variables
 ** \param[in]  ipas        Rank of the variogram lag
 ** \param[in]  ivar        Index of the first variable
 ** \param[in]  jvar        Index of the second variable
 ** \param[in]  ww          Weight
 ** \param[in]  value       Variogram value
 **
 *****************************************************************************/
static void st_vmap_set(const ECalcVario& /*calcul_type*/,
                        int nvar,
                        int ipas,
                        int ivar,
                        int jvar,
                        int /*orient*/,
                        double ww,
                        double /*dist*/,
                        double value)
{
  int ijvar;

  ijvar = st_get_variable_order(nvar, ivar, jvar);

  DBMAP->updArray(ipas, IPTV + ijvar, 0, ww * value);
  DBMAP->updArray(ipas, IPTW + ijvar, 0, ww);

  if (debug_query("variogram"))
    st_print_debug(IECH1, IECH2, ivar, jvar, ipas, ww, value);
  return;
}

/****************************************************************************/
/*!
 **  Update the variogram values
 **
 ** \param[in]  db             Db descriptor
 ** \param[in]  calcul_type    Type of calculation (ECalcVario)
 ** \param[in]  nvar           Number of variables
 ** \param[in]  iech1          Rank of the first sample
 ** \param[in]  iech2          Rank of the second sample
 ** \param[in]  ipas           Rank of the lag
 ** \param[in]  dist           Distance value
 ** \param[in]  do_asym        When FALSE, do not perform the symmetry
 ** \param[in]  st_generic_set Generic function for setting the variogram
 **
 ** \remarks: The argument 'do_asym' allows performing the double assignment
 ** \remarks: for the asymmetric functions (such as covariance)
 ** \remarks: This is due to the fact that the double is called entirely
 ** \remarks: in the calling function
 **
 *****************************************************************************/
static void st_variogram_evaluate(Db *db,
                                  const ECalcVario &calcul_type,
                                  int nvar,
                                  int iech1,
                                  int iech2,
                                  int ipas,
                                  double dist,
                                  int do_asym,
                                  void (*st_generic_set)(const ECalcVario &calcul_type,
                                                         int nvar,
                                                         int iadlag,
                                                         int ivar,
                                                         int jvar,
                                                         int orient,
                                                         double ww,
                                                         double dist,
                                                         double value))
{
  double w1, w2, z11, z12, z21, z22, scale, value;
  int ivar, jvar, orient;

  w1 = db->getWeight(iech1);
  w2 = db->getWeight(iech2);
  if (FFFF(w1) || FFFF(w2)) return;
  orient = (dist > 0) ? 1 :
                        -1;
  dist = ABS(dist);

  switch (calcul_type.toEnum())
  {
    case ECalcVario::E_VARIOGRAM:
    case ECalcVario::E_TRANS1:
    case ECalcVario::E_TRANS2:
    case ECalcVario::E_BINORMAL:
      scale = w1 * w2;
      for (ivar = 0; ivar < nvar; ivar++)
        for (jvar = 0; jvar <= ivar; jvar++)
        {
          z11 = st_get_IVAR(db, iech1, ivar);
          z12 = st_get_IVAR(db, iech2, ivar);
          z21 = st_get_IVAR(db, iech1, jvar);
          z22 = st_get_IVAR(db, iech2, jvar);
          if (!FFFF(z11) && !FFFF(z21) && !FFFF(z12) && !FFFF(z22))
          {
            value = (z12 - z11) * (z22 - z21) / 2.;
            st_generic_set(calcul_type, nvar, ipas, ivar, jvar, 0, scale, dist,
                           value);
          }
        }
      break;

    case ECalcVario::E_MADOGRAM:
      scale = w1 * w2;
      for (ivar = 0; ivar < nvar; ivar++)
        for (jvar = 0; jvar <= ivar; jvar++)
        {
          z11 = st_get_IVAR(db, iech1, ivar);
          z12 = st_get_IVAR(db, iech2, ivar);
          z21 = st_get_IVAR(db, iech1, jvar);
          z22 = st_get_IVAR(db, iech2, jvar);
          if (!FFFF(z11) && !FFFF(z21) && !FFFF(z12) && !FFFF(z22))
          {
            value = sqrt(ABS((z12 - z11) * (z22 - z21))) / 2.;
            st_generic_set(calcul_type, nvar, ipas, ivar, jvar, 0, scale, dist,
                           value);
          }
        }
      break;

    case ECalcVario::E_RODOGRAM:
      scale = w1 * w2;
      for (ivar = 0; ivar < nvar; ivar++)
        for (jvar = 0; jvar <= ivar; jvar++)
        {
          ;
          z11 = st_get_IVAR(db, iech1, ivar);
          z12 = st_get_IVAR(db, iech2, ivar);
          z21 = st_get_IVAR(db, iech1, jvar);
          z22 = st_get_IVAR(db, iech2, jvar);
          if (!FFFF(z11) && !FFFF(z21) && !FFFF(z12) && !FFFF(z22))
          {
            value = pow(ABS((z12 - z11) * (z22 - z21)), 0.25) / 2.;
            st_generic_set(calcul_type, nvar, ipas, ivar, jvar, 0, scale, dist,
                           value);
          }
        }
      break;

    case ECalcVario::E_POISSON:
      scale = (w1 * w2) / (w1 + w2);
      for (ivar = 0; ivar < nvar; ivar++)
        for (jvar = 0; jvar <= ivar; jvar++)
        {
          z11 = st_get_IVAR(db, iech1, ivar);
          z12 = st_get_IVAR(db, iech2, ivar);
          z21 = st_get_IVAR(db, iech1, jvar);
          z22 = st_get_IVAR(db, iech2, jvar);
          if (!FFFF(z11) && !FFFF(z21) && !FFFF(z12) && !FFFF(z22)
              && (w1 > 0. && w2 > 0.))
          {
            value = (z12 - z11) * (z22 - z21) / 2.;
            st_generic_set(calcul_type, nvar, ipas, ivar, jvar, 0, scale, dist,
                           value);
          }
        }
      break;

    case ECalcVario::E_COVARIANCE:
    case ECalcVario::E_COVARIANCE_NC:
      scale = w1 * w2;
      for (ivar = 0; ivar < nvar; ivar++)
        for (jvar = 0; jvar <= ivar; jvar++)
        {
          z11 = st_get_IVAR(db, iech1, ivar);
          z12 = st_get_IVAR(db, iech2, ivar);
          z21 = st_get_IVAR(db, iech1, jvar);
          z22 = st_get_IVAR(db, iech2, jvar);
          if (!FFFF(z11) && !FFFF(z22))
          {
            value = z11 * z22;
            st_generic_set(calcul_type, nvar, ipas, ivar, jvar, orient, scale,
                           dist, value);
          }
          if (!FFFF(z12) && !FFFF(z21) && do_asym)
          {
            value = z12 * z21;
            st_generic_set(calcul_type, nvar, ipas, ivar, jvar, -orient, scale,
                           dist, value);
          }
        }
      break;

    case ECalcVario::E_COVARIOGRAM:
      scale = w2;
      for (ivar = 0; ivar < nvar; ivar++)
        for (jvar = 0; jvar <= ivar; jvar++)
        {
          z11 = st_get_IVAR(db, iech1, ivar);
          z12 = st_get_IVAR(db, iech2, ivar);
          z21 = st_get_IVAR(db, iech1, jvar);
          z22 = st_get_IVAR(db, iech2, jvar);
          if (!FFFF(z11) && !FFFF(z22))
          {
            value = z11 * z22;
            st_generic_set(calcul_type, nvar, ipas, ivar, jvar, orient, scale,
                           dist, value);
          }
          if (!FFFF(z12) && !FFFF(z21) && do_asym)
          {
            value = z12 * z21;
            st_generic_set(calcul_type, nvar, ipas, ivar, jvar, -orient, scale,
                           dist, value);
          }
        }
      break;

    case ECalcVario::E_ORDER4:
      scale = w1 * w2;
      for (ivar = 0; ivar < nvar; ivar++)
        for (jvar = 0; jvar <= ivar; jvar++)
        {
          z11 = st_get_IVAR(db, iech1, ivar);
          z12 = st_get_IVAR(db, iech2, ivar);
          z21 = st_get_IVAR(db, iech1, jvar);
          z22 = st_get_IVAR(db, iech2, jvar);
          if (!FFFF(z11) && !FFFF(z21) && !FFFF(z12) && !FFFF(z22))
          {
            value = (z12 - z11) * (z22 - z21);
            value = value * value / 2.;
            st_generic_set(calcul_type, nvar, ipas, ivar, jvar, 0, scale, dist,
                           value);
          }
        }
      break;

    default:
      messageAbort("st_variogram_evaluate");
      break;
  }

  return;
}

/****************************************************************************/
/*!
 **  Scale the variogram calculations
 **
 ** \param[in]  vario Vario structure
 ** \param[in]  idir  Rank of the Direction
 **
 *****************************************************************************/
void variogram_scale(Vario *vario, int idir)
{
  int nvar = vario->getVariableNumber();

  /* Scale the experimental variogram quantities */

  int ecr = 0;
  for (int ivar = 0; ivar < nvar; ivar++)
    for (int jvar = 0; jvar <= ivar; jvar++)
    {
      for (int i = 0; i < vario->getLagTotalNumber(idir); i++, ecr++)
      {
        int j = vario->getDirAddress(idir, ivar, jvar, i, true, 0);
        if (vario->getSwByIndex(idir, j) <= 0)
        {
          vario->setHhByIndex(idir, j, TEST);
          vario->setGgByIndex(idir, j, TEST);
        }
        else
        {
          vario->setHhByIndex(idir, j, vario->getHhByIndex(idir, j) / vario->getSwByIndex(idir, j));
          if (vario->getFlagAsym() && i < vario->getLagNumber(idir))
            vario->setHhByIndex(idir, j, -ABS(vario->getHhByIndex(idir, j)));
          if (vario->getCalculType() != ECalcVario::COVARIOGRAM)
            vario->setGgByIndex(idir, j,
                         vario->getGgByIndex(idir, j) / vario->getSwByIndex(idir, j));
        }
      }
    }

  // Process the variogram transformations

  if (vario->getCalculType() == ECalcVario::TRANS1)
  {
    for (int ivar = 0; ivar < nvar; ivar++)
      for (int jvar = 0; jvar < ivar; jvar++)
      {
        for (int i = 0; i < vario->getLagTotalNumber(idir); i++, ecr++)
        {
          int j = vario->getDirAddress(idir, ivar, jvar, i, true, 0);
          int j0 = vario->getDirAddress(idir, jvar, jvar, i, true, 0);
          vario->setGgByIndex(idir, j,
                       -vario->getGgByIndex(idir, j) / vario->getGgByIndex(idir, j0));
        }
      }
  }
  else if (vario->getCalculType() == ECalcVario::TRANS2)
  {
    for (int ivar = 0; ivar < nvar; ivar++)
      for (int jvar = 0; jvar < ivar; jvar++)
      {
        for (int i = 0; i < vario->getLagTotalNumber(idir); i++, ecr++)
        {
          int j = vario->getDirAddress(idir, ivar, jvar, i, true, 0);
          int j0 = vario->getDirAddress(idir, ivar, ivar, i, true, 0);
          vario->setGgByIndex(idir, j,
                       -vario->getGgByIndex(idir, j) / vario->getGgByIndex(idir, j0));
        }
      }
  }
  else if (vario->getCalculType() == ECalcVario::BINORMAL)
  {
    for (int ivar = 0; ivar < nvar; ivar++)
      for (int jvar = 0; jvar < ivar; jvar++)
      {
        for (int i = 0; i < vario->getLagTotalNumber(idir); i++, ecr++)
        {
          int j = vario->getDirAddress(idir, ivar, jvar, i, true, 0);
          int j1 = vario->getDirAddress(idir, ivar, ivar, i, true, 0);
          int j2 = vario->getDirAddress(idir, jvar, jvar, i, true, 0);
          vario->setGgByIndex(
              idir,
              j,
              vario->getGgByIndex(idir, j) / sqrt(
                  vario->getGgByIndex(idir, j1) * vario->getGgByIndex(idir, j2)));
        }
      }
  }
  return;
}

/****************************************************************************/
/*!
 **  Center the covariance calculations
 **
 ** \param[in]  db    Db descriptor
 ** \param[in]  vario Vario structure
 ** \param[in]  idir  Rank of the direction
 **
 *****************************************************************************/
static void st_covariance_center(Db *db, Vario *vario, int idir)
{
  int i, j, ivar, jvar, iech;
  double m1, m2, sumw, z1, z2, ww;

  if (!vario->getFlagAsym()) return;

  /* Scale the experimental variogram quantities */

  for (ivar = 0; ivar < vario->getVariableNumber(); ivar++)
    for (jvar = 0; jvar <= ivar; jvar++)
    {
      /* Calculate the mean for each variable */

      m1 = m2 = sumw = 0.;
      for (iech = 0; iech < db->getSampleNumber(); iech++)
      {
        if (!db->isActive(iech)) continue;
        ww = db->getWeight(iech);
        if (FFFF(ww) || ww < 0.) continue;
        z1 = st_get_IVAR(db, iech, ivar);
        z2 = st_get_IVAR(db, iech, jvar);
        if (FFFF(z1) || FFFF(z2)) continue;
        m1 += ww * z1;
        m2 += ww * z2;
        sumw += ww;
      }

      if (sumw > 0 && (vario->getCalculType() == ECalcVario::COVARIANCE
          || vario->getCalculType() == ECalcVario::COVARIANCE_NC))
      {
        m1 /= sumw;
        m2 /= sumw;
      }

      /* Perform the Centering */

      if (!(vario->getCalculType() == ECalcVario::COVARIOGRAM
          || vario->getCalculType() == ECalcVario::COVARIANCE_NC))
        for (i = 0; i < vario->getLagTotalNumber(idir); i++)
        {
          j = vario->getDirAddress(idir, ivar, jvar, i, true, 0);
          if (vario->getSwByIndex(idir, j) > 0)
            vario->setGgByIndex(idir, j, vario->getGgByIndex(idir, j) - m1 * m2);
        }
    }
  return;
}

/****************************************************************************/
/*!
 **  Patch the value of C(0) for covariances
 **
 ** \param[in]  db    Db descriptor
 ** \param[in]  vario Vario structure
 ** \param[in]  idir  Rank of the Direction
 **
 *****************************************************************************/
static void st_variogram_patch_c00(Db *db, Vario *vario, int idir)
{
  int i, ivar, jvar, iech;
  double z1, z2, s12w, s12wzz, ww, scale, value, m1, m2, sumw;

  /* Initializations */

  if (!vario->getFlagAsym()) return;

  /* Calculate the C00 term */

  for (ivar = 0; ivar < db->getVariableNumber(); ivar++)
    for (jvar = 0; jvar <= ivar; jvar++)
    {
      i = vario->getDirAddress(idir, ivar, jvar, 0, false, 0);
      vario->setHhByIndex(idir, i, 0.);

      scale = 1.;
      m1 = m2 = s12w = s12wzz = sumw = 0.;

      /* Calculate the statistics for each variable */

      for (iech = 0; iech < db->getSampleNumber(); iech++)
      {
        if (!db->isActive(iech)) continue;
        ww = db->getWeight(iech);
        if (FFFF(ww) || ww < 0.) continue;
        z1 = st_get_IVAR(db, iech, ivar);
        z2 = st_get_IVAR(db, iech, jvar);
        if (FFFF(z1) || FFFF(z2)) continue;
        m1 += ww * z1;
        m2 += ww * z2;
        sumw += ww;
        value = z1 * z2;
        if (vario->getCalculType() == ECalcVario::COVARIOGRAM)
        {
          scale = ww;
        }
        else
        {
          scale = ww * ww;
          s12w += scale;
        }
        s12wzz += scale * value;
        if (debug_query("variogram"))
          st_print_debug(iech, iech, ivar, jvar, i, scale, value);
      }

      if (sumw > 0 && (vario->getCalculType() == ECalcVario::COVARIANCE
          || vario->getCalculType() == ECalcVario::COVARIANCE_NC))
      {
        m1 /= sumw;
        m2 /= sumw;
      }

      /* Final centering and normation */

      vario->setSwByIndex(idir, i, sumw);
      if (vario->getCalculType() == ECalcVario::COVARIOGRAM)
        vario->setGgByIndex(idir, i, s12wzz);
      else if (vario->getCalculType() == ECalcVario::COVARIANCE_NC)
        vario->setGgByIndex(idir, i, s12wzz / s12w);
      else
        vario->setGgByIndex(idir, i, s12wzz / s12w - m1 * m2);
    }
  return;
}

/****************************************************************************/
/*!
 **  Check if a pair must be kept according to code criterion
 **
 ** \return  1 if the codes are not comparable
 **
 ** \param[in]  db1        First Db structure
 ** \param[in]  db2        Second Db structure
 ** \param[in]  iech       Rank of the first sample
 ** \param[in]  jech       Rank of the second sample
 ** \param[in]  opt_code   code selection option
 ** \li                     0 : no use of the code selection
 ** \li                     1 : codes must be close enough
 ** \li                     2 : codes must be different
 ** \param[in]  tolcode    Code tolerance
 **
 ** \remarks When used in variogram calculation, pairs are discarded then the
 ** \remarks resulting value is 1.
 **
 *****************************************************************************/
int code_comparable(const Db *db1,
                    const Db *db2,
                    int iech,
                    int jech,
                    int opt_code,
                    int tolcode)
{
  double code1, code2;

  /* Dispatch */

  switch (opt_code)
  {
    case 0:
      break;

    case 1: /* Code must be close */
      code1 = db1->getCode(iech);
      code2 = db2->getCode(jech);
      if (ABS(code1 - code2) > tolcode) return (1);
      break;

    case 2: /* Code must be different */
      code1 = db1->getCode(iech);
      code2 = db2->getCode(jech);
      if (code1 == code2) return (1);
      break;
  }
  return (0);
}

/****************************************************************************/
/*!
 **  Check if dates are involved in the variogram calculation
 **
 ** \return  1 if dates are used; 0 otherwise
 **
 ** \param[in]  varioparam VarioParam structure
 ** \param[in]  db1        First Db structure
 ** \param[in]  db2        Second Db structure
 **
 *****************************************************************************/
static int st_date_is_used(const VarioParam *varioparam,
                           const Db *db1,
                           const Db *db2)
{
  if (varioparam->getDates().empty()) return (0);
  if (!db1->hasDate()) return (0);
  if (!db2->hasDate()) return (0);
  return (1);
}

/****************************************************************************/
/*!
 **  Check if a pair must be kept according to date criterion
 **
 ** \return  1 if the dates are not comparable
 **
 ** \param[in]  varioparam VarioParam structure
 ** \param[in]  db1        First Db structure
 ** \param[in]  db2        Second Db structure
 ** \param[in]  iech       Rank of the first sample
 ** \param[in]  jech       Rank of the second sample
 ** \param[in]  idate      Index of the Date interval
 **
 ** \remarks When pairs are discarded then the resulting value is 1.
 **
 *****************************************************************************/
static int st_date_comparable(const VarioParam *varioparam,
                              const Db *db1,
                              const Db *db2,
                              int iech,
                              int jech,
                              int idate)
{
  double date1, date2, delta;

  /* Dispatch */

  if (!varioparam->hasDate()) return (0);
  date1 = db1->getDate(iech);
  date2 = db2->getDate(jech);
  if (FFFF(date1) || FFFF(date2)) return (0);

  delta = date2 - date1;
  if (delta < varioparam->getDate(idate, 0)) return (1);
  if (delta >= varioparam->getDate(idate, 1)) return (1);
  return (0);
}

/****************************************************************************/
/*!
 **  Local function defined as the half-sum of the Variance of Measurement
 **  Error on the two points constituting a pair
 **
 ** \return  Returned value
 **
 ** \param[in]  db     Db description
 ** \param[in]  iech   Rank of the first sample
 ** \param[in]  jech   Rank of the second sample
 **
 *****************************************************************************/
static double st_s(Db *db, int iech, int jech)
{
  double value;

  value = 0.5 * (db->getVarianceError(iech, 0) + db->getVarianceError(jech, 0));
  return (value);
}

/****************************************************************************/
/*!
 **  Local function defined as the half-sum squared difference of values
 **  between the two points constituting a pair
 **
 ** \return  Returned value
 **
 ** \param[in]  db     Db description
 ** \param[in]  iech   Rank of the first sample
 ** \param[in]  jech   Rank of the second sample
 **
 *****************************************************************************/
static double st_g(Db *db, int iech, int jech)
{
  double value;

  value = st_get_IVAR(db, iech, 0) - st_get_IVAR(db, jech, 0);
  value = value * value / 2.;
  return (value);
}

/****************************************************************************/
/*!
 **  Update the Variogram when Variance of measurement error is available
 **
 ** \return  Error returned code
 **
 ** \param[in]  db        Db description
 ** \param[in]  vario     Vario structure
 ** \param[in]  idir      Rank of the direction
 ** \param[in]  vorder    Vario_Order structure
 ** \param[in]  verr_mode Mode of variogram correction (1, 2 or 3)
 **
 *****************************************************************************/
static int st_update_variogram_verr(Db *db,
                                    Vario *vario,
                                    int idir,
                                    Vario_Order *vorder,
                                    int verr_mode)
{
  int ipas, npas, ipair, ifirst, ilast, iech, jech, number, nfois;
  double dist, value, g_old, diff, sumt, sumb, wgt, sval, gval;
  static double tol = 1.e-05;
  static int maxiter = 100;

  /* Initializations */

  npas = vario->getLagNumber(idir);

  /* Loop on the lags */

  for (ipas = 0; ipas < npas; ipas++)
  {
    vario_order_get_bounds(vorder, idir, ipas, &ifirst, &ilast);
    if (ifirst > ilast) continue;

    /* Dispatch according to the method */

    switch (verr_mode)
    {

      case 1: /* Simple bias correction */
        number = 0;
        value = 0.;
        for (ipair = ifirst; ipair < ilast; ipair++)
        {
          vario_order_get_indices(vorder, ipair, &iech, &jech, &dist);
          value += st_s(db, iech, jech);
          number++;
        }
        value = (number > 0) ? value / number :
                               0.;
        vario->setGg(idir, 0, 0, ipas,
                     MAX(0, vario->getGg(idir, 0, 0, ipas) - value));
        break;

      case 2:
        nfois = 0;
        diff = 1.e30;
        while (diff > tol && nfois < maxiter)
        {
          nfois++;
          g_old = vario->getGg(idir, 0, 0, ipas);
          sumt = sumb = 0.;
          for (ipair = ifirst; ipair < ilast; ipair++)
          {
            vario_order_get_indices(vorder, ipair, &iech, &jech, &dist);
            sval = st_s(db, iech, jech);
            gval = st_g(db, iech, jech);
            value = sval + vario->getGg(idir, 0, 0, ipas);
            wgt = 1. / (value * value);
            sumt += wgt * (gval - sval);
            sumb += wgt;
          }
          vario->setGg(idir, 0, 0, ipas, sumt / sumb);
          diff = ABS(vario->getGg(idir, 0, 0, ipas) - g_old);
        }
        vario->setGg(idir, 0, 0, ipas, MAX(0, vario->getGg(idir, 0, 0, ipas)));
        if (nfois == maxiter && debug_query("converge"))
          message("Convergence not reached for lag %d\n", ipas + 1);
        break;

      case 3:
        nfois = 0;
        diff = 1.e30;
        while (diff > tol && nfois < maxiter)
        {
          g_old = vario->getGg(idir, 0, 0, ipas);
          sumt = sumb = 0.;
          for (ipair = ifirst; ipair < ilast; ipair++)
          {
            vario_order_get_indices(vorder, ipair, &iech, &jech, &dist);
            sval = st_s(db, iech, jech);
            gval = st_g(db, iech, jech);
            value = sval + vario->getGgByIndex(idir, ipas);
            wgt = vario->getGg(idir, 0, 0, ipas) / value;
            sumt += wgt * gval;
            sumb += 1.;
          }
          vario->setGg(idir, 0, 0, ipas, sumt / sumb);
          diff = ABS(vario->getGg(idir, 0, 0, ipas) - g_old);
        }
        if (nfois == maxiter && debug_query("converge"))
          message("Convergence not reached for lag %d\n", ipas + 1);
        break;

      default:
        messerr("The method (%d) for updating the Variogram", verr_mode);
        messerr("calculated with Variance of Measurement Error is unknown");
        return (1);
    }
  }
  return (0);
}

/****************************************************************************/
/*!
 **  Return the relative sample rank corresponding to an abolsute number
 **
 ** \return The corresponding relative sample rank
 **
 ** \param[in]  db     Db structure
 ** \param[in]  iech0  Absolute rank of the first sample
 **
 *****************************************************************************/
static int st_get_relative_sample_rank(Db *db, int iech0)
{
  int iech, iiech;

  for (iech = iiech = 0; iech < db->getSampleNumber(); iech++)
  {
    if (!db->isActiveAndDefined(iech, 0)) continue;
    if (iech == iech0) return (iiech);
    iiech++;
  }
  return (-1);
}

/****************************************************************************/
/*!
 **  Calculate the a bias term between samples iech and jech
 **
 ** \param[in]  db    Db structure
 ** \param[in]  nbfl  Number of drift terms
 ** \param[in]  iiech Relative rank of the first sample
 ** \param[in]  jjech Relative rank of the second sample
 **
 *****************************************************************************/
static double st_get_bias_value(Db *db, int nbfl, int iiech, int jjech)
{
  double bias0, bias1, bias2;
  int il, jl, nech;

  /* Get the relative sample ranks */

  nech = db->getActiveAndDefinedNumber(0);
  bias0 = bias1 = bias2 = 0.;

  for (il = 0; il < nbfl; il++)
    for (jl = 0; jl < nbfl; jl++)
      bias0 += X_DRFXA(il,iiech) * X_DRFXGX(il, jl) * X_DRFXA(jl, jjech);

  for (il = 0; il < nbfl; il++)
    bias1 += X_DRFXA(il,iiech) * X_DRFGX(il, jjech);

  for (il = 0; il < nbfl; il++)
    bias2 += X_DRFGX(il,iiech) * X_DRFXA(il, jjech);

  return (bias0 - (bias1 + bias2));
}

/****************************************************************************/
/*!
 **  Calculate the local bias terms
 **
 ** \param[in]  db        Db description
 ** \param[in]  vorder    Vario_Order structure
 ** \param[in]  ifirst    Rank of the first lag
 ** \param[in]  ilast     Rank of the last lag
 **
 *****************************************************************************/
static double st_calculate_bias_local(Db *db,
                                      Vario_Order *vorder,
                                      int ifirst,
                                      int ilast)
{
  int ipair, iech, jech, nbfl, iiech, jjech;
  double dist, diff, tot0, tot1, tot2, totnum, result, v1, v2;

  /* Initializations */

  nbfl = MODEL->getDriftNumber();

  /* Calculate the first corrected term */

  tot0 = tot1 = tot2 = totnum = 0.;
  for (ipair = ifirst; ipair < ilast; ipair++)
  {
    vario_order_get_indices(vorder, ipair, &iech, &jech, &dist);
    v1 = st_get_IVAR(db, iech, 0);
    v2 = st_get_IVAR(db, jech, 0);
    if (FFFF(v1) || FFFF(v2)) continue;

    iiech = st_get_relative_sample_rank(db, iech);
    jjech = st_get_relative_sample_rank(db, jech);

    diff = v1 - v2;
    tot0 += diff * diff;
    tot1 += st_get_bias_value(db, nbfl, iiech, jjech);
    tot2 += (DRFDIAG[iiech] + DRFDIAG[jjech]) / 2.;
    totnum += 1.;
  }

  tot0 /= 2.;
  result = tot0 - tot1 + tot2;
  if (totnum > 0.) result /= totnum;

  return (result);
}

/****************************************************************************/
/*!
 **  Calculate the global bias terms
 **
 ** \param[in]  db        Db description
 ** \param[in]  d1        Working vector (Dimension: ndim)
 **
 *****************************************************************************/
static void st_calculate_bias_global(Db *db, VectorDouble d1)
{
  double c00, covtab, value;
  int idim, ndim, il, jl, nech, iech, iiech, jech, jjech, nbfl;
  CovCalcMode mode;

  /* Initializations */

  nbfl = MODEL->getDriftNumber();
  ndim = MODEL->getDimensionNumber();
  nech = db->getActiveAndDefinedNumber(0);

  /* Calculate the c00 term */

  for (idim = 0; idim < ndim; idim++)
    d1[idim] = 0.;
  model_calcul_cov(NULL,MODEL, mode, 1, 1., d1, &c00);

  /* Calculate the term: G %*% X */

  for (iech = iiech = 0; iech < db->getSampleNumber(); iech++)
  {
    if (!db->isActiveAndDefined(iech, 0)) continue;
    for (il = 0; il < nbfl; il++)
    {
      value = 0;
      for (jech = jjech = 0; jech < db->getSampleNumber(); jech++)
      {
        if (!db->isActiveAndDefined(jech, 0)) continue;
        for (idim = 0; idim < ndim; idim++)
          d1[idim] = db->getDistance1D(iech, jech, idim);
        model_calcul_cov(NULL,MODEL, mode, 1, 1., d1, &covtab);
        value += (c00 - covtab) * X_DRFTAB(il, jjech);
        jjech++;
      }
      X_DRFGX(il,iiech) = value;
    }
    iiech++;
  }

  /* Calculate the term: t(X) %*% G %*% X */

  for (il = 0; il < nbfl; il++)
    for (jl = 0; jl < nbfl; jl++)
    {
      value = 0;
      for (iech = 0; iech < nech; iech++)
        value += X_DRFGX(il,iech) * X_DRFTAB(jl, iech);
      X_DRFXGX(il,jl) = value;
    }

  /* Calculate the term: diag(bias) */

  for (iech = iiech = 0; iech < db->getSampleNumber(); iech++)
  {
    if (!db->isActiveAndDefined(iech, 0)) continue;
    DRFDIAG[iiech] = st_get_bias_value(db, nbfl, iiech, iiech);
    iiech++;
  }
}

/****************************************************************************/
/*!
 **  Update the Variogram of Residuals when Drift has been removed
 **
 ** \return  Error returned code
 **
 ** \param[in]  db         Db description
 ** \param[in]  vario      Vario structure
 ** \param[in]  vorder     Vario_Order structure
 ** \param[in]  verbose    Verbose flag
 **
 ** \remark The number of iterations used for the debiasing procedure
 ** \remark in presence of a drift can be defined using:
 ** \remark set_keypair("KU_Niter",newval)
 **
 *****************************************************************************/
static int st_update_variogram_ku(Db *db,
                                  Vario *vario,
                                  Vario_Order *vorder,
                                  int verbose)
{
  Option_VarioFit optvar;
  Option_AutoFit mauto;
  double newval;
  int error, iter, ndim, idir, ipas, ifirst, ilast, niter_ku, nbfl;
  VectorDouble d1;
  Constraints constraints;

  /* Initializations */

  error = 1;
  ndim = MODEL->getDimensionNumber();
  nbfl = MODEL->getDriftNumber();
  niter_ku = (int) get_keypone("KU_Niter", 0);

  /* Core allocation */

  d1.resize(ndim);

  /* Loop on the iterations */

  for (iter = 0; iter < niter_ku; iter++)
  {

    /* Perform the Automatic structure recognition */

    if (MODEL != nullptr)
    {
      if (model_auto_fit(vario, MODEL, verbose, mauto, constraints, optvar))
        goto label_end;
    }

    /* Calculate the global bias correction terms */

    st_calculate_bias_global(db, d1);

    /* Optional printout */

    if (verbose)
    {
      message("Drift removal at iteration #d/%d\n", iter + 1, niter_ku);
      print_matrix("Drift Coefficients Matrix", 0, 1, nbfl, nbfl, NULL, DRFXGX);
    }

    /* Loop on the directions */

    for (idir = 0; idir < vario->getDirectionNumber(); idir++)
    {

      /* Loop on the lags */

      for (ipas = 0; ipas < vario->getLagNumber(idir); ipas++)
      {
        vario_order_get_bounds(vorder, idir, ipas, &ifirst, &ilast);
        if (ifirst > ilast) continue;

        /* Calculate the local bias correction terms */

        newval = st_calculate_bias_local(db, vorder, ifirst, ilast);

        /* Patch the new value */

        vario->setGg(idir, 0, 0, ipas, newval);
      }
    }
  }
  error = 0;

  label_end: return (error);
}

/****************************************************************************/
/*!
 **  Perform the Variogram evaluation when the Geometry has been established
 **
 ** \param[in]  db     Db description
 ** \param[in]  vario  Vario structure
 ** \param[in]  idir   Rank of the direction
 ** \param[in]  vorder Vario_Order structure
 **
 *****************************************************************************/
static void st_variogram_calcul_internal(Db *db,
                                         Vario *vario,
                                         int idir,
                                         Vario_Order *vorder)
{
  int iech, jech, ipas, npas, ifirst, ilast, ipair;
  double dist;

  /* Initializations */

  npas = vario->getLagNumber(idir);

  /* Loop on the lags */

  for (ipas = 0; ipas < npas; ipas++)
  {
    vario_order_get_bounds(vorder, idir, ipas, &ifirst, &ilast);

    /* Loop on the pairs contributing to this lag */

    for (ipair = ifirst; ipair < ilast; ipair++)
    {
      vario_order_get_indices(vorder, ipair, &iech, &jech, &dist);

      /* Evaluate the variogram */

      VARIO = vario;
      IDIRLOC = idir;
      IECH1 = iech;
      IECH2 = jech;
      st_variogram_evaluate(db, vario->getCalculType(),
                            vario->getVariableNumber(), iech, jech, ipas, dist,
                            1, st_variogram_set);
    }
  }

  /* Scale the variogram calculations */

  variogram_scale(vario, idir);

  /* Center the covariance function */

  st_covariance_center(db, vario, idir);

  /* Patch the central value */

  st_variogram_patch_c00(db, vario, idir);

  return;
}

/****************************************************************************/
/*!
 **  Check if a pair must be rejected or not
 **
 ** \return  1 if the pair must be rejected
 **
 ** \param[in]  db     Db description
 ** \param[in]  iech   Rank of the first sample
 ** \param[in]  jech   Rank of the second sample
 ** \param[in]  dist   Distance between the two samples
 ** \param[in]  psmin  Direction cosine
 ** \param[in]  bench  Slicing bench
 ** \param[in]  cylrad Slicing radius
 ** \param[in]  codir  Direction
 **
 ** \param[out] ps     The cosine between the vector of data and the direction
 **
 *****************************************************************************/
int variogram_reject_pair(const Db *db,
                          int iech,
                          int jech,
                          double dist,
                          double psmin,
                          double bench,
                          double cylrad,
                          const VectorDouble &codir,
                          double *ps)
{
  /* When the distance is zero, the pair is always accepted */

  if (dist <= 0.) return (0);

  /* Calculate the cosine between the pairs and the direction */

  *ps = db->getCosineToDirection(iech, jech, codir);

  /* Angular tolerance */

  if (ABS(*ps) < psmin) return (1);

  /* Vertical slicing */

  if (!FFFF(bench) && bench > 0.)
  {
    if (bench_distance(db, iech, jech) > bench) return (1);
  }

  /* Cylinder rejection */

  if (!FFFF(cylrad) && cylrad > 0.)
  {
    if (cylinder_radius(db, iech, jech, codir) > cylrad) return (1);
  }
  return (0);
}

/****************************************************************************/
/*!
 **  Evaluate the variogram using the traditional method
 **
 ** \return  Error return code
 **
 ** \param[in]  db     Db description
 ** \param[in]  vario  Vario structure
 ** \param[in]  idir   Rank of the direction
 ** \param[in]  rindex Array of sorted samples
 ** \param[in]  vorder Vario_Order structure
 **
 *****************************************************************************/
static int st_variogram_calcul1(Db *db,
                                Vario *vario,
                                int idir,
                                int *rindex,
                                Vario_Order *vorder)
{
  int iiech, iech, jjech, jech, nech, ipas, npair, ideb;
  double psmin, ps, dist, maxdist;

  ps = 0.;
  psmin = _variogram_convert_angular_tolerance(
      vario->getDirParam(idir).getTolAngle());
  nech = db->getSampleNumber();
  maxdist = vario->getMaximumDistance(idir);
  const VarioParam& varioparam = vario->getVarioParam();

  /* Loop on the first point */

  for (iiech = 0; iiech < nech - 1; iiech++)
  {
    iech = rindex[iiech];
    if (!db->isActive(iech)) continue;
    if (FFFF(db->getWeight(iech))) continue;

    ideb = (st_date_is_used(&varioparam, db, db)) ? 0 :
                                                    iiech + 1;
    for (jjech = ideb; jjech < nech; jjech++)
    {
      jech = rindex[jjech];
      if (variogram_maximum_dist1D_reached(db, iech, jech, maxdist)) break;
      if (!db->isActive(jech)) continue;
      if (FFFF(db->getWeight(jech))) continue;

      /* Check if the pair must be kept (Code criterion) */

      if (code_comparable(db, db, iech, jech,
                          vario->getDirParam(idir).getOptionCode(),
                          (int) vario->getDirParam(idir).getTolCode()))
        continue;

      /* Check if the pair must be kept (Date criterion) */

      if (st_date_comparable(&varioparam, db, db, iech, jech,
                             vario->getIdate(idir))) continue;

      /* Check if the pair must be kept */

      dist = distance_intra(db, iech, jech, NULL);
      if (variogram_reject_pair(db, iech, jech, dist, psmin,
                                vario->getDirParam(idir).getBench(),
                                vario->getDirParam(idir).getCylRad(),
                                vario->getDirParam(idir).getCodir(), &ps))
        continue;

      /* Get the rank of the lag */

      ipas = variogram_get_lag(vario, idir, ps, psmin, &dist);
      if (IFFFF(ipas)) continue;

      /* Case of internal storage */

      if (vorder != (Vario_Order*) NULL)
        vario_order_add(vorder, iech, jech, NULL, NULL, ipas, idir, dist);
      else
      {

        /* Evaluate the variogram */

        VARIO = vario;
        IDIRLOC = idir;
        IECH1 = iech;
        IECH2 = jech;
        st_variogram_evaluate(db, vario->getCalculType(),
                              vario->getVariableNumber(), iech, jech, ipas,
                              dist, 1, st_variogram_set);
      }
    }
  }

  /* Internal storage */

  if (vorder != (Vario_Order*) NULL)
  {
    vorder = vario_order_final(vorder, &npair);
  }
  else
  {

    /* Scale the variogram calculations */

    variogram_scale(vario, idir);

    /* Center the covariance function */

    st_covariance_center(db, vario, idir);

    /* Patch the central value */

    st_variogram_patch_c00(db, vario, idir);
  }
  return (0);
}

/****************************************************************************/
/*!
 **  Evaluate the variogram by sample
 **
 ** \return  Error return code
 **
 ** \param[in]  db     Db descriptor
 ** \param[in]  vario  Vario structure
 ** \param[in]  idir   Rank of the direction
 ** \param[in]  rindex Array of sorted samples
 **
 *****************************************************************************/
static int st_variogram_calcul2(Db *db, Vario *vario, int idir, int *rindex)
{
  int iiech, iech, jjech, jech, i, ipas, nech, size, error, ideb;
  double *gg_sum, *hh_sum, *sw_sum, ps, psmin, dist, w1, maxdist;

  /* Initializations */

  error = 1;
  ps = 0.;
  gg_sum = hh_sum = sw_sum = nullptr;
  const VarioParam &varioparam = vario->getVarioParam();
  const DirParam &dirparam = vario->getDirParam(idir);
  psmin = _variogram_convert_angular_tolerance(dirparam.getTolAngle());
  nech = db->getSampleNumber();
  size = vario->getDirSize(idir);
  maxdist = vario->getMaximumDistance(idir);

  /* Core allocation */

  gg_sum = (double*) mem_alloc(size * sizeof(double), 0);
  if (gg_sum == nullptr) goto label_end;
  hh_sum = (double*) mem_alloc(size * sizeof(double), 0);
  if (hh_sum == nullptr) goto label_end;
  sw_sum = (double*) mem_alloc(size * sizeof(double), 0);
  if (sw_sum == nullptr) goto label_end;
  for (i = 0; i < size; i++)
  {
    gg_sum[i] = 0.;
    hh_sum[i] = 0.;
    sw_sum[i] = 0.;
  }

  /* Loop on the first sample */

  for (iiech = 0; iiech < nech; iiech++)
  {
    iech = rindex[iiech];
    if (!db->isActive(iech)) continue;
    w1 = db->getWeight(iech);
    if (FFFF(w1)) continue;

    /* Looking for the second sample */

    ideb = (st_date_is_used(&varioparam, db, db)) ? 0 :
                                                    iiech + 1;
    for (jjech = ideb; jjech < nech; jjech++)
    {
      jech = rindex[jjech];
      if (variogram_maximum_dist1D_reached(db, iech, jech, maxdist)) break;
      if (!db->isActive(jech)) continue;
      if (FFFF(db->getWeight(jech))) continue;

      /* Check if the pair must be kept (Code criterion) */

      if (code_comparable(db, db, iech, jech, dirparam.getOptionCode(),
                          (int) dirparam.getTolCode())) continue;

      /* Check if the pair must be kept (Date criterion) */

      if (st_date_comparable(&varioparam, db, db, iech, jech,
                             dirparam.getIdate())) continue;

      /* Check if the pair must be kept */

      dist = distance_intra(db, iech, jech, NULL);
      if (variogram_reject_pair(db, iech, jech, dist, psmin,
                                dirparam.getBench(), dirparam.getCylRad(),
                                dirparam.getCodir(), &ps)) continue;

      /* Get the rank of the lag */

      ipas = variogram_get_lag(vario, idir, ps, psmin, &dist);
      if (IFFFF(ipas)) continue;

      /* Evaluate the variogram */

      VARIO = vario;
      IECH1 = iech;
      IECH2 = jech;
      st_variogram_evaluate(db, vario->getCalculType(),
                            vario->getVariableNumber(), iech, jech, ipas, dist,
                            1, st_variogram_set);
    }

    /* Cumulate to the global variogram */

    for (i = 0; i < size; i++)
    {
      if (vario->getSwByIndex(idir, i) <= 0) continue;
      sw_sum[i] += w1;
      gg_sum[i] += w1 * vario->getGgByIndex(idir, i) / vario->getSwByIndex(idir, i);
      hh_sum[i] += w1 * vario->getHhByIndex(idir, i) / vario->getSwByIndex(idir, i);
    }
  }

  /* Copy the cumulated variogram into the Vario structure */

  for (i = 0; i < size; i++)
  {
    vario->setGgByIndex(idir, i, gg_sum[i]);
    vario->setHhByIndex(idir, i, hh_sum[i]);
    vario->setSwByIndex(idir, i, sw_sum[i]);
  }

  /* Scale the variogram calculations */

  variogram_scale(vario, idir);

  /* Center the covariance function */

  st_covariance_center(db, vario, idir);

  /* Patch the central value */

  st_variogram_patch_c00(db, vario, idir);

  /* Set the error return flag */

  error = 0;

  label_end: gg_sum = (double*) mem_free((char* ) gg_sum);
  hh_sum = (double*) mem_free((char* ) hh_sum);
  sw_sum = (double*) mem_free((char* ) sw_sum);
  return (error);
}

/****************************************************************************/
/*!
 **  Evaluate the covariance for directional variables
 **
 ** \return  Error return code
 **
 ** \param[in]  db     Db description
 ** \param[in]  vario  Vario structure
 ** \param[in]  idir   Rank of the Direction
 ** \param[in]  ncomp  Number of components
 ** \param[in]  rindex Array of sorted samples
 **
 *****************************************************************************/
static int st_variovect_calcul(Db *db,
                               Vario *vario,
                               int idir,
                               int ncomp,
                               int *rindex)
{
  int iiech, iech, jjech, jech, nech, ipas, ivar, jvar, i, icomp, nvar;
  double psmin, ps, dist, w1, w2, zi1, zi2, zj1, zj2, v12, v21;
  double di1, di2, dj1, dj2, maxdist;

  const DirParam &dirparam = vario->getDirParam(idir);
  ps = 0.;
  psmin = _variogram_convert_angular_tolerance(dirparam.getTolAngle());
  nech = db->getSampleNumber();
  nvar = vario->getVariableNumber();
  maxdist = vario->getMaximumDistance(idir);

  /* Loop on the first point */

  for (iiech = 0; iiech < nech - 1; iiech++)
  {
    iech = rindex[iiech];
    if (!db->isActive(iech)) continue;
    if (FFFF(db->getWeight(iech))) continue;

    for (jjech = iiech + 1; jjech < nech; jjech++)
    {
      jech = rindex[jjech];
      if (variogram_maximum_dist1D_reached(db, iech, jech, maxdist)) break;
      if (!db->isActive(jech)) continue;
      if (FFFF(db->getWeight(jech))) continue;

      /* Check if the pair must be kept (distance criterion) */

      dist = distance_intra(db, iech, jech, NULL);
      if (variogram_reject_pair(db, iech, jech, dist, psmin,
                                dirparam.getBench(), dirparam.getCylRad(),
                                dirparam.getCodir(), &ps)) continue;

      /* Get the rank of the lag */

      ipas = variogram_get_lag(vario, idir, ps, psmin, &dist);
      if (IFFFF(ipas)) continue;

      w1 = db->getWeight(iech);
      w2 = db->getWeight(jech);

      for (ivar = 0; ivar < nvar; ivar++)
        for (jvar = 0; jvar <= ivar; jvar++)
        {

          /* Evaluate the variogram */

          v12 = v21 = di1 = di2 = dj1 = dj2 = 0.;
          for (icomp = 0; icomp < ncomp; icomp++)
          {
            zi1 = st_get_IVAR(db, iech, ivar * ncomp + icomp);
            zi2 = st_get_IVAR(db, iech, jvar * ncomp + icomp);
            zj1 = st_get_IVAR(db, jech, ivar * ncomp + icomp);
            zj2 = st_get_IVAR(db, jech, jvar * ncomp + icomp);
            if (FFFF(zi1) || FFFF(zi2) || FFFF(zj1) || FFFF(zj2))
            {
              v12 = v21 = TEST;
              break;
            }
            else
            {
              v12 += zi1 * zj2;
              v21 += zi2 * zj1;
              di1 += zi1 * zi1;
              di2 += zi2 * zi2;
              dj1 += zj1 * zj1;
              dj2 += zj2 * zj2;
            }
          }
          if (FFFF(v12) || FFFF(v21)) continue;
          if (ABS(di1) < EPSILON8 || ABS(di2) < EPSILON8) continue;
          if (ABS(dj1) < EPSILON8 || ABS(dj2) < EPSILON8) continue;
          di1 = sqrt(di1);
          di2 = sqrt(di2);
          dj1 = sqrt(dj1);
          dj2 = sqrt(dj2);
          v12 = ABS(v12) / (di1 * dj2);
          v21 = ABS(v21) / (di2 * dj1);

          i = vario->getDirAddress(idir, ivar, jvar, ipas, false, 1);
          vario->setGgByIndex(idir, i, vario->getGgByIndex(idir, i) + w1 * w2 * v12);
          vario->setHhByIndex(idir, i, vario->getHhByIndex(idir, i) + w1 * w2 * dist);
          vario->setSwByIndex(idir, i, vario->getSwByIndex(idir, i) + w1 * w2);

          i = vario->getDirAddress(idir, ivar, jvar, ipas, false, -1);
          vario->setGgByIndex(idir, i, vario->getGgByIndex(idir, i) + w1 * w2 * v21);
          vario->setHhByIndex(idir, i, vario->getHhByIndex(idir, i) + w1 * w2 * dist);
          vario->setSwByIndex(idir, i, vario->getSwByIndex(idir, i) + w1 * w2);
        }
    }
  }

  /* Scale the variogram calculations */

  variogram_scale(vario, idir);

  /* Center the covariance function */

  st_covariance_center(db, vario, idir);

  /* Patch the central value */

  st_variogram_patch_c00(db, vario, idir);

  return (0);
}

/****************************************************************************/
/*!
 **  Evaluate the variogram on a grid
 **
 ** \return  Error return code
 **
 ** \param[in]  db    Db description
 ** \param[in]  vario Vario structure
 ** \param[in]  idir  Rank of the Direction
 **
 *****************************************************************************/
static int st_variogram_grid(Db *db, Vario *vario, int idir)
{
  int *indg1, *indg2, iech, jech, nech, ipas, idim, error, npas;
  double dist;

  /* Initializations */

  error = 1;
  nech = db->getSampleNumber();
  indg1 = indg2 = nullptr;
  npas = vario->getLagNumber(idir);
  const DirParam &dirparam = vario->getDirParam(idir);
  const VarioParam &varioparam = vario->getVarioParam();

  /* Core allocation */

  indg1 = db_indg_alloc(db);
  if (indg1 == nullptr) goto label_end;
  indg2 = db_indg_alloc(db);
  if (indg2 == nullptr) goto label_end;

  /* Loop on the first point */

  for (iech = 0; iech < nech; iech++)
  {
    if (!db->isActive(iech)) continue;
    if (FFFF(db->getWeight(iech))) continue;
    db_index_sample_to_grid(db, iech, indg1);

    for (ipas = 1; ipas < npas; ipas++)
    {
      for (idim = 0; idim < db->getNDim(); idim++)
        indg2[idim] = indg1[idim] + (int) (ipas * vario->getGrincr(idir, idim));
      jech = db_index_grid_to_sample(db, indg2);
      if (jech < 0) continue;

      if (!db->isActive(jech)) continue;
      if (FFFF(db->getWeight(jech))) continue;

      /* Check if the pair must be kept (Code criterion) */

      if (code_comparable(db, db, iech, jech, dirparam.getOptionCode(),
                          (int) dirparam.getTolCode())) continue;

      /* Check if the pair must be kept (Date criterion) */

      if (st_date_comparable(&varioparam, db, db, iech, jech,
                             dirparam.getIdate())) continue;

      /* Evaluate the variogram */

      dist = ipas * dirparam.getDPas();
      VARIO = vario;
      IDIRLOC = idir;
      IECH1 = iech;
      IECH2 = jech;
      st_variogram_evaluate(db, vario->getCalculType(),
                            vario->getVariableNumber(), iech, jech, ipas, dist,
                            1, st_variogram_set);
    }
  }

  /* Scale the variogram calculations */

  variogram_scale(vario, idir);

  /* Center the covariance function */

  st_covariance_center(db, vario, idir);

  /* Patch the central value */

  st_variogram_patch_c00(db, vario, idir);

  /* Set the error return status */

  error = 0;

  label_end:

  /* Core deallocation */

  indg1 = db_indg_free(indg1);
  indg2 = db_indg_free(indg2);
  return (error);
}

/****************************************************************************/
/*!
 **  Evaluate the generalized variogram along lines
 **
 ** \param[in]  db      Db description
 ** \param[in]  vario   Vario structure
 ** \param[in]  idir    Rank of the Direction
 ** \param[in]  norder  Order of the generalized variogram
 **
 *****************************************************************************/
static void st_variogen_line(Db *db, Vario *vario, int idir, int norder)
{
  int iech, jech, nech, ipas, npas, iwgt, keep, nvar;
  double dist, dist0, value, zz, psmin, ps;

  const DirParam &dirparam = vario->getDirParam(idir);
  psmin = _variogram_convert_angular_tolerance(dirparam.getTolAngle());
  nech = db->getSampleNumber();
  npas = vario->getLagNumber(idir);

  /* Loop on the first point */

  for (iech = 0; iech < nech - 1; iech++)
  {
    if (!db->isActive(iech)) continue;

    for (ipas = 1; ipas < npas; ipas++)
    {
      value = st_get_IVAR(db, iech, 0);
      if (FFFF(value)) break;
      dist0 = 0.;

      for (iwgt = keep = 1; iwgt < NWGT[norder] && keep; iwgt++)
      {
        keep = 0;
        jech = iech + iwgt * ipas;
        if (jech < 0 || jech > nech) break;
        if (!db->isActive(jech)) break;

        /* Calculate the distance */

        dist = distance_intra(db, iech, jech, NULL);
        if (variogram_reject_pair(db, iech, jech, dist, psmin,
                                  dirparam.getBench(), dirparam.getCylRad(),
                                  dirparam.getCodir(), &ps)) continue;
        if (iwgt == 1) dist0 = dist;

        /* Check if the next sample belongs to the same line (same code) */

        if (code_comparable(db, db, iech, jech, 1, 0)) break;

        /* Evaluate the variogram */

        zz = st_get_IVAR(db, jech, 0);
        if (FFFF(zz)) break;
        keep = 1;
        value += zz * VARWGT[norder][iwgt];
      }
      if (keep)
      {
        value = value * value / NORWGT[norder];
        VARIO = vario;
        nvar = vario->getVariableNumber();
        st_variogram_set(vario->getCalculType(), nvar, ipas, 0, 0, 0, 1., dist0,
                         value);
      }
    }
  }

  /* Scale the variogram calculations */

  variogram_scale(vario, idir);

  /* Center the covariance function */

  st_covariance_center(db, vario, idir);

  /* Patch the central value */

  st_variogram_patch_c00(db, vario, idir);

  return;
}

/****************************************************************************/
/*!
 **  Evaluate the generalized variogram on a grid
 **
 ** \return  Error return code
 **
 ** \param[in]  db      Db description
 ** \param[in]  vario   Vario structure
 ** \param[in]  idir    Rank of the direction
 ** \param[in]  norder  Order of the generalized variogram
 **
 *****************************************************************************/
static int st_variogen_grid(Db *db, Vario *vario, int idir, int norder)
{
  int *indg1, *indg2;
  int iwgt, iech, jech, nech, ipas, idim, error, npas, keep, nvar;
  double dist, zz, value;

  /* Initializations */

  error = 1;
  nech = db->getSampleNumber();
  indg1 = indg2 = nullptr;
  npas = vario->getLagNumber(idir);
  const DirParam &dirparam = vario->getDirParam(idir);
  const VarioParam &varioparam = vario->getVarioParam();

  /* Core allocation */

  indg1 = db_indg_alloc(db);
  if (indg1 == nullptr) goto label_end;
  indg2 = db_indg_alloc(db);
  if (indg2 == nullptr) goto label_end;

  /* Loop on the first point */

  for (iech = 0; iech < nech; iech++)
  {
    if (!db->isActive(iech)) continue;
    db_index_sample_to_grid(db, iech, indg1);

    for (ipas = 1; ipas < npas; ipas++)
    {
      value = st_get_IVAR(db, iech, 0);
      if (FFFF(value)) break;
      dist = ipas * vario->getDPas(idir);

      for (iwgt = keep = 1; iwgt < NWGT[norder] && keep; iwgt++)
      {
        keep = 0;
        for (idim = 0; idim < db->getNDim(); idim++)
          indg2[idim] = indg1[idim]
              + (int) (ipas * iwgt * dirparam.getGrincr(idim));

        jech = db_index_grid_to_sample(db, indg2);
        if (jech < 0) continue;
        if (!db->isActive(jech)) continue;

        /* Check if the pair must be kept (Code criterion) */

        if (code_comparable(db, db, iech, jech, dirparam.getOptionCode(),
                            (int) dirparam.getTolCode())) continue;

        /* Check if the pair must be kept (Date criterion) */

        if (st_date_comparable(&varioparam, db, db, iech, jech,
                               dirparam.getIdate())) continue;

        /* Evaluate the variogram */

        zz = st_get_IVAR(db, jech, 0);
        if (FFFF(zz)) break;
        keep = 1;
        value += zz * VARWGT[norder][iwgt];
      }
      if (keep)
      {
        value = value * value / NORWGT[norder];
        VARIO = vario;
        nvar = vario->getVariableNumber();
        st_variogram_set(vario->getCalculType(), nvar, ipas, 0, 0, 0, 1., dist,
                         value);
      }
    }
  }

  /* Scale the variogram calculations */

  variogram_scale(vario, idir);

  /* Center the covariance function */

  st_covariance_center(db, vario, idir);

  /* Patch the central value */

  st_variogram_patch_c00(db, vario, idir);

  /* Set the error return status */

  error = 0;

  label_end:

  /* Core deallocation */

  indg1 = db_indg_free(indg1);
  indg2 = db_indg_free(indg2);
  return (error);
}

/****************************************************************************/
/*!
 **  Evaluate the experimental generalized variogram on grid
 **
 ** \return  Error return code
 **
 ** \param[in]  db         Db descriptor
 ** \param[in]  vario      Vario structure
 **
 *****************************************************************************/
static int st_variogen_grid_calcul(Db *db, Vario *vario)
{
  int idir, error, norder;

  /* Initializations */

  error = 1;
  if (db == nullptr) return (1);
  if (vario == nullptr) return (1);
  norder = st_get_generalized_variogram_order(vario);
  st_manage_drift_removal(0, NULL, NULL);

  /* Preliminary checks */

  if (db->getNDim() != vario->getDimensionNumber() || db->getVariableNumber()
      != vario->getVariableNumber())
  {
    messerr("Inconsistent parameters:");
    messerr("Data Base: NDIM=%d NVAR=%d", db->getNDim(),
            db->getVariableNumber());
    messerr("Variogram: NDIM=%d NVAR=%d", vario->getDimensionNumber(),
            vario->getVariableNumber());
    return (1);
  }
  if (vario->getVariableNumber() != 1)
  {
    messerr("The generalized variogram requires a single variable");
    return (1);
  }
  if (st_get_generalized_variogram_order(vario) == 0)
  {
    messerr("This calculation requires a generalized variogram definition");
    return (1);
  }
  if (!is_grid(db))
  {
    messerr("This calculation facility is dedicated to grid architecture");
    return (1);
  }

  /* Update the global statistics */

  st_variogram_stats(db, vario);

  /* Loop on the directions to evaluate */

  for (idir = 0; idir < vario->getDirectionNumber(); idir++)
  {
    error = st_variogen_grid(db, vario, idir, norder);
    if (error) break;
  }

  return (error);
}

/****************************************************************************/
/*!
 **  Evaluate the experimental generalized variogram along lines
 **
 ** \return  Error return code
 **
 ** \param[in]  db           Db descriptor
 ** \param[in]  vario        Vario structure
 **
 *****************************************************************************/
static int st_variogen_line_calcul(Db *db, Vario *vario)
{
  int idir, error, norder;

  /* Initializations */

  error = 1;
  if (db == nullptr) return (1);
  if (vario == nullptr) return (1);
  norder = st_get_generalized_variogram_order(vario);
  st_manage_drift_removal(0, NULL, NULL);

  /* Preliminary checks */

  if (db->getNDim() != vario->getDimensionNumber() || db->getVariableNumber()
      != vario->getVariableNumber())
  {
    messerr("Inconsistent parameters:");
    messerr("Data Base: NDIM=%d NVAR=%d", db->getNDim(),
            db->getVariableNumber());
    messerr("Variogram: NDIM=%d NVAR=%d", vario->getDimensionNumber(),
            vario->getVariableNumber());
    return (1);
  }
  if (vario->getVariableNumber() != 1)
  {
    messerr("The generalized variogram requires a single variable");
    return (1);
  }
  if (st_get_generalized_variogram_order(vario) == 0)
  {
    messerr("This calculation requires a generalized variogram definition");
    return (1);
  }
  if (!is_grid(db))
  {
    messerr("This calculation facility is dedicated to line architecture");
    return (1);
  }
  if (!db->hasCode())
  {
    messerr("This calculation facility requires the definition of a CODE");
    return (1);
  }

  /* Update the global statistics */

  st_variogram_stats(db, vario);

  /* Loop on the directions to evaluate */

  for (idir = 0; idir < vario->getDirectionNumber(); idir++)
    st_variogen_line(db, vario, idir, norder);

  /* Set the error return code */

  error = 0;

  return (error);
}

/****************************************************************************/
/*!
 **  Print the parameters for calculating a variogram in a direction
 **
 *****************************************************************************/
static void st_vario_params_print(int ndim,
                                  const VectorDouble &codir,
                                  double tolang,
                                  double bench,
                                  double cylrad)
{
  VectorDouble angles(ndim);

  message("Direction coefficients      = (");
  for (int idim = 0; idim < ndim; idim++)
    tab_printg(NULL, 1, EJustify::LEFT, codir[idim]);
  message(")\n");
  if (ndim > 1)
  {
    (void) ut_angles_from_codir(ndim, 1, codir, angles);
    message("Direction angles (degrees)  = (");
    for (int idim = 0; idim < ndim; idim++)
      tab_printg(NULL, 1, EJustify::LEFT, angles[idim]);
    message(")\n");
  }
  if (!FFFF(tolang))
    message("Tolerance on direction      = %lf (deg)\n", tolang);
  if (!FFFF(bench) && bench > 0.)
    message("Slice bench                 = %lf\n", bench);
  if (!FFFF(cylrad) && cylrad > 0.)
    message("Slice radius                = %lf\n", cylrad);
}

/****************************************************************************/
/*!
 **  Print the experimental variograms in one direction
 **
 ** \param[in]  vario     Vario structure
 ** \param[in]  idir      Rank of the direction
 ** \param[in]  verbose   0 for brief output; 1 for a long output
 **
 *****************************************************************************/
void vardir_print(Vario *vario, int idir, int verbose)
{
  if (vario == nullptr) return;
  if (idir < 0 || idir >= vario->getDirectionNumber()) return;
  if (verbose)
    message(vario->getDirParam(idir).toString().c_str());
  return;
}

/****************************************************************************/
/*!
 **  Print the experimental variograms
 **
 ** \param[in]  vario     Vario structure
 ** \param[in]  verbose 0 for brief output; 1 for a long output
 **
 *****************************************************************************/
void variogram_print(const Vario *vario, int verbose)
{
  if (vario != nullptr && verbose)
    messageFlush(vario->toString());
}

/****************************************************************************/
/*!
 **  Estimate the coefficients of the global drift
 **
 ** \return Error return code
 **
 ** \param[in]  db      Db descriptor
 ** \param[in]  verbose Verbose flag
 **
 *****************************************************************************/
static int st_estimate_drift_coefficients(Db *db, int verbose)

{
  int nbfl, nech, i, il, jl, iech, iiech, error;
  double *b;

  /* Initializations */

  if (MODEL == nullptr) return (0);
  error = 1;
  nbfl = MODEL->getDriftNumber();
  nech = db->getActiveAndDefinedNumber(0);
  b = nullptr;

  /* Core allocation */

  b = (double*) mem_alloc(sizeof(double) * nbfl, 1);
  for (i = 0; i < nbfl; i++)
    b[i] = 0.;

  /* Calculate: t(X) %*% X */

  for (iech = iiech = 0; iech < db->getSampleNumber(); iech++)
  {
    if (!db->isActiveAndDefined(iech, 0)) continue;
    model_calcul_drift(MODEL, ECalcMember::LHS, db, iech, DRFLOC);

    for (il = 0; il < nbfl; il++)
    {
      if (FFFF(DRFLOC[il]))
      {
        messerr(
            "Drift cannot be calculated: term (%d) is undefined at sample (%d)",
            il + 1, iech + 1);
        goto label_end;
      }
      X_DRFTAB(il,iiech) = DRFLOC[il];
      b[il] += DRFLOC[il] * db->getVariable(iech, 0);
      for (jl = 0; jl < nbfl; jl++)
        X_MATDRF(il,jl) += DRFLOC[il] * DRFLOC[jl];
    }
    iiech++;
  }

  /* Calculate: A = (t(X) %*% X)-1 */

  if (matrix_invert(MATDRF, nbfl, 0)) goto label_end;

  /* Calculate: A %*% t(X) %*% Y */

  matrix_product(nbfl, nbfl, 1, MATDRF, b, BETA);

  /* Optional printout */

  if (verbose)
  {
    message("Drift removal initial step\n");
    print_matrix("Drift Coefficients Matrix", 0, 1, nbfl, nbfl, NULL, MATDRF);
  }

  /* Pre-process the vector X %*% A */

  matrix_product(nech, nbfl, nbfl, DRFTAB, MATDRF, DRFXA);

  /* Set the error return code */

  error = 0;

  label_end: b = (double*) mem_free((char* ) b);
  return (error);
}

/****************************************************************************/
/*!
 **  Evaluate the experimental variogram on irregular data
 **
 ** \return  Error return code
 **
 ** \param[in]  db           Db descriptor
 ** \param[in]  vario        Vario structure
 ** \param[in]  model        Model structure (triggers the KU option)
 ** \param[in]  flag_sample  calculate the variogram per sample
 ** \param[in]  verr_mode    Mode of variogram correction (1, 2 or 3)
 ** \param[in]  verbose      Verbose flag
 **
 ** \note The number of iterations in KU is given can be updated using the
 ** \note keypair technique with name "KU_Niter".
 **
 *****************************************************************************/
static int st_variogram_general(Db *db,
                                Vario *vario,
                                Model *model,
                                int flag_sample,
                                int verr_mode,
                                int verbose)
{
  int idir, error, flag_verr, flag_ku, nbfl;
  Vario_Order *vorder;
  VectorInt rindex;

  /* Initializations */

  error = 1;
  flag_verr = flag_ku = nbfl = 0;
  if (db == nullptr) return (1);
  if (vario == nullptr) return (1);
  vorder = (Vario_Order*) NULL;
  st_manage_drift_removal(0, NULL, NULL);

  /* Preliminary checks */

  if (db->getNDim() != vario->getDimensionNumber() || db->getVariableNumber()
      != vario->getVariableNumber())
  {
    messerr("Inconsistent parameters:");
    messerr("Data Base: NDIM=%d NVAR=%d", db->getNDim(),
            db->getVariableNumber());
    messerr("Variogram: NDIM=%d NVAR=%d", vario->getDimensionNumber(),
            vario->getVariableNumber());
    goto label_end;
  }
  if (st_get_generalized_variogram_order(vario) > 0)
  {
    messerr("This calculation does not allow generalized variogram definition");
    goto label_end;
  }

  /* Particular case of Transitive Covariogram */
  /* It is only coded in the by_sample case and uses the regression technique */

  if (vario->getCalculType() == ECalcVario::COVARIOGRAM) flag_sample = 1;

  /* Auxiliary check for Variance Measurement Error */

  if (db->getVarianceErrorNumber() > 0 && verr_mode > 0)
  {
    vorder = vario_order_manage(1, 1, 0, vorder);
    flag_verr = 1;
  }

  // Auxiliary check for Drift removal. This is triggered only if the drift
  // contains at least one drift function different from Universality condition

  if (model != nullptr && model->isDriftDifferentDefined(EDrift::UC))
  {
    if (vorder == (Vario_Order*) NULL)
      vorder = vario_order_manage(1, 1, 0, vorder);
    flag_ku = 1;
    st_manage_drift_removal(1, db, model);
  }

  /* Complementary checks */

  if (flag_verr && flag_ku)
  {
    messerr("These two options are incompatible");
    messerr("- Correction for the Variance of Error Measurements");
    messerr("- Correction for bias when removing the Drift");
    goto label_end;
  }
  if (flag_verr || flag_ku)
  {
    if (flag_sample)
    {
      messerr("The special Variogram option is incompatible with flag.sample");
      goto label_end;
    }
    if (!db->isVariableNumberComparedTo(1)) goto label_end;
  }

  /* Evaluate the drift coefficients */

  if (flag_ku)
  {
    if (st_estimate_drift_coefficients(db, verbose)) goto label_end;
  }

  /* Update the global statistics */

  st_variogram_stats(db, vario);

  /* Loop on the directions to evaluate */

  rindex = db->getSortArray();
  for (idir = 0; idir < vario->getDirectionNumber(); idir++)
  {
    if (!flag_sample)
    {
      if (st_variogram_calcul1(db, vario, idir, rindex.data(), vorder))
        goto label_end;
    }
    else
    {
      if (st_variogram_calcul2(db, vario, idir, rindex.data())) goto label_end;
    }

    if (vorder != (Vario_Order*) NULL)
      st_variogram_calcul_internal(db, vario, idir, vorder);
  }

  /* Posterior calculations when presence of Variance of Measurement errors */

  if (flag_verr)
  {
    for (idir = 0; idir < vario->getDirectionNumber(); idir++)
    {
      if (st_update_variogram_verr(db, vario, idir, vorder, verr_mode))
        goto label_end;
    }
  }

  /* Posterior update when filtering the bias attached to drift removal */

  if (flag_ku)
  {
    if (st_update_variogram_ku(db, vario, vorder, verbose)) goto label_end;
  }

  /* Set the error return code */

  error = 0;

  label_end: vorder = vario_order_manage(-1, 1, 0, vorder);
  st_manage_drift_removal(-1, db, model);
  return (error);
}

/****************************************************************************/
/*!
 **  Evaluate the experimental covariance for directional variables
 **
 ** \return  Error return code
 **
 ** \param[in]  db     Db descriptor
 ** \param[in]  vario  Vario structure
 ** \param[in]  ncomp  Number of components
 **
 *****************************************************************************/
int variovect_compute(Db *db, Vario *vario, int ncomp)
{
  int idir, error;
  VectorInt rindex;

  /* Initializations */

  error = 0;
  if (db == nullptr) return (1);
  if (vario == nullptr) return (1);
  st_manage_drift_removal(0, NULL, NULL);

  /* Preliminary checks */

  if (db->getNDim() != vario->getDimensionNumber() || db->getVariableNumber()
      != vario->getVariableNumber() * ncomp)
  {
    messerr("Inconsistent parameters:");
    messerr("Data Base: NDIM=%d NVAR=%d", db->getNDim(),
            db->getVariableNumber());
    messerr("Variogram: NDIM=%d NVAR=%d", vario->getDimensionNumber(),
            vario->getVariableNumber());
    messerr("Number of components = %d", ncomp);
    return (1);
  }

  /* Update the global statistics */

  st_variovect_stats(db, vario, ncomp);

  /* Loop on the directions to evaluate */

  rindex = db->getSortArray();
  for (idir = 0; idir < vario->getDirectionNumber(); idir++)
  {
    error = st_variovect_calcul(db, vario, idir, ncomp, rindex.data());
    if (error) break;
  }
  return (error);
}

/****************************************************************************/
/*!
 **  Scale the variogram maps
 **
 ** \param[in]  dbmap     Db of Grid type containing the Variogram Maps
 ** \param[in]  nv2       nvar ( nvar + 1) /2
 **
 *****************************************************************************/
static void st_vmap_scale(Db *dbmap, int nv2)
{
  for (int iech = 0; iech < dbmap->getSampleNumber(); iech++)
  {
    for (int ijvar = 0; ijvar < nv2; ijvar++)
    {
      double value = dbmap->getArray(iech, IPTW + ijvar);
      if (value <= 0.)
        dbmap->setArray(iech, IPTV + ijvar, TEST);
      else
        dbmap->updArray(iech, IPTV + ijvar, 3, value);
    }
  }
}

/****************************************************************************/
/*!
 **  Get the absolute index of a grid node, shifted within a neighborhood
 **
 ** \return  Returned absolute index (<0 is not relevant)
 **
 ** \param[in]  dbmap     Db of Grid type containing the Variogram Maps
 ** \param[in]  indg0     Index decomposition for the central cell
 ** \param[in]  neigh     Array describing the neighborhooed
 **                       (Dimension: ndim * nbmax)
 ** \param[in]  rank      Rank of the cell within the neghborhood
 **
 ** \param[out] indg1     Working array for grid indices
 **
 *****************************************************************************/
static int st_find_neigh_cell(Db *dbmap,
                              int *indg0,
                              int *neigh,
                              int rank,
                              int *indg1)
{
  int ndim;

  // Initializations

  ndim = dbmap->getNDim();

  // Get the indices of the neighboring cell

  for (int idim = 0; idim < ndim; idim++)
    indg1[idim] = indg0[idim] + neigh[rank * ndim + idim];

  return (db_index_grid_to_sample(dbmap, indg1));
}

/****************************************************************************/
/*!
 **  Calculate the variogram map when data are isolated points
 **
 ** \return  Error return code
 **
 ** \param[in]  db           Db containing the data
 ** \param[in]  dbmap        Db of Grid type containing the Variogram Maps
 ** \param[in]  calcul_type  Type of calculation (ECalcVario)
 ** \param[in]  radius       Dilation radius (used to smooth the resulting maps)
 ** \param[in]  namconv      Naming convention
 **
 *****************************************************************************/
static int st_vmap_general(Db *db,
                           Db *dbmap,
                           const ECalcVario &calcul_type,
                           int radius,
                           const NamingConvention& namconv)
{
  int error, nvar, nv2, i, idim, flag_out, nbmax;
  int *indg0, *indg1, *ind1, iech0, iech1, iech2, jech1, jech2, nech, ndim;
  double *delta, *mid, *coor, x0;
  VectorInt neigh;

  /* Preliminary checks */

  error = 0;
  indg0 = indg1 = ind1 = nullptr;
  delta = coor = mid = nullptr;
  if (db == nullptr) return (1);
  if (dbmap == nullptr) return (1);

  if (!is_grid(dbmap))
  {
    messerr("This feature requires a Grid Data Base");
    messerr("to store the Variogram Maps");
    return (1);
  }
  if (db->getNDim() != 2 && db->getNDim() != 3)
  {
    messerr("The Variogram Map can only be calculated on a grid data set");
    messerr("with dimension equal to 2 or 3");
    return (1);
  }
  if (dbmap->getNDim() > db->getNDim())
  {
    messerr("The space dimension of the VMAP (%d)", dbmap->getNDim());
    messerr(
        "must not be larger than the space dimension of the input Grid (%d)",
        db->getNDim());
    return (1);
  }

  /* Initializations */

  ndim = dbmap->getNDim();
  nvar = db->getVariableNumber();
  nech = db->getSampleNumber();
  nv2 = nvar * (nvar + 1) / 2;

  /* Core allocation */

  indg0 = db_indg_alloc(dbmap);
  if (indg0 == nullptr) goto label_end;
  indg1 = db_indg_alloc(dbmap);
  if (indg1 == nullptr) goto label_end;
  ind1 = (int*) mem_alloc(sizeof(int) * nech, 0);
  if (ind1 == nullptr) goto label_end;
  delta = db_sample_alloc(db, ELoc::X);
  if (delta == nullptr) goto label_end;
  mid = db_sample_alloc(db, ELoc::X);
  if (mid == nullptr) goto label_end;
  coor = db_vector_alloc(db);
  if (coor == nullptr) goto label_end;

  /* Create the variables in the Variogram Map file */

  IPTV = dbmap->addFieldsByConstant(nv2, 0.);
  if (IPTV < 0) goto label_end;
  IPTW = dbmap->addFieldsByConstant(nv2, 0.);
  if (IPTW < 0) goto label_end;

  /* Calculate a neighborhood (if radius > 0) */

  neigh = gridcell_neigh(ndim, 1, radius, 0, 0, &nbmax);

  /* Calculate the VMAP half-extension */

  for (idim = 0; idim < ndim; idim++)
    mid[idim] = dbmap->getNX(idim) * dbmap->getDX(idim) / 2;

  /* Sorting the samples according to their first coordinate */

  if (db_coorvec_get(db, 0, coor)) goto label_end;
  for (i = 0; i < nech; i++)
    ind1[i] = i;
  ut_sort_double(1, nech, ind1, coor);

  /* Loop on the first data */

  for (jech1 = 0; jech1 < nech; jech1++)
  {
    iech1 = ind1[jech1];
    if (!db->isActive(iech1)) continue;
    x0 = db->getCoordinate(iech1, 0);

    /* Loop on the second data */

    for (jech2 = jech1; jech2 < nech; jech2++)
    {
      iech2 = ind1[jech2];
      if (!db->isActive(iech2)) continue;
      delta[0] = db->getCoordinate(iech2, 0) - x0;
      if (delta[0] > mid[0]) break;

      for (idim = 1, flag_out = 0; idim < ndim && flag_out == 0; idim++)
      {
        delta[idim] = db->getDistance1D(iech2, iech1, idim);
        if (delta[idim] > mid[idim]) flag_out = 1;
      }
      if (flag_out) continue;

      /* Evaluate the variogram map */

      DBMAP = dbmap;

      // Apply to the target cell
      if (point_to_grid(dbmap, delta, 0, indg0)) continue;
      for (int in = 0; in < nbmax; in++)
      {
        iech0 = st_find_neigh_cell(dbmap, indg0, neigh.data(), in, indg1);
        if (iech0 < 0) continue;
        st_variogram_evaluate(db, calcul_type, nvar, iech1, iech2, iech0, TEST,
                              0, st_vmap_set);
      }

      // Avoid symmetry if point is compared to itself
      if (iech1 == iech2) continue;

      // Apply to the opposite target cell
      for (idim = 0; idim < ndim; idim++)
        delta[idim] = -delta[idim];
      if (point_to_grid(dbmap, delta, 0, indg0)) continue;
      for (int in = 0; in < nbmax; in++)
      {
        iech0 = st_find_neigh_cell(dbmap, indg0, neigh.data(), in, indg1);
        if (iech0 < 0) continue;
        st_variogram_evaluate(db, calcul_type, nvar, iech1, iech2, iech0, TEST,
                              0, st_vmap_set);
      }
    }
  }

  /* Normalization */

  st_vmap_scale(dbmap, nv2);

  /* Set the error return code */

  namconv.setNamesAndLocators(db, ELoc::Z, -1, dbmap, IPTW, "Nb", 1, false);
  namconv.setNamesAndLocators(db, ELoc::Z, -1, dbmap, IPTV, "Var");
  error = 0;

  label_end: indg0 = db_indg_free(indg0);
  indg1 = db_indg_free(indg1);
  ind1 = (int*) mem_free((char* ) ind1);
  delta = db_sample_free(delta);
  mid = db_sample_free(mid);
  coor = db_vector_free(coor);
  return (error);
}

/****************************************************************************/
/*!
 **  Calculate the variogram map when data are defined on a Grid
 **
 ** \return  Error return code
 **
 ** \param[in]  dbgrid       Db of Grid type containing the data
 ** \param[in]  dbmap        Db of Grid type containing the Variogram Maps
 ** \param[in]  calcul_type  Type of calculation (ECalcVario)
 ** \param[in]  namconv      Naming Convention
 **
 *****************************************************************************/
static int st_vmap_grid(Db *dbgrid,
                        Db *dbmap,
                        const ECalcVario &calcul_type,
                        const NamingConvention& namconv)
{
  int error, nvar, nv2, idim, delta;
  int *ind1, *ind2, *ind0, iech0, iech1, iech2, flag_out, ndim;

  /* Preliminary checks */

  error = 0;
  ind0 = ind1 = ind2 = nullptr;
  if (dbgrid == nullptr) return (1);
  if (dbmap == nullptr) return (1);

  if (!is_grid(dbgrid))
  {
    messerr("This Variogram Map is defined for Grid Data Base only");
    return (1);
  }
  if (!is_grid(dbmap))
  {
    messerr("This feature requires a Grid Data Base");
    messerr("to store the Variogram Maps");
    return (1);
  }
  if (dbgrid->getNDim() != 2 && dbgrid->getNDim() != 3)
  {
    messerr("The Variogram Map can only be calculated on a grid data set");
    messerr("with dimension equal to 2 or 3");
    return (1);
  }
  if (dbmap->getNDim() > dbgrid->getNDim())
  {
    messerr("The space dimension of the VMAP (%d)", dbmap->getNDim());
    messerr(
        "must not be larger than the space dimension of the input Grid (%d)",
        dbgrid->getNDim());
    return (1);
  }
  for (idim = 0; idim < dbmap->getNDim(); idim++)
  {
    if (ABS(dbmap->getDX(idim) - dbgrid->getDX(idim)) > 1.e-03)
    {
      messerr("The grid mesh in the direction %d (dx=%lf)", idim + 1,
              dbgrid->getDX(idim));
      messerr("must match the mesh of the Variogram Map grid (dx=%lf)",
              dbmap->getDX(idim));
      return (1);
    }
  }

  /* Initializations */

  ndim = dbmap->getNDim();
  nvar = dbgrid->getVariableNumber();
  nv2 = nvar * (nvar + 1) / 2;

  /* Core allocation */

  ind0 = db_indg_alloc(dbmap);
  if (ind0 == nullptr) goto label_end;
  ind1 = db_indg_alloc(dbgrid);
  if (ind1 == nullptr) goto label_end;
  ind2 = db_indg_alloc(dbgrid);
  if (ind2 == nullptr) goto label_end;

  /* Create the variables in the Variogram Map file */

  IPTV = dbmap->addFieldsByConstant(nv2, 0.);
  if (IPTV < 0) goto label_end;
  IPTW = dbmap->addFieldsByConstant(nv2, 0.);
  if (IPTW < 0) goto label_end;

  /* Loop on the first data */

  for (iech1 = 0; iech1 < dbgrid->getSampleNumber(); iech1++)
  {
    if (!dbgrid->isActive(iech1)) continue;
    db_index_sample_to_grid(dbgrid, iech1, ind1);

    /* Loop on the second data */

    for (iech2 = 0; iech2 < dbgrid->getSampleNumber(); iech2++)
    {
      if (!dbgrid->isActive(iech2)) continue;
      db_index_sample_to_grid(dbgrid, iech2, ind2);

      for (idim = flag_out = 0; idim < ndim && flag_out == 0; idim++)
      {
        delta = ind1[idim] - ind2[idim];
        int moitie = (dbmap->getNX(idim) - 1) / 2;
        if (delta < -moitie || delta > moitie) flag_out = 1;
        ind0[idim] = delta + moitie;
      }
      if (flag_out) continue;
      iech0 = db_index_grid_to_sample(dbmap, ind0);

      /* Evaluate the variogram map */

      DBMAP = dbmap;
      st_variogram_evaluate(dbgrid, calcul_type, nvar, iech1, iech2, iech0,
      TEST,
                            0, st_vmap_set);
    }
  }

  /* Normalization */

  st_vmap_scale(dbmap, nv2);

  /* Set the error return code */

  namconv.setNamesAndLocators(dbgrid, ELoc::Z, -1, dbmap, IPTW, "Nb", 1, false);
  namconv.setNamesAndLocators(dbgrid, ELoc::Z, -1, dbmap, IPTV, "Var");
  error = 0;

  label_end: ind0 = db_indg_free(ind0);
  ind1 = db_indg_free(ind1);
  ind2 = db_indg_free(ind2);
  return (error);
}

/****************************************************************************/
/*!
 **  Calculate the variogram extension for a pair of variables
 **
 ** \param[in]  vario     Vario structure
 ** \param[in]  ivar      Rank of the first variable
 ** \param[in]  jvar      Rank of the second variable
 ** \param[in]  idir0     Rank of the direction (-1 for all)
 ** \param[in]  flag_norm 1 if the variogram must be normalized by variance
 ** \param[in]  flag_vars 1 if the global statistics must be taken into account
 ** \param[in]  distmin   Minimum along the distance axis
 ** \param[in]  distmax   Maximum along the distance axis
 ** \param[in]  varmin    Minimum along the variogram (or covariance) axis
 ** \param[in]  varmax    Maximum along the variogram (or covariance) axis
 **
 ** \param[out]  flag_hneg 1 if the distance scale can be negative
 ** \param[out]  flag_gneg 1 if the variogram scale can be negative
 ** \param[out]  c0        Value of the variogram at the origin
 ** \param[out]  hmin      Minimum distance
 ** \param[out]  hmax      Maximum distance
 ** \param[out]  gmin      Minimum variogram value
 ** \param[out]  gmax      Maximum variogram value
 **
 *****************************************************************************/
void variogram_extension(const Vario *vario,
                         int ivar,
                         int jvar,
                         int idir0,
                         int flag_norm,
                         int flag_vars,
                         double distmin,
                         double distmax,
                         double varmin,
                         double varmax,
                         int *flag_hneg,
                         int *flag_gneg,
                         double *c0,
                         double *hmin,
                         double *hmax,
                         double *gmin,
                         double *gmax)
{
  double hh, gg;
  int i, j, idir, jdir, ndir;
  double tol = 0.1;

  /* Initializations */

  (*hmin) = 0.;
  (*gmin) = 0.;
  (*hmax) = -1.e30;
  (*gmax) = -1.e30;
  if (vario->getFlagAsym())
  {
    *c0 = vario->getGgByIndex(0, vario->getDirAddress(0, ivar, jvar, 0, false, 0));
  }
  else
  {
    *c0 = vario->getVar(ivar, jvar);
  }
  if (st_get_generalized_variogram_order(vario) > 0) (*c0) = TEST;
  if (FFFF(*c0) && flag_norm)
  {
    messerr("The Normalization option is discarded for this variogram");
    messerr("probably as it corresponds to a generalized variogram");
    flag_norm = 0;
  }
  (*flag_hneg) = (ivar != jvar && vario->getFlagAsym());
  (*flag_gneg) = (ivar != jvar || vario->getFlagAsym());

  /* Loop on the directions */

  ndir = vario->getDirectionNumber();
  if (idir0 >= 0) ndir = 1;
  for (jdir = 0; jdir < ndir; jdir++)
  {
    idir = (idir0 >= 0) ? idir0 :
                          jdir;
    for (i = 0; i < vario->getLagTotalNumber(idir); i++)
    {
      j = vario->getDirAddress(idir, ivar, jvar, i, true, 0);
      if (vario->getSwByIndex(idir, j) <= 0) continue;
      hh = vario->getHhByIndex(idir, j);
      gg = vario->getGgByIndex(idir, j);
      if (FFFF(hh) || FFFF(gg)) continue;
      if (flag_norm) gg /= (*c0);
      if (!FFFF(distmin) && hh < distmin) continue;
      if (!FFFF(distmax) && hh > distmax) continue;
      if (hh < (*hmin)) (*hmin) = hh;
      if (hh > (*hmax)) (*hmax) = hh;
      if (gg < (*gmin)) (*gmin) = gg;
      if (gg > (*gmax)) (*gmax) = gg;
    }
  }

  if (flag_norm) (*c0) = 1.;
  if (!FFFF(*c0) && flag_vars)
  {
    if ((*c0) < (*gmin)) (*gmin) = (*c0);
    if ((*c0) > (*gmax)) (*gmax) = (*c0);
  }

  /* Expand the vertical graphic scales */

  (*gmax) *= (1. + tol);
  if ((*gmin) < 0) (*gmin) *= (1. + tol);

  /* Correction due to variogram type */

  if (*flag_hneg)
  {
    (*hmax) = MAX(ABS(*hmin), ABS(*hmax));
    (*hmin) = -(*hmax);
  }

  if (*flag_gneg)
  {
    (*gmax) = MAX(ABS(*gmin), ABS(*gmax));
    if (ivar != jvar) (*gmin) = -(*gmax);
  }
  else
  {
    (*gmin) = 0.;
  }

  /* Truncation to limits provided by the user */

  if (!FFFF(distmax)) (*hmax) = distmax;
  if (!FFFF(distmin)) (*hmin) = distmin;
  if (!FFFF(varmax)) (*gmax) = varmax;
  if (!FFFF(varmin)) (*gmin) = varmin;

  return;
}

/****************************************************************************/
/*!
 **  Evaluate the experimental variogram on grid
 **
 ** \return  Error return code
 **
 ** \param[in]  db           Db descriptor
 ** \param[in]  vario        Vario structure
 **
 *****************************************************************************/
static int st_variogrid_calcul(Db *db, Vario *vario)
{
  int idir, error, iadd_new, iatt_old, iech;
  double maille;

  /* Initializations */

  error = 1;
  iadd_new = iatt_old = -1;
  if (db == nullptr) return (1);
  if (vario == nullptr) return (1);
  st_manage_drift_removal(0, NULL, NULL);

  /* Preliminary checks */

  if (db->getNDim() != vario->getDimensionNumber() || db->getVariableNumber()
      != vario->getVariableNumber())
  {
    messerr("Inconsistent parameters:");
    messerr("Data Base: NDIM=%d NVAR=%d", db->getNDim(),
            db->getVariableNumber());
    messerr("Variogram: NDIM=%d NVAR=%d", vario->getDimensionNumber(),
            vario->getVariableNumber());
    goto label_end;
  }
  if (!is_grid(db))
  {
    messerr("This calculation facility is dedicated to grid architecture");
    goto label_end;
  }
  if (st_get_generalized_variogram_order(vario) > 0)
  {
    messerr("This calculation does not allow generalized variogram definition");
    goto label_end;
  }

  /* In the case of Covariogram, add the weight set to the scale */

  if (vario->getCalculType() == ECalcVario::COVARIOGRAM)
  {
    iatt_old = db_attribute_identify(db, ELoc::W, 0);
    iadd_new = db->addFieldsByConstant(1, 0.);
    if (iadd_new < 0) goto label_end;
    db->setLocatorByAttribute(iadd_new, ELoc::W);
    maille = db_grid_maille(db);
    for (iech = 0; iech < db->getSampleNumber(); iech++)
      db->setWeight(iech, maille);
  }

  /* Update the global statistics */

  st_variogram_stats(db, vario);

  /* Loop on the directions to evaluate */

  for (idir = 0; idir < vario->getDirectionNumber(); idir++)
  {
    error = st_variogram_grid(db, vario, idir);
    if (error) break;
  }

  /* Delete the additional weight variable (optional) */

  if (vario->getCalculType() == ECalcVario::COVARIOGRAM)
  {
    if (iadd_new > 0) db->deleteFieldByAttribute(iadd_new);
    if (iatt_old > 0) db->setLocatorByAttribute(iatt_old, ELoc::W);
  }

  /* Set the error return code */

  error = 0;

  label_end: return (error);
}

/****************************************************************************/
/*!
 **  Initialize a new calculation direction
 **
 ** \return  Error return code
 **
 ** \param[in]  varioparam   VarioParam structure
 ** \param[in]  npas         number of lags
 ** \param[in]  opt_code     code selection option
 ** \li                      0 : no use of the code selection
 ** \li                      1 : codes must be close enough
 ** \li                      2 : codes must be different
 ** \param[in]  idate        Rank of the Date interval
 ** \param[in]  dpas         lag value
 ** \param[in]  toldis       tolerance on distance (proportion of the lag)
 ** \param[in]  tolang       angular tolerance (in degrees)
 ** \param[in]  bench        Slicing bench
 ** \param[in]  cylrad       Slicing radius
 ** \param[in]  tolcode      Tolerance on the code
 ** \param[in]  breaks       array for irregular lags
 ** \param[in]  codir        calculation direction (Dimension = ndim)
 ** \param[in]  grincr       direction increment only used for grid
 **                          (Dimension = ndim)
 **
 *****************************************************************************/
int variogram_direction_add(VarioParam *varioparam,
                            int npas,
                            int opt_code,
                            int idate,
                            double dpas,
                            double toldis,
                            double tolang,
                            double bench,
                            double cylrad,
                            double tolcode,
                            const VectorDouble &breaks,
                            const VectorDouble &codir,
                            const VectorInt &grincr)
{
  if (varioparam == (VarioParam*) NULL) return (1);
  DirParam dirparam = DirParam(varioparam->getDimensionNumber(), npas, dpas,
                               toldis, tolang, opt_code, idate, bench, cylrad,
                               tolcode, breaks, codir, grincr);
  varioparam->addDirs(dirparam);
  return (0);
}

/****************************************************************************/
/*!
 **  Free the Vario structure
 **
 ** \return  Pointer to the freed Vario structure
 **
 ** \param[in]  vario Vario structure to be freed
 **
 *****************************************************************************/
Vario* variogram_delete(Vario *vario)

{
  if (vario == nullptr) return (vario);
  delete vario;
  vario = nullptr;
  return (vario);
}

/****************************************************************************/
/*!
 **  Replace zero values by TEST values
 **
 ** \param[in]  db    Discretization Grid descriptor
 ** \param[in]  iptr  Pointer of the attribute to be modified
 **
 *****************************************************************************/
static void st_final_discretization_grid(Db *db, int iptr)
{
  int iech, nech;
  double value;

  nech = db->getSampleNumber();
  for (iech = 0; iech < nech; iech++)
  {
    value = db->getArray(iech, iptr);
    if (value != 0.) continue;
    db->setArray(iech, iptr, TEST);
  }
}

/****************************************************************************/
/*!
 **  Add one pick to the discretization grid
 **
 ** \return  Index of the grid cell (or -1)
 **
 ** \param[in]  db    Discretization Grid descriptor
 ** \param[in]  x     Coordinate along the first axis
 ** \param[in]  y     Coordinate along the first axis
 **
 *****************************************************************************/
static int st_update_discretization_grid(Db *db, double x, double y)
{
  int iech, ix, iy, indg[2];

  ix = (int) floor((x - db->getX0(0)) / db->getDX(0) + 0.5);
  iy = (int) floor((y - db->getX0(1)) / db->getDX(1) + 0.5);
  if (ix < 0 || ix >= db->getNX(0)) return (-1);
  if (iy < 0 || iy >= db->getNX(1)) return (-1);
  indg[0] = ix;
  indg[1] = iy;
  iech = db_index_grid_to_sample(db, indg);
  return (iech);
}

/****************************************************************************/
/*!
 **  Evaluate the correlation (according to argument flag_same):
 **  - the standard correlation (flag_same = 1)
 **     Correl(Z1(x) , Z2(x))
 **  - the shifted correlation calculated as follows:
 **     Correl(Z1(x) , Z2(x+h))
 **
 ** \return  Error return code
 **
 ** \param[in]  db1          Db descriptor (first variable)
 ** \param[in]  db2          Db descriptor (second variable for flag.same=T)
 ** \param[in]  dbgrid       Discretization Grid descriptor
 ** \param[in]  flag_same    1 if the two samples must coincide
 ** \param[in]  icol1        Rank of the first column
 ** \param[in]  icol2        Rank of the second column
 ** \param[in]  flag_verbose 1 for a verbose output
 ** \param[in]  dmin         Minimum distance
 ** \param[in]  dmax         Maximum distance
 ** \param[in]  tolang       Angular tolerance (in degrees)
 ** \param[in]  bench        Slicing bench
 ** \param[in]  cylrad       Slicing radius
 ** \param[in]  codir        Calculation direction
 ** \param[in]  opt_code     code selection option
 ** \li                       0 : no use of the code selection
 ** \li                       1 : codes must be close enough
 ** \li                       2 : codes must be different
 ** \param[in]  tolcode      Tolerance on the code
 **
 ** \param[out] nindice      Number of pairs
 ** \param[out] indices      Array of the indices of pairs of samples
 **                          (Dimension: 2 * nindice)
 ** \param[out] correl       Correlation coefficient
 **
 ** \remarks The two input Db must match exactly (same number of samples with
 ** \remarks same set of coordinates and same optional selection)
 **
 ** \remarks The returned array 'indices' contain the set of indices of the
 ** \remarks pairs of samples. Its contents is i1,j1,i2,j2,...
 ** \remarks The indices are numbered starting from 1
 ** \remarks The number of pairs is 'nindice'.
 ** \remarks This array must be freed by the calling function
 **
 *****************************************************************************/
int correlation_f(Db *db1,
                  Db *db2,
                  Db *dbgrid,
                  int flag_same,
                  int icol1,
                  int icol2,
                  int flag_verbose,
                  double dmin,
                  double dmax,
                  double tolang,
                  double bench,
                  double cylrad,
                  VectorDouble &codir,
                  int opt_code,
                  int tolcode,
                  int *nindice,
                  int **indices,
                  double *correl)
{
  int *ind, iech, jech, nech, iptr, igrid, nalloc, npair, error;
  double ps, psmin, dist, val1, val2, m1, m2, v1, v2, v12, nb, rho;

  /* Initializations */

  if (db1 == nullptr) return (1);
  if (db2 == nullptr) return (1);
  if (dbgrid == nullptr) return (1);
  nech = db1->getSampleNumber();
  error = 1;
  iptr = nalloc = 0;
  *correl = 0.;
  *nindice = 0;
  *indices = ind = nullptr;
  iptr = dbgrid->addFieldsByConstant(1, 0.);
  if (iptr < 0) return (1);
  m1 = m2 = v1 = v2 = v12 = nb = 0.;

  /* Initial core allocation */

  npair = 0;
  nalloc = nech;
  ind = (int*) mem_alloc(sizeof(int) * 2 * nalloc, 0);
  if (ind == nullptr) goto label_end;

  /* Dispatch */

  if (flag_same)
  {

    /* Regular correlation */

    for (iech = 0; iech < nech; iech++)
    {
      if (!db1->isActive(iech)) continue;
      val1 = db1->getArray(iech, icol1);
      if (FFFF(val1)) continue;
      val2 = db2->getArray(iech, icol2);
      if (FFFF(val2)) continue;

      /* Global statistics */

      nb += 1.;
      m1 += val1;
      m2 += val2;
      v1 += val1 * val1;
      v2 += val2 * val2;
      v12 += val1 * val2;

      /* Point update */

      if (npair >= nalloc)
      {
        nalloc += nech;
        ind = (int*) mem_realloc((char* ) ind, 2 * nalloc * sizeof(int), 0);
        if (ind == nullptr) goto label_end;
      }
      ind[2 * npair] = iech + 1;
      ind[2 * npair + 1] = iech + 1;
      npair++;

      /* Grid update */

      igrid = st_update_discretization_grid(dbgrid, val1, val2);
      if (igrid < 0) continue;
      dbgrid->updArray(igrid, iptr, 0, 1.);
    }
  }
  else
  {

    /* Shifted correlation */

    vario_fix_codir(db1->getNDim(), codir);
    psmin = _variogram_convert_angular_tolerance(tolang);

    for (iech = 0; iech < nech - 1; iech++)
    {
      if (!db1->isActive(iech)) continue;
      val1 = db1->getArray(iech, icol1);
      if (FFFF(val1)) continue;

      for (jech = iech + 1; jech < nech; jech++)
      {
        if (!db1->isActive(jech)) continue;
        val2 = db1->getArray(jech, icol2);
        if (FFFF(val2)) continue;

        /* Check if the pair must be kept (Code criterion) */

        if (code_comparable(db1, db1, iech, jech, opt_code, tolcode)) continue;

        /* Check if the pair must be kept */

        dist = distance_intra(db1, iech, jech, NULL);
        if (variogram_reject_pair(db1, iech, jech, dist, psmin, bench, cylrad,
                                  codir, &ps)) continue;

        /* Check the distance */

        if (dist < dmin || dist > dmax) continue;

        /* Global statistics */

        nb += 1.;
        m1 += val1;
        m2 += val2;
        v1 += val1 * val1;
        v2 += val2 * val2;
        v12 += val1 * val2;

        /* Point update */

        if (npair >= nalloc)
        {
          nalloc += nech;
          ind = (int*) mem_realloc((char* ) ind, 2 * nalloc * sizeof(int), 0);
          if (ind == nullptr) goto label_end;
        }
        ind[2 * npair] = iech + 1;
        ind[2 * npair + 1] = jech + 1;
        npair++;

        /* Grid update */

        igrid = st_update_discretization_grid(dbgrid, val1, val2);
        if (igrid < 0) continue;
        dbgrid->updArray(igrid, iptr, 0, 1.);
      }
    }
  }

  /* Calculate the correlation coefficient */

  *correl = TEST;
  if (nb > 0)
  {
    m1 /= nb;
    m2 /= nb;
    v1 = v1 / nb - m1 * m1;
    v2 = v2 / nb - m2 * m2;
    v12 = v12 / nb - m1 * m2;
    rho = (v1 * v2 > 0) ? v12 / sqrt(v1 * v2) :
                          1.;
    if (flag_verbose) message("Correlation coefficient = %lf\n", rho);
    *correl = rho;
  }
  else
  {
    messerr("No sample found where all variables are defined");
    error = 0;
    goto label_end;
  }

  /* Grid case: Convert zero values into TEST on the grid */

  st_final_discretization_grid(dbgrid, iptr);

  /* Point case: core reallocation */

  ind = (int*) mem_realloc((char* ) ind, 2 * npair * sizeof(int), 0);
  if (ind == nullptr) goto label_end;

  /* Messages */

  if (flag_verbose)
  {
    message("Total number of samples = %d\n", nech);
    if (flag_same)
      message("Number of samples defined = %d\n", (int) nb);
    else
      message("Number of pairs used for translated correlation = %d\n",
              (int) nb);
  }

  /* Set the error return code */

  error = 0;

  label_end: if (error)
  {
    ind = (int*) mem_free((char* ) ind);
    npair = 0;
  }
  *nindice = npair;
  *indices = ind;
  return (error);
}

/****************************************************************************/
/*!
 **  Identify samples from scatter plot when included within a polygon
 **
 ** \return  Error return code
 **
 ** \param[in]  db1          Db descriptor (first variable)
 ** \param[in]  db2          Db descriptor (second variable for flag.same=T)
 ** \param[in]  icol1        Rank of the first column
 ** \param[in]  icol2        Rank of the second column
 ** \param[in]  polygon      Polygons structure
 **
 ** \remarks The two input Db must match exactly (same number of samples with
 ** \remarks same set of coordinates and same optional selection)
 **
 *****************************************************************************/
int correlation_ident(Db *db1, Db *db2, int icol1, int icol2, Polygons *polygon)
{
  int iech, nech, number;
  double coor[2], val1, val2;

  /* Initializations */

  if (db1 == nullptr) return (1);
  if (db2 == nullptr) return (1);
  nech = db1->getSampleNumber();
  number = 0;

  /* Correlation */

  for (iech = 0; iech < nech; iech++)
  {
    if (!db1->isActive(iech)) continue;
    val1 = db1->getArray(iech, icol1);
    if (FFFF(val1)) continue;
    val2 = db2->getArray(iech, icol2);
    if (FFFF(val2)) continue;

    /* Check of the sample belongs to the polygon */

    coor[0] = val1;
    coor[1] = val2;
    if (!polygon_inside(coor[0], coor[1], TEST, 0, polygon)) continue;

    /* Print the reference of the sample */

    if (number == 0) mestitle(0, "Samples selected from scatter plot");
    message("Sample #%d - Variable #1=%lf - Variable #2=%lf\n", iech + 1, val1,
            val2);
    number++;
  }

  return (0);
}

/****************************************************************************/
/*!
 **  Evaluate the variogram cloud
 **
 ** \param[in]  db      Db descriptor
 ** \param[in]  dbgrid  Discretization Grid descriptor
 ** \param[in]  iptr    Pointer for the variogram cloud (direction)
 ** \param[in]  varioparam VarioParam structure
 ** \param[in]  idir    Rank of the Direction
 **
 *****************************************************************************/
static void st_variogram_cloud(const Db *db,
                               Db *dbgrid,
                               int iptr,
                               const VarioParam *varioparam,
                               int idir)
{
  double ps, psmin, dist, value, w1, w2, z1, z2;
  int nech, iech, jech, igrid, ideb;

  /* Preliminary calculations */

  const DirParam &dirparam = varioparam->getDirParam(idir);
  psmin = _variogram_convert_angular_tolerance(dirparam.getTolAngle());
  nech = db->getSampleNumber();

  /* Loop on the first point */

  for (iech = 0; iech < nech - 1; iech++)
  {
    if (!db->isActive(iech)) continue;
    w1 = db->getWeight(iech);
    if (FFFF(w1)) continue;
    z1 = st_get_IVAR(db, iech, 0);
    if (FFFF(z1)) continue;

    ideb = (st_date_is_used(varioparam, db, db)) ? 0 :
                                                   iech + 1;
    for (jech = ideb; jech < nech; jech++)
    {
      if (!db->isActive(jech)) continue;
      w2 = db->getWeight(jech);
      if (FFFF(w2)) continue;
      z2 = st_get_IVAR(db, jech, 0);
      if (FFFF(z2)) continue;

      /* Check if the pair must be kept (Code criterion) */

      if (code_comparable(db, db, iech, jech, dirparam.getOptionCode(),
                          (int) dirparam.getTolCode())) continue;

      /* Check if the pair must be kept (Date criterion) */

      if (st_date_comparable(varioparam, db, db, iech, jech,
                             dirparam.getIdate())) continue;

      /* Check if the pair must be kept */

      dist = distance_intra(db, iech, jech, NULL);
      if (variogram_reject_pair(db, iech, jech, dist, psmin,
                                dirparam.getBench(), dirparam.getCylRad(),
                                dirparam.getCodir(), &ps)) continue;
      value = w1 * w2 * (z2 - z1) * (z2 - z1) / 2.;
      igrid = st_update_discretization_grid(dbgrid, dist, value);
      if (igrid < 0) continue;
      dbgrid->updArray(igrid, iptr, 0, 1.);
    }
  }
  return;
}

/****************************************************************************/
/*!
 **  Check the samples which are involved in the pairs which are located
 **  within the polygon
 **
 ** \param[in]  db      Db descriptor
 ** \param[in]  dbgrid  Discretization Grid descriptor
 ** \param[in]  vario   Vario structure
 ** \param[in]  polygon Polygons structure
 **
 *****************************************************************************/
void variogram_cloud_ident(Db *db, Db *dbgrid, Vario *vario, Polygons *polygon)
{
  double *ids, *coor, ps, psmin, dist, w1, w2, z1, z2, value, zcoor;
  int *indg, *rank, nech, iech, jech, igrid, idir, ideb;

  /* Initializations */

  indg = rank = nullptr;
  ids = coor = nullptr;
  const VarioParam &varioparam = vario->getVarioParam();

  /* Core allocation */

  nech = db->getSampleNumber();
  indg = db_indg_alloc(dbgrid);
  if (indg == nullptr) goto label_end;
  coor = db_sample_alloc(dbgrid, ELoc::X);
  if (coor == nullptr) goto label_end;
  rank = (int*) mem_alloc(sizeof(int) * nech, 0);
  if (rank == nullptr) goto label_end;
  ids = db_vector_alloc(db);
  if (ids == nullptr) goto label_end;
  for (iech = 0; iech < nech; iech++)
    ids[iech] = 0.;

  /* Loop on the first point */

  for (iech = 0; iech < nech - 1; iech++)
  {
    if (!db->isActive(iech)) continue;
    w1 = db->getWeight(iech);
    if (FFFF(w1)) continue;
    z1 = st_get_IVAR(db, iech, 0);
    if (FFFF(z1)) continue;

    ideb = (st_date_is_used(&varioparam, db, db)) ? 0 :
                                                    iech + 1;
    for (jech = ideb; jech < nech; jech++)
    {
      if (!db->isActive(jech)) continue;
      w2 = db->getWeight(jech);
      if (FFFF(w2)) continue;
      z2 = st_get_IVAR(db, jech, 0);
      if (FFFF(z2)) continue;

      /* Loop on the directions */

      for (idir = 0; idir < vario->getDirectionNumber(); idir++)
      {
        const DirParam &dirparam = vario->getDirParam(idir);

        /* Check if the pair must be kept (Code criterion) */

        if (code_comparable(db, db, iech, jech, dirparam.getOptionCode(),
                            (int) dirparam.getTolCode())) continue;

        /* Check if the pair must be kept (Date criterion) */

        if (st_date_comparable(&varioparam, db, db, iech, jech,
                               dirparam.getIdate())) continue;

        /* Check if the pair must be kept */

        psmin = _variogram_convert_angular_tolerance(dirparam.getTolAngle());
        dist = distance_intra(db, iech, jech, NULL);
        if (variogram_reject_pair(db, iech, jech, dist, psmin,
                                  dirparam.getBench(), dirparam.getCylRad(),
                                  dirparam.getCodir(), &ps)) continue;
        value = w1 * w2 * (z2 - z1) * (z2 - z1) / 2.;
        igrid = st_update_discretization_grid(dbgrid, dist, value);
        if (igrid < 0) continue;

        /* Check if the grid cell belongs to the polygon */

        db_index_sample_to_grid(dbgrid, igrid, indg);
        grid_to_point(dbgrid, indg, NULL, coor);
        zcoor = (dbgrid->getNDim() > 2) ? coor[2] :
                                          TEST;
        if (!polygon_inside(coor[0], coor[1], zcoor, 0, polygon)) continue;

        /* Add the references */

        ids[iech] += 1.;
        ids[jech] += 1.;
      }
    }
  }

  /* Printout the scores: they are ranked by decreasing number */

  mestitle(0, "Samples in variogram cloud (by decreasing order of occurence)");
  for (iech = 0; iech < nech; iech++)
    rank[iech] = iech;
  ut_sort_double(0, nech, rank, ids);

  for (iech = 0; iech < nech; iech++)
  {
    jech = nech - iech - 1;
    if (ids[jech] <= 0.) break;
    message("Sample #%3d: %d occurence(s)\n", rank[jech] + 1, (int) ids[jech]);
  }

  label_end: indg = db_indg_free(indg);
  coor = db_sample_free(coor);
  ids = db_vector_free(ids);
  rank = (int*) mem_free((char* ) rank);
  return;
}

/****************************************************************************/
/*!
 **  Evaluate the variogram cloud
 **
 ** \param[in]  db     Db descriptor
 ** \param[in]  varioparam VarioParam structure
 ** \param[in]  idir   Rank of the Direction
 **
 ** \param[out] vmax   Maximum variogram value
 **
 *****************************************************************************/
static void st_variogram_cloud_dim(Db *db,
                                   const VarioParam *varioparam,
                                   int idir,
                                   double *vmax)
{
  double ps, psmin, dist, value, w1, w2, z1, z2;
  int nech, iech, jech, ideb;

  /* Preliminary calculations */

  const DirParam &dirparam = varioparam->getDirParam(idir);
  psmin = _variogram_convert_angular_tolerance(dirparam.getTolAngle());
  nech = db->getSampleNumber();

  /* Loop on the first point */

  for (iech = 0; iech < nech - 1; iech++)
  {
    if (!db->isActive(iech)) continue;
    if (FFFF(db->getWeight(iech))) continue;

    ideb = (st_date_is_used(varioparam, db, db)) ? 0 :
                                                   iech + 1;
    for (jech = ideb; jech < nech; jech++)
    {
      if (!db->isActive(jech)) continue;
      if (FFFF(db->getWeight(jech))) continue;

      /* Check if the pair must be kept (Code criterion) */

      if (code_comparable(db, db, iech, jech, dirparam.getOptionCode(),
                          (int) dirparam.getTolCode())) continue;

      /* Check if the pair must be kept (Date criterion) */

      if (st_date_comparable(varioparam, db, db, iech, jech,
                             dirparam.getIdate())) continue;

      /* Check if the pair must be kept */

      dist = distance_intra(db, iech, jech, NULL);
      if (variogram_reject_pair(db, iech, jech, dist, psmin,
                                dirparam.getBench(), dirparam.getCylRad(),
                                dirparam.getCodir(), &ps)) continue;
      if (floor(dist / dirparam.getDPas() + 0.5) >= dirparam.getLagNumber())
        continue;

      w1 = db->getWeight(iech);
      w2 = db->getWeight(jech);
      if (FFFF(w1) || FFFF(w2)) continue;
      z1 = st_get_IVAR(db, iech, 0);
      z2 = st_get_IVAR(db, jech, 0);
      if (FFFF(z1) || FFFF(z2)) continue;
      value = w1 * w2 * (z2 - z1) * (z2 - z1) / 2.;
      if (value > (*vmax)) (*vmax) = value;
    }
  }
  return;
}

/****************************************************************************/
/*!
 **  Evaluate the experimental variogram cloud on irregular data
 **
 ** \return  Error return code
 **
 ** \param[in]  db           Db descriptor
 ** \param[in]  varioparam   VarioParam structure
 ** \param[in]  dbgrid       Output grid for storing the variogram cloud
 ** \param[in]  namconv      Naming convention
 **
 *****************************************************************************/
int variogram_cloud(const Db *db,
                    const VarioParam *varioparam,
                    Db *dbgrid,
                    const NamingConvention& namconv)
{
  int idir, iptr;

  /* Initializations */

  if (db == nullptr) return (1);
  if (dbgrid == nullptr) return (1);
  if (varioparam == (VarioParam*) NULL) return (1);
  st_manage_drift_removal(0, NULL, NULL);

  /* Preliminary checks */

  if (db->getNDim() != varioparam->getDimensionNumber())
  {
    messerr("Inconsistent parameters:");
    messerr("Data Base: NDIM=%d", db->getNDim());
    messerr("Variogram: NDIM=%d", varioparam->getDimensionNumber());
    return (1);
  }
  if (!db->isVariableNumberComparedTo(1)) return 1;
  if (dbgrid->getNDim() != 2)
  {
    messerr("The output Db for storing the variogram cloud must be 2-D");
    return (1);
  }

  /* Allocate new variables */

  int ndir = varioparam->getDirectionNumber();
  iptr = dbgrid->addFieldsByConstant(ndir, 0.);
  if (iptr < 0) return (1);

  /* Loop on the directions to evaluate */

  for (idir = 0; idir < ndir; idir++)
  {
    st_variogram_cloud(db, dbgrid, iptr + idir, varioparam, idir);

    /* Convert zero values into TEST */

    st_final_discretization_grid(dbgrid, iptr + idir);
  }

  // Naming of the newly created variables

  namconv.setNamesAndLocators(db, ELoc::Z, -1, dbgrid, iptr, String(), ndir,
                              false);

  return (0);
}

/****************************************************************************/
/*!
 **  Evaluate the bounds for the experimental variogram cloud
 **
 ** \return  Error return code
 **
 ** \param[in]  db           Db descriptor
 ** \param[in]  varioparam   VarioParam structure
 **
 ** \param[out] vmax         Maximum variogram value
 **
 *****************************************************************************/
int variogram_cloud_dim(Db *db, const VarioParam *varioparam, double *vmax)
{
  int idir;

  /* Initializations */

  if (db == nullptr) return (1);
  if (varioparam == (VarioParam*) NULL) return (1);

  /* Preliminary checks */

  if (db->getNDim() != varioparam->getDimensionNumber())
  {
    messerr("Inconsistent parameters:");
    messerr("Data Base: NDIM=%d", db->getNDim());
    messerr("Variogram: NDIM=%d", varioparam->getDimensionNumber());
    return (1);
  }
  if (!db->isVariableNumberComparedTo(1)) return 1;

  /* Loop on the directions to evaluate */

  *vmax = 0.;
  for (idir = 0; idir < varioparam->getDirectionNumber(); idir++)
    st_variogram_cloud_dim(db, varioparam, idir, vmax);

  return (0);
}

/****************************************************************************/
/*!
 **  Evaluate the regression
 **
 ** \return  Error return code
 **
 ** \param[in,out]  db1       Db descriptor (for target variable)
 ** \param[in]  db2           Db descriptor (for auxiliary variables)
 ** \param[in]  flag_mode     Type of calculation
 ** \li                       0 : standard multivariate case
 ** \li                       1 : using external drifts
 ** \li                       2 : using the Model definition
 ** \param[in]  icol          Rank of the target variable
 ** \param[in]  ncol          Number of explanatory variables
 ** \param[in]  icols         Array of ranks of the explanatory variables
 ** \param[in]  model         Model definition (only used if flag_mode == 2)
 ** \param[in]  flag_one      The constant is added as explanatory variable
 ** \param[in]  flag_verbose  0 no output
 ** \li                       1 for the output of the regression
 ** \li                       2 for the dump of the residuals
 **
 ** \param[out]  count     Number of active samples
 ** \param[out]  coeff     Coefficients of the regression
 **                        (Dimension: Number of explanatory variables + 1)
 ** \param[out]  variance  Variance of data
 ** \param[out]  varres    Variance of residuals
 ** \param[out]  correl    Correlation coefficient between response and
 **                        regression variable(s)
 **
 ** \remark  The flag_mode indicates the type of regression calculation:
 ** \remark  0 : V[icol] as a function of V[icols[i]]
 ** \remark  1 : Z1 as a function of the different Fi's
 ** \remark  2 : Z1 as a function of the drift functions
 **
 ** \remark  The Db structure has been modified: the last column of the Db1
 ** \remark  which has been added by this function, contains the value
 ** \remark  of the residuals at each datum (or TEST if the residual has not
 ** \remark  been calculated).
 **
 *****************************************************************************/
int regression_f(Db *db1,
                 Db *db2,
                 int flag_mode,
                 int icol,
                 int ncol,
                 int *icols,
                 Model *model,
                 int flag_one,
                 int flag_verbose,
                 int *count,
                 double *coeff,
                 double *variance,
                 double *varres,
                 double *correl)
{
  int nfex, nech, size, siztri, iech, i, j, error, iptr, ecr, pivot, number,
      nvar;
  int flag_test;
  double *a, *b, *x, value, prod, num, mean, drift, nb, m1, m2, v1, v2, v12,
      rho;
  char string[100];

  /* Initializations */

  error = 1;
  nvar = db1->getVariableNumber();
  nfex = db2->getExternalDriftNumber();
  nech = db1->getSampleNumber();
  size = 0;
  switch (flag_mode)
  {
    case 0:
      size = ncol;
      if (flag_one) size++;
      break;
    case 1:
      size = nfex;
      if (flag_one) size++;
      break;
    case 2:
      size = model->getDriftNumber();
      break;
  }

  siztri = size * (size + 1) / 2;
  a = b = x = nullptr;
  mean = *variance = *varres = 0.;
  *count = 0;
  *variance = *varres = *correl = TEST;
  for (i = 0; i < size; i++)
    coeff[i] = TEST;

  /* Preliminary checks */

  switch (flag_mode)
  {
    case 0:
      if (icol < 0 || icol >= db1->getFieldNumber())
      {
        messerr("The regression requires a valid target variable");
        goto label_end;
      }
      for (i = 0; i < ncol; i++)
      {
        if (icols[i] < 0 || icols[i] >= db2->getFieldNumber())
        {
          messerr("The regression requires a valid auxiliary variable (#%d)",
                  i + 1);
          goto label_end;
        }
      }
      break;

    case 1:
      if (nvar != 1 || nfex <= 0)
      {
        messerr("The multivariate regression is designated for one variable");
        messerr("as a function of several drift variables");
        messerr("The Db contains %d variables and %d drift variables", nvar,
                nfex);
        goto label_end;
      }
      break;

    case 2:
      break;
  }

  /* Pointer allocation */

  iptr = db1->addFieldsByConstant(1, TEST);
  if (iptr < 0) goto label_end;

  /* Core allocation */

  x = (double*) mem_alloc(size * sizeof(double), 0);
  if (x == nullptr) goto label_end;
  b = (double*) mem_alloc(size * sizeof(double), 0);
  if (b == nullptr) goto label_end;
  a = (double*) mem_alloc(siztri * sizeof(double), 0);
  if (a == nullptr) goto label_end;
  for (i = 0; i < size; i++)
    b[i] = 0.;
  for (i = 0; i < siztri; i++)
    a[i] = 0.;
  prod = value = 0.;

  /* Loop on the samples */

  for (iech = number = 0; iech < nech; iech++)
  {
    if (!db1->isActive(iech)) continue;

    /* Get the information for the current sample */

    ecr = 0;
    switch (flag_mode)
    {
      case 0:
        value = db1->getArray(iech, icol);
        if (flag_one) x[ecr++] = 1.;
        for (i = 0; i < ncol; i++)
          x[ecr++] = db2->getArray(iech, icols[i]);
        break;
      case 1:
        value = st_get_IVAR(db1, iech, 0);
        if (flag_one) x[ecr++] = 1.;
        for (i = 0; i < nfex; i++)
          x[ecr++] = db2->getExternalDrift(iech, i);
        break;
      case 2:
        value = st_get_IVAR(db1, iech, 0);
        model_calcul_drift(model, ECalcMember::LHS, db2, iech, x);
        break;
    }

    for (i = flag_test = 0; i < size && !flag_test; i++)
      flag_test = FFFF(x[i]);
    if (FFFF(value) || flag_test) continue;
    prod += value * value;
    mean += value;
    number++;

    /* Update the matrices */

    for (i = ecr = 0; i < size; i++)
    {
      b[i] += value * x[i];
      for (j = 0; j <= i; j++, ecr++)
        a[ecr] += x[i] * x[j];
    }
  }

  if (number <= 0)
  {
    messerr("No sample found where variables are defined");
    error = 0;
    goto label_end;
  }
  mean /= number;
  *count = number;
  *variance = prod / number - mean * mean;

  /* Solve the regression system */

  if (matrix_solve(0, a, b, x, size, 1, &pivot))
  {
    messerr("Error during regression calculation: pivot %d is null", pivot);
    goto label_end;
  }

  /* Load the coefficients */

  for (i = 0; i < size; i++)
    coeff[i] = x[i];

  /* Calculate the residuals */

  for (i = ecr = 0; i < size; i++)
  {
    prod -= 2. * coeff[i] * b[i];
    for (j = 0; j <= i; j++, ecr++)
    {
      num = (i == j) ? 1. :
                       2.;
      prod += coeff[i] * coeff[j] * num * a[ecr];
    }
  }
  *varres = prod / number;

  /************/
  /* Printout */
  /************/

  if (flag_verbose > 0)
  {
    mestitle(1, "Linear regression:");
    for (i = 0; i < size; i++)
      message("Explanatory variable Aux.#%d - Coefficient = %lf\n", i + 1,
              coeff[i]);
    message("Variance of Residuals = %lf\n", (*varres));
  }

  /********************/
  /* Print the header */
  /********************/

  if (flag_verbose == 2)
  {
    message("\n");
    tab_prints(NULL, 1, EJustify::RIGHT, "Rank");
    tab_prints(NULL, 1, EJustify::RIGHT, "Target");
    for (i = 0; i < size; i++)
    {
      (void) gslSPrintf(string, "Aux.#%d", i + 1);
      tab_prints(NULL, 1, EJustify::RIGHT, string);
    }
    tab_prints(NULL, 1, EJustify::RIGHT, "Residuals");
    message("\n");
  }

  /* Store the regression error at sample points */

  nb = m1 = m2 = v1 = v2 = v12 = rho = 0.;
  for (iech = 0; iech < nech; iech++)
  {
    value = TEST;
    if (db1->isActive(iech))
    {

      /* Get the information for the current sample */

      ecr = 0;
      switch (flag_mode)
      {
        case 0:
          value = db1->getArray(iech, icol);
          if (flag_one) x[ecr++] = 1.;
          for (i = 0; i < ncol; i++)
            x[ecr++] = db2->getArray(iech, icols[i]);
          break;
        case 1:
          value = st_get_IVAR(db1, iech, 0);
          if (flag_one) x[ecr++] = 1.;
          for (i = 0; i < nfex; i++)
            x[ecr++] = db2->getExternalDrift(iech, i);
          break;
        case 2:
          value = st_get_IVAR(db1, iech, 0);
          model_calcul_drift(model, ECalcMember::LHS, db2, iech, x);
          break;
      }
      for (i = flag_test = 0; i < size && !flag_test; i++)
        flag_test = FFFF(x[i]);

      if (flag_verbose == 2)
      {
        tab_printi(NULL, 1, EJustify::RIGHT, iech + 1);
        tab_printg(NULL, 1, EJustify::RIGHT, value);
        for (i = 0; i < size; i++)
          tab_printg(NULL, 1, EJustify::RIGHT, x[i]);
      }

      if (FFFF(value) || flag_test)
      {
        value = TEST;
      }
      else
      {
        drift = 0.;
        for (i = 0; i < size; i++)
          drift += x[i] * coeff[i];
        nb += 1.;
        m1 += value;
        m2 += drift;
        v1 += value * value;
        v2 += drift * drift;
        v12 += value * drift;
        value -= drift;
      }

      if (flag_verbose == 2)
      {
        tab_printg(NULL, 1, EJustify::RIGHT, value);
        message("\n");
      }
    }
    db1->setArray(iech, iptr, value);
  }

  /* Calculate the correlation coefficient */

  *correl = 0.;
  if (nb > 0)
  {
    m1 /= nb;
    m2 /= nb;
    v1 = v1 / nb - m1 * m1;
    v2 = v2 / nb - m2 * m2;
    v12 = v12 / nb - m1 * m2;
    rho = v12 / sqrt(v1 * v2);
    *correl = rho;
  }

  /* Set the error returned code */

  error = 0;

  label_end: a = (double*) mem_free((char* ) a);
  b = (double*) mem_free((char* ) b);
  x = (double*) mem_free((char* ) x);
  return (error);
}

/****************************************************************************/
/*!
 **  Ask the characteristics of the Vario structure
 **
 ** \return  Error returned code
 **
 ** \param[in]  vario  Vario structure
 **
 ** \param[out]  calcul_type Type of calculation (ECalcVario)
 ** \param[out]  ndim        Space dimension
 ** \param[out]  nvar        Number of variables
 ** \param[out]  ndir        Number of calculation directions
 ** \param[out]  ndate       Number of Date Intervals
 ** \param[out]  scale       Scaling factor for the transitive covariogram
 ** \param[out]  dates       Array of bounds for Date Intervals
 **
 ** \remark The array 'dates' must be freed by calling function.
 ** \remark The following code shows how to extract the calculation results
 ** \remark from a variogram
 **
 *****************************************************************************/
int vario_extract(Vario *vario,
                  ECalcVario *calcul_type,
                  int *ndim,
                  int *nvar,
                  int *ndir,
                  int *ndate,
                  double *scale,
                  double **dates)
{
  double *date_loc;

  /* Returning arguments */

  *calcul_type = vario->getCalculType();
  *ndim = vario->getDimensionNumber();
  *nvar = vario->getVariableNumber();
  *ndir = vario->getDirectionNumber();
  *ndate = vario->getDateNumber();
  *scale = vario->getScale();
  date_loc = (double*) mem_alloc(sizeof(double) * vario->getDateNumber() * 2,
                                 1);
  int ecr = 0;
  for (int i = 0; i < vario->getDateNumber(); i++)
    for (int icas = 0; icas < 2; icas++)
      date_loc[ecr++] = vario->getDates(i, icas);
  *dates = date_loc;

  return (0);
}

/****************************************************************************/
/*!
 **  Ask for the rank of the 'vardir' structure, given direction and date
 **
 ** \return  Absolute rank (or -1 for error)
 **
 ** \param[in]  vario  Vario structure
 ** \param[in]  idir   Rank for the direction (starting from 0)
 ** \param[in]  idate  Rank for the Date (starting from 0)
 **
 ** \remark  An error occurs if 'idir' is negative or larger than 'ndir'
 ** \remark  or if 'idate' is negative or larger than 'ndate'
 **
 *****************************************************************************/
int vario_get_rank(Vario *vario, int idir, int idate)
{
  int ndir, ndate, rank;

  /* Initializations */

  rank = idir;
  ndir = vario->getDirectionNumber();
  ndate = vario->getDateNumber();
  if (idir < 0 || idir >= ndir) return (-1);
  if (ndate > 0)
  {
    if (idate < 0 || idate >= ndate) return (-1);
    rank = rank * idir + idate;
  }
  return (rank);
}

/****************************************************************************/
/*!
 **  Product of a vector by its conjugate
 **
 ** \param[in]  size      Dimension of the vectors
 ** \param[in]  coef      Multiplicative coefficient
 ** \param[in]  tab1      First complex array
 ** \param[in]  tab2      Second complex array
 **
 ** \param[out]  tab      Output complex array
 **
 *****************************************************************************/
static void st_product_conj(int size,
                            double coef,
                            double *tab1[2],
                            double *tab2[2],
                            double *tab[2])
{
  int i;

  for (i = 0; i < size; i++)
  {
    tab[0][i] += coef * (tab1[0][i] * tab2[0][i] + tab1[1][i] * tab2[1][i]);
    tab[1][i] += coef * (tab1[0][i] * tab2[1][i] - tab1[1][i] * tab2[0][i]);
  }
}

/****************************************************************************/
/*!
 **  Load the resulting array in the output VMAP grid
 **
 ** \param[in]  dbmap     Db containing the VMAP
 ** \param[in]  tab       Array to be stored (in FFT space)
 ** \param[in]  iptr      Pointer for storage
 **
 *****************************************************************************/
static void st_vmap_store(Db *dbmap, double *tab, int iptr)
{
  int ix, iy, iz, ecr, iech, indice[3];
  VectorDouble dims(3);
  int ndim = dbmap->getNDim();

  for (int idim = 0; idim < 3; idim++)
  {
    if (idim < ndim)
      dims[idim] = dbmap->getNX(idim);
    else
      dims[idim] = 1;
  }

  /* Loop on the sample (supposedly ordered) */

  ecr = 0;
  for (ix = 0; ix < dims[0]; ix++)
    for (iy = 0; iy < dims[1]; iy++)
      for (iz = 0; iz < dims[2]; iz++, ecr++)
      {
        indice[0] = ix;
        indice[1] = iy;
        indice[2] = iz;
        iech = db_index_grid_to_sample(dbmap, indice);
        dbmap->setArray(iech, iptr, tab[ecr]);
      }

  return;
}

/****************************************************************************/
/*!
 **  Blank the FFT arrays
 **
 ** \param[in] size    Dimension of the vectors
 ** \param[in] tab     Complex array to be blanked out
 **
 *****************************************************************************/
static void st_vmap_blank(int size, double *tab[2])
{
  int i, ic;

  for (ic = 0; ic < 2; ic++)
    for (i = 0; i < size; i++)
      tab[ic][i] = 0.;
  return;
}

/****************************************************************************/
/*!
 **  Scale the FFT arrays
 **
 ** \param[in] size     Dimension of the vectors
 ** \param[in] scale    Scaling factor
 ** \param[in,out] tab1 First complex array
 ** \param[in] tab2     Second complex array
 **
 *****************************************************************************/
static void st_vmap_rescale(int size, double scale, double *tab1, double *tab2)
{
  int i;
  double value;

  for (i = 0; i < size; i++)
  {
    value = tab2[i];
    if (value > EPSILON8) tab1[i] /= (scale * value);
  }
  return;
}

/****************************************************************************/
/*!
 **  Shift the product of means for the FFT arrays
 **
 ** \param[in] size    Dimension of the vectors
 ** \param[in,out] tab Input/Output complex array
 ** \param[in] tabm1   Complex array for mean of variable 1
 ** \param[in] tabm2   Complex array for mean of variable 2
 **
 *****************************************************************************/
static void st_vmap_shift(int size, double *tab, double *tabm1, double *tabm2)
{
  int i;

  for (i = 0; i < size; i++)
    tab[i] -= tabm1[i] * tabm2[i];

  return;
}

/****************************************************************************/
/*!
 **  Load the data into the FFT arrays
 **
 ** \return  Error returned code
 **
 ** \param[in] dbgrid    Db structure containing the input grid
 ** \param[in] ndim      Space dimension
 ** \param[in] sizetot   Dimension of the vectors
 ** \param[in] dims      Array of dimensions of the extended images
 ** \param[in] dinv      Array of dimensions of the extended images (inverted)
 ** \param[in] ivar      Rank of the first variable
 ** \param[in] jvar      Rank of the second variable
 **
 ** \param[out] i1i1    Pointer to the complex array 1(Z1)
 ** \param[out] z1i1    Pointer to the complex array Z1
 ** \param[out] i2i2    Pointer to the complex array 1(Z2)
 ** \param[out] z2i2    Pointer to the complex array Z2
 ** \param[out] i1i2    Pointer to the complex array 1(Z1) * 1(Z2)
 ** \param[out] z1i2    Pointer on the complex array Z1 * 1(Z2)
 ** \param[out] z2i1    Pointer on the complex array Z2 * 1(Z1)
 ** \param[out] z1z2    Pointer on the complex array Z1 * Z2
 **
 ** \remark The arrays are evaluated only if the input pointer is defined
 **
 *****************************************************************************/
static int st_vmap_load(Db *dbgrid,
                        int ndim,
                        int sizetot,
                        int *dims,
                        int *dinv,
                        int ivar,
                        int jvar,
                        double *i1i1[2],
                        double *z1i1[2],
                        double *i2i2[2],
                        double *z2i2[2],
                        double *i1i2[2],
                        double *z1i2[2],
                        double *z2i1[2],
                        double *z1z2[2])
{
  int ix, iy, iz, iech, ecr, ind1, ind2, indice[3];
  double val1, val2;

  /* Initialize the complex array */

  if (i1i1 != NULL) st_vmap_blank(sizetot, i1i1);
  if (z1i1 != NULL) st_vmap_blank(sizetot, z1i1);
  if (i2i2 != NULL) st_vmap_blank(sizetot, i2i2);
  if (z2i2 != NULL) st_vmap_blank(sizetot, z2i2);
  if (i1i2 != NULL) st_vmap_blank(sizetot, i1i2);
  if (z1i2 != NULL) st_vmap_blank(sizetot, z1i2);
  if (z2i1 != NULL) st_vmap_blank(sizetot, z2i1);
  if (z1z2 != NULL) st_vmap_blank(sizetot, z1z2);

  /* Loop on the grid cells */

  for (ix = ecr = 0; ix < dims[0]; ix++)
    for (iy = 0; iy < dims[1]; iy++)
      for (iz = 0; iz < dims[2]; iz++, ecr++)
      {
        if (ndim >= 1 && ix >= dbgrid->getNX(0)) continue;
        if (ndim >= 2 && iy >= dbgrid->getNX(1)) continue;
        if (ndim >= 3 && iz >= dbgrid->getNX(2)) continue;
        indice[0] = ix;
        indice[1] = iy;
        indice[2] = iz;
        iech = db_index_grid_to_sample(dbgrid, indice);
        if (!dbgrid->getSelection(iech)) continue;
        val1 = st_get_IVAR(dbgrid, iech, jvar);
        val2 = st_get_IVAR(dbgrid, iech, ivar);
        ind1 = (!FFFF(val1));
        ind2 = (!FFFF(val2));

        if (i1i1 != NULL) i1i1[0][ecr] = (ind1);
        if (z1i1 != NULL) z1i1[0][ecr] = (ind1) ? val1 :
                                                  0.;
        if (i2i2 != NULL) i2i2[0][ecr] = (ind2);
        if (z2i2 != NULL) z2i2[0][ecr] = (ind2) ? val2 :
                                                  0.;
        if (i1i2 != NULL) i1i2[0][ecr] = (ind1 && ind2);
        if (z1i2 != NULL) z1i2[0][ecr] = (ind1 && ind2) ? val1 :
                                                          0.;
        if (z2i1 != NULL) z2i1[0][ecr] = (ind1 && ind2) ? val2 :
                                                          0.;
        if (z1z2 != NULL) z1z2[0][ecr] = (ind1 && ind2) ? val1 * val2 :
                                                          0.;
      }

  /* Perform the Fourier transform of the complex arrays defined */

  if (i1i1 != NULL && fftn(ndim, dinv, i1i1[0], i1i1[1], 1, 1.)) return (1);
  if (z1i1 != NULL && fftn(ndim, dinv, z1i1[0], z1i1[1], 1, 1.)) return (1);
  if (i2i2 != NULL && fftn(ndim, dinv, i2i2[0], i2i2[1], 1, 1.)) return (1);
  if (z2i2 != NULL && fftn(ndim, dinv, z2i2[0], z2i2[1], 1, 1.)) return (1);
  if (i1i2 != NULL && fftn(ndim, dinv, i1i2[0], i1i2[1], 1, 1.)) return (1);
  if (z1i2 != NULL && fftn(ndim, dinv, z1i2[0], z1i2[1], 1, 1.)) return (1);
  if (z2i1 != NULL && fftn(ndim, dinv, z2i1[0], z2i1[1], 1, 1.)) return (1);
  if (z1z2 != NULL && fftn(ndim, dinv, z1z2[0], z1z2[1], 1, 1.)) return (1);
  return (0);
}

/*****************************************************************to be updated***********/
/*!
 **  Allocate an array of complex values
 **
 ** \return  Error returned code
 **
 ** \param[in]  size    Dimension of the complex array
 **
 ** \param[out] tab     Complex array to be allocated
 **
 *****************************************************************************/
static int st_complex_array_alloc(int size, double *tab[2])
{
  int ic;

  for (ic = 0; ic < 2; ic++)
    tab[ic] = nullptr;

  for (ic = 0; ic < 2; ic++)
  {
    tab[ic] = (double*) mem_alloc(sizeof(double) * size, 0);
    if (tab[ic] == nullptr) return (1);
  }
  return (0);
}

/****************************************************************************/
/*!
 **  Free an array of complex values
 **
 ** \param[out] tab     Complex array to be freed
 **
 *****************************************************************************/
static void st_complex_array_free(double *tab[2])
{
  int ic;

  if (tab == NULL) return;
  for (ic = 0; ic < 2; ic++)
  {
    if (tab[ic] != nullptr) tab[ic] = (double*) mem_free((char* ) tab[ic]);
  }
  return;
}

/****************************************************************************/
/*!
 **  Load the resulting array in the output VMAP grid
 **
 ** \param[in]  nxmap   Dimensions of the Vmap Grid
 ** \param[in]  nxgrid  Dimensions of the Db Grid
 ** \param[in]  dims    Array of dimensions of the extended images
 ** \param[in]  tabin   Array to be stored (in FFT space)
 **
 ** \param[out] tabout  Array containing the resulting VMAP
 **
 *****************************************************************************/
static void st_vmap_extract(int *nxmap,
                            int *nxgrid,
                            int *dims,
                            double *tabin,
                            double *tabout)
{
  int ix, iy, iz, jx, jy, jz, nxs2, nys2, nzs2, nxloc, nyloc, nzloc;

  /* Initializations */

  nxs2 = nxmap[0] / 2;
  nys2 = nxmap[1] / 2;
  nzs2 = nxmap[2] / 2;
  nxloc = MIN(1 + nxs2, nxgrid[0]);
  nyloc = MIN(1 + nys2, nxgrid[1]);
  nzloc = MIN(1 + nzs2, nxgrid[2]);

  /* Fill the array (IX+,IY+,IZ+) */

  for (ix = 0; ix < nxloc; ix++)
    for (iy = 0; iy < nyloc; iy++)
      for (iz = 0; iz < nzloc; iz++)
      {
        jx = nxs2 + ix;
        jy = nys2 + iy;
        jz = nzs2 + iz;
        tabout[ADD(jx, jy, jz, nxmap)] = tabin[ADD(ix, iy, iz, dims)];
      }

  /* Fill the array (IX-,IY+,IZ+) */

  for (ix = 0; ix < nxloc - 1; ix++)
    for (iy = 0; iy < nyloc; iy++)
      for (iz = 0; iz < nzloc; iz++)
      {
        jx = nxs2 - ix - 1;
        jy = nys2 + iy;
        jz = nzs2 + iz;
        tabout[ADD(jx, jy, jz, nxmap)] = tabin[ADD(OPP(0,ix), iy, iz, dims)];
      }

  /* Fill the array (IX+,IY-,IZ+) */

  for (ix = 0; ix < nxloc; ix++)
    for (iy = 0; iy < nyloc - 1; iy++)
      for (iz = 0; iz < nzloc; iz++)
      {
        jx = nxs2 + ix;
        jy = nys2 - iy - 1;
        jz = nzs2 + iz;
        tabout[ADD(jx, jy, jz, nxmap)] = tabin[ADD(ix, OPP(1,iy), iz, dims)];
      }

  /* Fill the array (IX-,IY-,IZ+) */

  for (ix = 0; ix < nxloc - 1; ix++)
    for (iy = 0; iy < nyloc - 1; iy++)
      for (iz = 0; iz < nzloc; iz++)
      {
        jx = nxs2 - ix - 1;
        jy = nys2 - iy - 1;
        jz = nzs2 + iz;
        tabout[ADD(jx, jy, jz, nxmap)] = tabin[ADD(OPP(0,ix), OPP(1,iy), iz,
                                                   dims)];
      }

  /* Fill the array (IX+,IY+,IZ-) */

  for (ix = 0; ix < nxloc; ix++)
    for (iy = 0; iy < nyloc; iy++)
      for (iz = 0; iz < nzloc - 1; iz++)
      {
        jx = nxs2 + ix;
        jy = nys2 + iy;
        jz = nzs2 - iz - 1;
        tabout[ADD(jx, jy, jz, nxmap)] = tabin[ADD(ix, iy, OPP(2,iz), dims)];
      }

  /* Fill the array (IX-,IY+,IZ-) */

  for (ix = 0; ix < nxloc - 1; ix++)
    for (iy = 0; iy < nyloc; iy++)
      for (iz = 0; iz < nzloc - 1; iz++)
      {
        jx = nxs2 - ix - 1;
        jy = nys2 + iy;
        jz = nzs2 - iz - 1;
        tabout[ADD(jx, jy, jz, nxmap)] = tabin[ADD(OPP(0,ix), iy, OPP(2,iz),
                                                   dims)];
      }

  /* Fill the array (IX+,IY-,IZ-) */

  for (ix = 0; ix < nxloc; ix++)
    for (iy = 0; iy < nyloc - 1; iy++)
      for (iz = 0; iz < nzloc - 1; iz++)
      {
        jx = nxs2 + ix;
        jy = nys2 - iy - 1;
        jz = nzs2 - iz - 1;
        tabout[ADD(jx, jy, jz, nxmap)] = tabin[ADD(ix, OPP(1,iy), OPP(2,iz),
                                                   dims)];
      }

  /* Fill the array (IX-,IY-,IZ-) */

  for (ix = 0; ix < nxloc - 1; ix++)
    for (iy = 0; iy < nyloc - 1; iy++)
      for (iz = 0; iz < nzloc - 1; iz++)
      {
        jx = nxs2 - ix - 1;
        jy = nys2 - iy - 1;
        jz = nzs2 - iz - 1;
        tabout[ADD(jx, jy, jz, nxmap)] = tabin[ADD(OPP(0,ix), OPP(1,iy),
                                                   OPP(2,iz), dims)];
      }

  return;
}

/*****************************************************************************/
/*!
 **  Calculates the 2-D variogram map on a grid using FFT
 **
 ** \return  Error return code
 **
 ** \param[in]  dbgrid       Db of Grid type containing the data
 ** \param[in]  dbmap        Db of Grid type containing the Variogram Maps
 ** \param[in]  calcul_type  Type of calculation (ECalcVario)
 ** \param[in]  namconv      Naming convention
 **
 *****************************************************************************/
static int st_vmap_grid_fft(Db *dbgrid,
                            Db *dbmap,
                            const ECalcVario &calcul_type,
                            const NamingConvention& namconv)
{
  int dims[3], dinv[3], nxmap[3], nxgrid[3], sizetot, sizemap, sizegrid;
  int i, ndim, ic, error, idim, ivar, jvar, ijvar, nvar, nvs2;
  double *i1i1[2], *z1i1[2], *i2i2[2], *z2i2[2], *i1i2[2];
  double *z1i2[2], *z2i1[2], *z1z2[2], *ztab[2];
  double *res_nn, *res_gg, *res_m1, *res_m2;
  static int verbose = 0;

  /* Initializations */

  error = 1;
  sizetot = 0;
  res_nn = res_gg = res_m1 = res_m2 = nullptr;
  for (ic = 0; ic < 2; ic++)
  {
    i1i1[ic] = z1i1[ic] = i2i2[ic] = z2i2[ic] = nullptr;
    i1i2[ic] = z1i2[ic] = z2i1[ic] = z1z2[ic] = nullptr;
    ztab[ic] = nullptr;
  }

  /* Preliminary checks */

  if (dbgrid == nullptr) return (1);
  if (dbmap == nullptr) return (1);

  if (calcul_type != ECalcVario::VARIOGRAM && calcul_type
      != ECalcVario::COVARIOGRAM
      && calcul_type != ECalcVario::COVARIANCE
      && calcul_type != ECalcVario::COVARIANCE_NC)
  {
    messerr("This function is limited to the calculation of");
    messerr("Variogram, Covariance (centered or not) or Covariogram");
    return (1);
  }
  if (!is_grid(dbgrid))
  {
    messerr("This Variogram Map is defined for Grid Data Base only");
    return (1);
  }
  if (!is_grid(dbmap))
  {
    messerr("This feature requires a Grid Data Base");
    messerr("to store the Variogram Maps");
    return (1);
  }
  if (dbgrid->getNDim() != 2 && dbgrid->getNDim() != 3)
  {
    messerr("The Variogram Map can only be calculated on a grid data set");
    messerr("with dimension equal to 2 or 3");
    return (1);
  }
  if (dbmap->getNDim() > dbgrid->getNDim())
  {
    messerr("The space dimension of the VMAP (%d)", dbmap->getNDim());
    messerr(
        "must not be larger than the space dimension of the input Grid (%d)",
        dbgrid->getNDim());
    return (1);
  }
  for (idim = 0; idim < dbmap->getNDim(); idim++)
  {
    if (ABS(dbmap->getDX(idim) - dbgrid->getDX(idim)) > 1.e-03)
    {
      messerr("The grid mesh in the direction %d (dx=%lf)", idim + 1,
              dbgrid->getDX(idim));
      messerr("must match the mesh of the Variogram Map grid (dx=%lf)",
              dbmap->getDX(idim));
      return (1);
    }
  }

  for (idim = 0; idim < 3; idim++)
    nxgrid[idim] = nxmap[idim] = 1;
  for (idim = 0; idim < dbgrid->getNDim(); idim++)
    nxgrid[idim] = dbgrid->getNX(idim);
  for (idim = 0; idim < dbmap->getNDim(); idim++)
    nxmap[idim] = dbmap->getNX(idim);

  /* Preliminary calculations */

  nvar = dbgrid->getVariableNumber();
  nvs2 = nvar * (nvar + 1) / 2;
  ndim = 0;
  sizetot = sizemap = sizegrid = 1;
  for (i = 0; i < 3; i++)
  {
    dinv[i] = 1;
    if (nxgrid[i] <= 1)
    {
      dims[i] = 1;
    }
    else
    {
      dims[i] = (int) ceil((double) (nxgrid[i] + nxmap[i] - 1) / 8.) * 8;
      sizegrid *= nxgrid[i];
      sizemap *= nxmap[i];
      sizetot *= dims[i];
      ndim++;
    }
  }
  for (i = 0; i < ndim; i++)
    dinv[i] = dims[ndim - i - 1];
  if (verbose)
  {
    mestitle(0, "Simulation of a grid using FFT");
    message("Grid dimension:");
    for (idim = 0; idim < ndim; idim++)
      message(" %4d", nxgrid[idim]);
    message("\n");
    message("Variogram Map :");
    for (idim = 0; idim < ndim; idim++)
      message(" %4d", nxmap[idim]);
    message("\n");
    message("Working array :");
    for (idim = 0; idim < ndim; idim++)
      message(" %4d", dinv[idim]);
    message("\n");
  }

  /* Create the variables in the Variogram Map file */

  IPTV = dbmap->addFieldsByConstant(nvs2, TEST);
  if (IPTV < 0) goto label_end;
  IPTW = dbmap->addFieldsByConstant(nvs2, TEST);
  if (IPTW < 0) goto label_end;

  /* Core allocation */

  if (st_complex_array_alloc(sizetot, ztab)) goto label_end;
  if (calcul_type == ECalcVario::VARIOGRAM)
  {
    if (st_complex_array_alloc(sizetot, i1i2)) goto label_end;
    if (st_complex_array_alloc(sizetot, z1i2)) goto label_end;
    if (st_complex_array_alloc(sizetot, z2i1)) goto label_end;
    if (st_complex_array_alloc(sizetot, z1z2)) goto label_end;
  }
  else
  {
    if (st_complex_array_alloc(sizetot, i1i1)) goto label_end;
    if (st_complex_array_alloc(sizetot, z1i1)) goto label_end;
    if (st_complex_array_alloc(sizetot, i2i2)) goto label_end;
    if (st_complex_array_alloc(sizetot, z2i2)) goto label_end;
  }

  res_nn = (double*) mem_alloc(sizeof(double) * sizemap, 0);
  if (res_nn == nullptr) goto label_end;
  res_gg = (double*) mem_alloc(sizeof(double) * sizemap, 0);
  if (res_gg == nullptr) goto label_end;
  for (i = 0; i < sizemap; i++)
    res_nn[i] = res_gg[i] = 0.;
  if (calcul_type == ECalcVario::COVARIANCE || calcul_type
      == ECalcVario::COVARIOGRAM)
  {
    res_m1 = (double*) mem_alloc(sizeof(double) * sizemap, 0);
    if (res_m1 == nullptr) goto label_end;
    res_m2 = (double*) mem_alloc(sizeof(double) * sizemap, 0);
    if (res_m2 == nullptr) goto label_end;
    for (i = 0; i < sizemap; i++)
      res_m1[i] = res_m2[i] = 0.;
  }

  /* Loop on the variables */

  for (ivar = ijvar = 0; ivar < nvar; ivar++)
    for (jvar = 0; jvar <= ivar; jvar++, ijvar++)
    {

      /* Calculate the structural function */

      if (calcul_type == ECalcVario::VARIOGRAM)
      {
        if (st_vmap_load(dbgrid, ndim, sizetot, dims, dinv, ivar, jvar,
        NULL,
                         NULL, NULL, NULL, i1i2, z1i2, z2i1, z1z2)) continue;

        /* Calculate the number of pairs */
        st_vmap_blank(sizetot, ztab);
        st_product_conj(sizetot, 1., i1i2, i1i2, ztab);
        if (fftn(ndim, dinv, ztab[0], ztab[1], -1, -1.)) continue;
        st_vmap_extract(nxmap, nxgrid, dims, ztab[0], res_nn);

        /* Structural function */
        st_vmap_blank(sizetot, ztab);
        st_product_conj(sizetot, 1., z1z2, i1i2, ztab);
        st_product_conj(sizetot, 1., i1i2, z1z2, ztab);
        st_product_conj(sizetot, -1., z1i2, z2i1, ztab);
        st_product_conj(sizetot, -1., z2i1, z1i2, ztab);
        if (fftn(ndim, dinv, ztab[0], ztab[1], -1, -1.)) continue;
        st_vmap_extract(nxmap, nxgrid, dims, ztab[0], res_gg);
        st_vmap_rescale(sizemap, 2., res_gg, res_nn);
      }
      else
      {
        if (st_vmap_load(dbgrid, ndim, sizetot, dims, dinv, ivar, jvar, i1i1,
                         z1i1, i2i2, z2i2, NULL, NULL, NULL, NULL)) continue;

        /* Calculate the number of pairs */
        st_vmap_blank(sizetot, ztab);
        st_product_conj(sizetot, 1., i1i1, i2i2, ztab);
        if (fftn(ndim, dinv, ztab[0], ztab[1], -1, -1.)) continue;
        st_vmap_extract(nxmap, nxgrid, dims, ztab[0], res_nn);

        if (calcul_type == ECalcVario::COVARIANCE || calcul_type
            == ECalcVario::COVARIOGRAM)
        {
          /* Calculate the means */
          st_vmap_blank(sizetot, ztab);
          st_product_conj(sizetot, 1., z1i1, i2i2, ztab);
          if (fftn(ndim, dinv, ztab[0], ztab[1], -1, -1.)) continue;
          st_vmap_extract(nxmap, nxgrid, dims, ztab[0], res_m1);
          st_vmap_rescale(sizemap, 1., res_m1, res_nn);

          st_vmap_blank(sizetot, ztab);
          st_product_conj(sizetot, 1., i1i1, z2i2, ztab);
          if (fftn(ndim, dinv, ztab[0], ztab[1], -1, -1.)) continue;
          st_vmap_extract(nxmap, nxgrid, dims, ztab[0], res_m2);
          st_vmap_rescale(sizemap, 1., res_m2, res_nn);
        }

        /* Structural function */
        st_vmap_blank(sizetot, ztab);
        st_product_conj(sizetot, 1., z1i1, z2i2, ztab);
        if (fftn(ndim, dinv, ztab[0], ztab[1], -1, -1.)) continue;
        st_vmap_extract(nxmap, nxgrid, dims, ztab[0], res_gg);
        st_vmap_rescale(sizemap, 1., res_gg, res_nn);

        if (calcul_type == ECalcVario::COVARIANCE || calcul_type
            == ECalcVario::COVARIOGRAM)
          st_vmap_shift(sizemap, res_gg, res_m1, res_m2);
      }

      /* Store the results */
      st_vmap_store(dbmap, res_nn, IPTW + ijvar);
      st_vmap_store(dbmap, res_gg, IPTV + ijvar);
    }

  /* Set the error return code */

  namconv.setNamesAndLocators(dbgrid, ELoc::Z, -1, dbmap, IPTW, "Nb", 1, false);
  namconv.setNamesAndLocators(dbgrid, ELoc::Z, -1, dbmap, IPTV, "Var", 1);
  error = 0;

  label_end: st_complex_array_free(ztab);
  if (calcul_type == ECalcVario::VARIOGRAM)
  {
    st_complex_array_free(i1i2);
    st_complex_array_free(z1i2);
    st_complex_array_free(z2i1);
    st_complex_array_free(z1z2);
  }
  else
  {
    st_complex_array_free(i1i1);
    st_complex_array_free(z1i1);
    st_complex_array_free(i2i2);
    st_complex_array_free(z2i2);
  }
  res_nn = (double*) mem_free((char* ) res_nn);
  res_gg = (double*) mem_free((char* ) res_gg);
  res_m1 = (double*) mem_free((char* ) res_m1);
  res_m1 = (double*) mem_free((char* ) res_m2);
  return (error);
}

/****************************************************************************/
/*!
 **  Copy a direction from one Vario to another Vario
 **
 ** \param[in]  vario_in     Input Vario structure
 ** \param[in]  idir_in      Rank of the Input Direction
 ** \param[in]  vario_out    Output Vario structure
 ** \param[in]  idir_out     Rank of the Output Direction
 **
 *****************************************************************************/
void vardir_copy(VarioParam *vario_in,
                 int idir_in,
                 VarioParam *vario_out,
                 int idir_out)
{
  if (vario_in == (VarioParam*) NULL) return;
  if (idir_in < 0 || idir_in >= vario_in->getDirectionNumber()) return;
  if (vario_out == (VarioParam*) NULL) return;
  if (idir_out < 0 || idir_out >= vario_in->getDirectionNumber()) return;

  DirParam dir_in = vario_in->getDirParam(idir_in);
  DirParam dir_out = vario_out->getDirParam(idir_out);
  dir_out = dir_in;
}

/****************************************************************************/
/*!
 **  Deallocate a PCA
 **
 ** \return  Pointer to the newly freed PCA structure
 **
 ** \param[in]  pca          PCA structure to be freed
 **
 *****************************************************************************/
PCA* pca_free(PCA *pca)

{
  if (pca == nullptr) return (pca);
  free(pca);
  pca = nullptr;
  return (pca);
}

/****************************************************************************/
/*!
 **  Allocate a PCA
 **
 ** \return  Pointer to the newly allocated PCA structure or NULL (if problem)
 **
 ** \param[in]  nvar         Number of variables
 **
 *****************************************************************************/
PCA* pca_alloc(int nvar)
{
  PCA *pca;

  /* Initializations */

  pca = new (PCA);
  pca->init(nvar);

  return (pca);
}

/****************************************************************************/
/*!
 **  Normalize the isotropic array of values
 **
 ** \param[in]  nvar         Number of variables
 ** \param[in,out] data      Array of information
 ** \param[in]  mean         Array containing the mean
 ** \param[in]  sigma        Array containing the standard deviation
 **
 *****************************************************************************/
static void st_center(int nvar,
                      double *data,
                      const VectorDouble &mean,
                      const VectorDouble &sigma)
{
  int ivar;

  for (ivar = 0; ivar < nvar; ivar++)
  {
    if (sigma[ivar] <= 0.) continue;
    data[ivar] = (data[ivar] - mean[ivar]) / sigma[ivar];
  }
}

/****************************************************************************/
/*!
 **  Fill the mean and variance arrays
 **
 ** \param[in] flag_normalize 1 if the normalization must be calculated
 ** \param[in] verbose     Verbose flag
 ** \param[in] db          Db descriptor
 ** \param[in] data        Array containing variables for one sample
 **
 ** \param[out] mean       Array of means
 ** \param[out] sigma      Array of standard deviations
 **
 *****************************************************************************/
static void st_calculate_normalization(int flag_normalize,
                                       int verbose,
                                       const Db *db,
                                       double *data,
                                       VectorDouble &mean,
                                       VectorDouble &sigma)
{
  int niso, nvar, nech;

  // Initializations

  niso = 0;
  nvar = db->getVariableNumber();
  nech = db->getSampleNumber();

  if (flag_normalize)
  {
    /* Initializations */

    for (int ivar = 0; ivar < nvar; ivar++)
      mean[ivar] = sigma[ivar] = 0.;

    /* Calculate the statistics */

    for (int iech = 0; iech < nech; iech++)
    {
      if (! db_is_isotropic(db, iech, data)) continue;
      niso++;
      for (int ivar = 0; ivar < nvar; ivar++)
      {
        mean[ivar] += data[ivar];
        sigma[ivar] += data[ivar] * data[ivar];
      }
    }

    /* Normalization */

    if (niso > 0)
    {
      for (int ivar = 0; ivar < nvar; ivar++)
      {
        mean[ivar] /= niso;
        sigma[ivar] = (sigma[ivar] / niso - mean[ivar] * mean[ivar]);
        sigma[ivar] = (sigma[ivar] > 0) ? sqrt(sigma[ivar]) :
                                          0.;
      }
    }

    if (verbose)
    {
      mestitle(1, "Normalization");
      message("Number of variables         = %d\n", nvar);
      message("Number of samples in the Db = %d\n", nech);
      message("Number of isotropic samples = %d\n", niso);
      message("\n");
    }
  }
  else
  {

    for (int ivar = 0; ivar < nvar; ivar++)
    {
      mean[ivar] = 0.;
      sigma[ivar] = 1.;
    }
    if (verbose)
    {
      mestitle(1, "Normalization");
      message("Normalization has been bypassed\n");
      message("\n");
    }
  }
}

/****************************************************************************/
/*!
 **  Internal PCA covariance calculation
 **
 ** \return The array of covariance (or NULL)
 **
 ** \param[in]  verbose     Verbose flag
 ** \param[in]  db          Db descriptor
 ** \param[in]  mean        Array containing the mean
 ** \param[in]  sigma       Array containing the standard deviation
 **
 ** \param[out] data1       Array containing variables for one sample
 **
 *****************************************************************************/
static VectorDouble st_pca_covariance0(int verbose,
                                       const Db *db,
                                       VectorDouble &mean,
                                       VectorDouble &sigma,
                                       double *data1)
{
  int niso, nvar, nech;
  VectorDouble c0;

  /* Cleaning the previous contents of PCA structure */

  nvar = db->getVariableNumber();
  nech = db->getSampleNumber();
  niso = 0;

  /* Core allocation */

  c0.resize(nvar * nvar, 0);

  /* Calculate the variance-covariance matrix at distance 0 */

  niso = 0;
  for (int iech = 0; iech < nech; iech++)
  {
    if (!db_is_isotropic(db, iech, data1)) continue;
    niso++;
    st_center(nvar, data1, mean, sigma);
    for (int ivar = 0; ivar < nvar; ivar++)
      for (int jvar = 0; jvar < nvar; jvar++)
        c0[ivar * nvar + jvar] += data1[ivar] * data1[jvar];
  }

  /* Normalization */

  for (int ivar = 0; ivar < nvar; ivar++)
    for (int jvar = 0; jvar < nvar; jvar++)
      c0[ivar * nvar + jvar] /= niso;

  /* Printout of the covariance matrix (optional) */

  if (verbose)
  {
    mestitle(1, "PCA calculations");
    message("Number of variables         = %d\n", nvar);
    message("Number of samples in the Db = %d\n", nech);
    message("Number of isotropic samples = %d\n", niso);
    message("\n");
    print_matrix("Variance-Covariance matrix for distance 0", 0, 1, nvar, nvar,
    NULL,
                 c0.data());
  }
  return (c0);
}

/****************************************************************************/
/*!
 **  Internal PCA translated covariance calculation
 **
 ** \return The array of covariance (or NULL)
 **
 ** \param[in]  verbose     Verbose flag
 ** \param[in]  db          Db descriptor
 ** \param[in]  opt_code    code selection option
 ** \li                      0 : no use of the code selection
 ** \li                      1 : codes must be close enough
 ** \li                      2 : codes must be different
 ** \param[in]  tolcode     Code tolerance
 ** \param[in]  codir       Direction
 ** \param[in]  tolang      Angular tolerance
 ** \param[in]  bench       Slicing bench
 ** \param[in]  cylrad      Slicing radius
 ** \param[in]  h0          Reference distance
 ** \param[in]  dh          Tolerance on distance
 **
 ** \param[out] data1       Array containing variables for one sample
 ** \param[out] data2       Array containing variables for one sample
 **
 *****************************************************************************/
static VectorDouble st_pca_covarianceh(int verbose,
                                       Db *db,
                                       int opt_code,
                                       double tolcode,
                                       VectorDouble &codir,
                                       double tolang,
                                       double bench,
                                       double cylrad,
                                       double h0,
                                       double dh,
                                       double *data1,
                                       double *data2)
{
  int npairs, nech, nvar;
  double dist, psmin, ps, di, dj;
  VectorDouble ch;

  /* Initializations */

  nech = db->getSampleNumber();
  nvar = db->getVariableNumber();
  npairs = 0;
  psmin = _variogram_convert_angular_tolerance(tolang);

  /* Core allocation */

  ch.resize(nvar * nvar, 0);

  for (int iech = 0; iech < nech; iech++)
  {
    if (!db_is_isotropic(db, iech, data1)) continue;

    /* Loop on the second sample */

    for (int jech = 0; jech < iech; jech++)
    {
      if (!db_is_isotropic(db, jech, data2)) continue;

      /* Should the pair be retained */

      dist = distance_intra(db, iech, jech, NULL);
      if (dist < h0 - dh || dist > h0 + dh) continue;
      if (code_comparable(db, db, iech, jech, opt_code, (int) tolcode))
        continue;
      if (variogram_reject_pair(db, iech, jech, dist, psmin, bench, cylrad,
                                codir, &ps)) continue;

      /* Update the variance-covariance matrix at distance h */

      for (int ivar = 0; ivar < nvar; ivar++)
        for (int jvar = 0; jvar < nvar; jvar++)
        {
          di = data1[ivar] - data2[ivar];
          dj = data1[jvar] - data2[jvar];
          ch[ivar * nvar + jvar] += di * dj;
        }
      npairs++;
    }
  }

  /* Normation */

  if (npairs <= 1)
  {
    messerr("Number of pairs of isotropic samples is smaller than 2");
    return (ch);
  }
  for (int ivar = 0; ivar < nvar; ivar++)
    for (int jvar = 0; jvar < nvar; jvar++)
      ch[ivar * nvar + jvar] /= npairs;

  /* Verbose printout */

  if (verbose)
  {
    mestitle(1, "MAF calculations");
    st_vario_params_print(db->getNDim(), codir, tolang, bench, cylrad);
    message("Reference Distance          = %lf\n", h0);
    message("Tolerance on Distance       = %lf\n", dh);
    message("Number of variables         = %d\n", nvar);
    message("Number of samples in the Db = %d\n", nech);
    message("Number of isotropic pairs   = %d\n", npairs);
    message("\n");
    print_matrix("Variance-Covariance matrix for distance h", 0, 1, nvar, nvar,
    NULL,
                 ch.data());
  }
  return (ch);
}

/****************************************************************************/
/*!
 **  Procedure for transforming the factors into variables using PCA
 **
 ** \param[in]  flag_norm_out 1 if the output variable must be denormalized
 ** \param[in]  iptr         Pointer to the storage
 ** \param[in]  db           Db descriptor
 ** \param[in]  pca          PCA descriptor
 ** \param[in]  data1        Input array
 **
 *****************************************************************************/
static void st_pca_f2z(int flag_norm_out,
                       int iptr,
                       Db *db,
                       const PCA *pca,
                       double *data1)
{
  int nvar, nech, flag_anisotropy;
  double value;

  /* Initializations */

  nvar = db->getVariableNumber();
  nech = db->getSampleNumber();

  /* Loop on the samples */

  for (int iech = 0; iech < nech; iech++)
  {
    if (!db->isActive(iech)) continue;
    flag_anisotropy = !db_is_isotropic(db, iech, data1);

    /* Loop on the factors */

    for (int ivar = 0; ivar < nvar; ivar++)
    {
      if (flag_anisotropy)
        value = TEST;
      else
      {
        value = 0.;
        for (int ifac = 0; ifac < nvar; ifac++)
          value += pca->getF2Z(ivar, ifac) * data1[ifac];
        if (flag_norm_out)
          value = pca->getMean(ivar) + pca->getSigma(ivar) * value;
      }
      db->setArray(iech, ivar + iptr, value);
    }
  }
}

/****************************************************************************/
/*!
 **  Procedure for transforming the variables into factors using PCA
 **
 ** \param[in]  flag_norm_out 1 if the factors must be normalized
 ** \param[in]  iptr         Pointer for storing the result in db
 ** \param[in]  db           Db descriptor
 ** \param[in]  pca          PCA descriptor
 ** \param[in]  data1        Input array
 ** \param[in]  mean         Array containing the mean
 ** \param[in]  sigma        Array containing the standard deviation
 **
 ** \remarks The standardization statistics are passed as arguments
 ** \remarks The ones stored in PCA structure are not used.
 **
 *****************************************************************************/
static void st_pca_z2f(int flag_norm_out,
                       int iptr,
                       Db *db,
                       const PCA *pca,
                       double *data1,
                       const VectorDouble &mean,
                       const VectorDouble &sigma)
{
  int nvar, nech, flag_anisotropy;
  double value;

  /* Initializations */

  nvar = db->getVariableNumber();
  nech = db->getSampleNumber();

  /* Loop on the samples */

  for (int iech = 0; iech < nech; iech++)
  {
    if (!db->isActive(iech)) continue;
    flag_anisotropy = !db_is_isotropic(db, iech, data1);
    st_center(nvar, data1, mean, sigma);

    /* Loop on the factors */

    for (int ifac = 0; ifac < nvar; ifac++)
    {
      if (flag_anisotropy)
        value = TEST;
      else
      {
        value = 0.;
        for (int ivar = 0; ivar < nvar; ivar++)
          value += pca->getZ2F(ifac, ivar) * data1[ivar];
        if (flag_norm_out) value /= sqrt(pca->getEigen(ifac));
      }
      db->setArray(iech, ifac + iptr, value);
    }
  }
}

/****************************************************************************/
/*!
 **  Internal function to calculate MAF
 **
 ** \return  Error return code
 **
 ** \param[in]  flag_norm  1 if the normalization must be calculated
 ** \param[in]  db         Db descriptor
 ** \param[in]  data1      Data vector
 ** \param[in]  verbose    Verbose flag
 **
 ** \param[out] pca        Output PCA structure
 **
 ** \remarks Note that the ELoc::Z is redefined in this function
 **
 *****************************************************************************/
static int st_pca_calculate(int flag_norm,
                            const Db *db,
                            double *data1,
                            PCA *pca,
                            int verbose)
{
  VectorDouble c0;
  int error;
  VectorDouble mean, sigma;

  // Initializations

  error = 1;
  int nvar = pca->getNVar();

  // Preparing

  pca->clean();
  mean.resize(nvar, 0);
  sigma.resize(nvar, 0);
  st_calculate_normalization(flag_norm, verbose, db, data1, mean, sigma);
  c0 = st_pca_covariance0(verbose, db, mean, sigma, data1);
  pca->setMean(mean);
  pca->setSigma(sigma);

  // Processing

  if (pca->calculateEigen(nvar, c0)) goto label_end;
  if (verbose)
  {
    PCAStringFormat pcafmt(1);
    pca->display(&pcafmt);
  }

  // Set the error return code

  error = 0;

  label_end: return (error);
}

/****************************************************************************/
/*!
 **  Evaluate the MAF on irregular data
 **
 ** \return  Error return code
 **
 ** \param[in]  db         Db descriptor
 ** \param[in]  opt_code   code selection option
 ** \li                     0 : no use of the code selection
 ** \li                     1 : codes must be close enough
 ** \li                     2 : codes must be different
 ** \param[in]  tolcode    Code tolerance
 ** \param[in]  codir      Direction
 ** \param[in]  tolang     Angular tolerance
 ** \param[in]  bench      Slicing bench
 ** \param[in]  cylrad     Slicing radius
 ** \param[in]  h0         Reference distance
 ** \param[in]  dh         Tolerance on distance
 ** \param[in]  verbose    Verbose flag
 **
 ** \param[out] pca        Output PCA structure
 **
 ** \remarks Note that the ELoc::Z is redefined in this function
 **
 *****************************************************************************/
int maf_compute(Db *db,
                int opt_code,
                double tolcode,
                VectorDouble &codir,
                double tolang,
                double bench,
                double cylrad,
                double h0,
                double dh,
                int verbose,
                PCA *pca)
{
  int iptr, error, nvar, kvar;
  double *data1, *data2, *identity;
  PCA *pca2;
  VectorDouble mean, sigma, pcaz2f, pca2z2f, pcaf2z, ch;
  static int flag_norm = 1;

  /* Initializations */

  error = 0;
  iptr = -1;
  if (db == nullptr) return (1);
  data1 = data2 = identity = nullptr;
  pca2 = nullptr;

  /* Preliminary checks */

  nvar = pca->getNVar();
  if (nvar != db->getVariableNumber())
  {
    messerr(
        "Number of variables in the PCA (%d) and in the Db (%d) are inconsistent",
        nvar, db->getVariableNumber());
    goto label_end;
  }

  /* Allocate new variables */

  iptr = db->addFieldsByConstant(nvar, TEST);
  if (iptr < 0) goto label_end;

  /* Core allocation */

  data1 = (double*) mem_alloc(sizeof(double) * nvar, 0);
  if (data1 == nullptr) goto label_end;
  data2 = (double*) mem_alloc(sizeof(double) * nvar, 0);
  if (data2 == nullptr) goto label_end;
  identity = (double*) mem_alloc(sizeof(double) * nvar * nvar, 0);
  if (identity == nullptr) goto label_end;
  for (int i = 0; i < nvar * nvar; i++)
    identity[i] = 0.;

  /* Calculate the first PCA (centered and normalized) */

  if (st_pca_calculate(flag_norm, db, data1, pca, verbose)) goto label_end;

  /* Rotate the initial data in the PCA system */

  st_pca_z2f(1, iptr, db, pca, data1, pca->getMean(), pca->getSigma());
  db->setLocatorsByAttribute(nvar, iptr, ELoc::Z);

  /* Calculate the variance-covariance matrix at distance [h0-dh,h0+dh] */

  pca2 = pca_alloc(nvar);
  if (pca2 == nullptr) goto label_end;
  ch = st_pca_covarianceh(verbose, db, opt_code, tolcode, codir, tolang, bench,
                          cylrad, h0, dh, data1, data2);
  if (pca2->calculateEigen(nvar, ch)) goto label_end;
  if (verbose)
   {
     PCAStringFormat pcafmt;
     pcafmt.setflagStats(true);
     pca2->display(&pcafmt);
   }

  /* Rotate the initial data in the second PCA system */

  for (int ivar = 0; ivar < nvar; ivar++)
    identity[ivar * nvar + ivar] = 1. / sqrt(pca->getEigen(ivar));
  pcaz2f = pca->getZ2F();
  pca2z2f = pca2->getZ2F();
  pcaf2z = pca->getF2Z();
  matrix_product(nvar, nvar, nvar, pcaz2f.data(), identity, pcaz2f.data());
  matrix_product(nvar, nvar, nvar, pcaz2f.data(), pca2z2f.data(),
                 pca2z2f.data());
  pca->setPcaZ2F(pcaz2f);
  pca2->setPcaZ2F(pca2z2f);
  for (int ivar = 0; ivar < nvar; ivar++)
  {
    kvar = nvar - ivar - 1;
    pca->setEigen(kvar, pca2->getEigen(ivar));
    for (int jvar = 0; jvar < nvar; jvar++)
      pca->setPcaZ2F(kvar, jvar, pca2->getZ2F(ivar, jvar));
  }
  if (matrix_invert_copy(pca->getZ2F().data(), nvar, pcaf2z.data()))
    goto label_end;
  pca->setPcaF2Z(pcaf2z);
  if (verbose)
   {
     PCAStringFormat pcafmt(1);
     pca->display(&pcafmt);
   }

  /* Set the error return code */

  error = 0;

  label_end: data1 = (double*) mem_free((char* ) data1);
  data2 = (double*) mem_free((char* ) data2);
  identity = (double*) mem_free((char* ) identity);
  pca2 = pca_free(pca2);
  if (iptr >= 0) (void) db_attribute_del_mult(db, iptr, nvar);
  return (error);
}

/****************************************************************************/
/*!
 **  Evaluate the PCA on irregular data
 **
 ** \return  Error return code
 **
 ** \param[in]  db          Db descriptor
 ** \param[in]  verbose     Verbose flag
 **
 ** \param[out] pca        Output PCA structure
 **
 *****************************************************************************/
<<<<<<< HEAD
int pca_compute(const Db *db, bool verbose, PCA *pca)
=======
int pca_compute(const Db *db, int verbose, PCA *pca)
>>>>>>> 68652b00
{
  static int flag_normalize = 1;

  /* Initializations */

  if (db == nullptr) return 1;

  /* Preliminary checks */

  int nvar = pca->getNVar();
  if (nvar != db->getVariableNumber())
  {
    messerr(
        "Number of variables in the PCA (%d) and in the Db (%d) are inconsistent",
        nvar, db->getVariableNumber());
    return 1;
  }

  /* Core allocation */

  VectorDouble data1(nvar);

  /* Calculate the PCA */

  if (st_pca_calculate(flag_normalize, db, data1.data(), pca, verbose)) return 1;

  return 0;
}

/****************************************************************************/
/*!
 **  Transform the variables into factors using PCA
 **
 ** \return  Error return code
 **
 ** \param[in]  db           Db descriptor
 ** \param[in]  pca          PCA descriptor
 ** \param[in]  flag_norm_in 1 if the variable must be normalized
 ** \param[in]  verbose      1 for a verbose output
 ** \param[in]  namconv      Naming convention
 **
 *****************************************************************************/
int pca_z2f(Db *db,
            const PCA *pca,
            bool flag_norm_in,
            bool verbose,
            const NamingConvention& namconv)
{
  int nvar = db->getVariableNumber();
  if (nvar <= 0)
  {
    messerr("The Transformation requires Z located variables");
    return 1;
  }
  if (nvar != pca->getNVar())
  {
    messerr(
        "The number of variables in PCA (%d) does not match the number of Z-variables in the Db (%d)",
        pca->getNVar(), nvar);
    return 1;
  }
  VectorDouble mean(nvar);
  VectorDouble sigma(nvar * nvar);

  /* Allocate new variables */

  int iptr = db->addFieldsByConstant(nvar, TEST);
  if (iptr < 0) return 1;

  /* Core allocation */

  VectorDouble data(nvar);

  /* Normalization (optional) */

  st_calculate_normalization(flag_norm_in, verbose, db, data.data(), mean, sigma);

  /* Perform the normalization */

  st_pca_z2f(0, iptr, db, pca, data.data(), mean, sigma);

  /* Optional printout */

  if (verbose)
  {
    VectorInt cols(nvar);
    for (int ivar = 0; ivar < nvar; ivar++)
      cols[ivar] = iptr + ivar;
    db_stats_print(db, cols, VectorString(), 1, 1, "Statistics on Factors","Factor");
  }

  /* Set the error return code */

  namconv.setNamesAndLocators(db, ELoc::Z, -1, db, iptr);
  return 0;
}

/****************************************************************************/
/*!
 **  Transform the factors into variables using PCA
 **
 ** \return  Error return code
 **
 ** \param[in]  db            Db descriptor
 ** \param[in]  pca           PCA descriptor
 ** \param[in]  flag_norm_out 1 if the output variable must be denormalized
 ** \param[in]  verbose       1 for a verbose output
 ** \param[in]  namconv       Naming convention
 **
 *****************************************************************************/
int pca_f2z(Db *db,
            const PCA *pca,
            bool flag_norm_out,
            bool verbose,
            const NamingConvention& namconv)
{
  int nvar = db->getVariableNumber();
  if (nvar <= 0)
  {
    messerr("The Transformation requires Z located variables");
    return 1;
  }
  if (nvar != pca->getNVar())
  {
    messerr(
        "The number of variables in PCA (%d) does not match the number of Z-variables in the Db (%d)",
        pca->getNVar(), nvar);
    return 1;
  }

  /* Allocate new variables */

  int iptr = db->addFieldsByConstant(nvar, TEST);
  if (iptr < 0) return 1;

  /* Core allocation */

  VectorDouble data(nvar);

  /* Rotate the factors into data in the PCA system */

  st_pca_f2z(flag_norm_out, iptr, db, pca, data.data());

  /* Optional printout */

  if (verbose)
  {
    VectorInt cols(nvar);
    for (int ivar = 0; ivar < nvar; ivar++)
      cols[ivar] = iptr + ivar;
    db_stats_print(db, cols, VectorString(), 1, 1, "Statistics on Variables", "Variable");
  }

  /* Set the error return code */

  namconv.setNamesAndLocators(db, ELoc::Z, -1, db, iptr);

  return 0;
}

/****************************************************************************/
/*!
 **  Calculate the geometry for a given direction
 **
 ** \return  Error return code
 **
 ** \param[in]  db     Db description
 ** \param[in]  vario  Vario structure
 **
 ** \param[out] vorder Vario_Order structure
 ** \param[out] npair  Number of pairs
 **
 *****************************************************************************/
int geometry_compute(Db *db, Vario *vario, Vario_Order *vorder, int *npair)
{
  double psmin, ps, dist, maxdist;
  int iiech, iech, jjech, jech, nech, ipas, error, idir, ideb;
  VectorInt rindex;

  /* Initializations */

  if (db == nullptr) return (1);
  if (vario == nullptr) return (1);
  const VarioParam &varioparam = vario->getVarioParam();
  error = 1;

  /* Preliminary checks */

  if (db->getNDim() != vario->getDimensionNumber() || db->getVariableNumber()
      != vario->getVariableNumber())
  {
    messerr("Inconsistent parameters:");
    messerr("Data Base: NDIM=%d NVAR=%d", db->getNDim(),
            db->getVariableNumber());
    messerr("Variogram: NDIM=%d NVAR=%d", vario->getDimensionNumber(),
            vario->getVariableNumber());
    goto label_end;
  }
  if (st_get_generalized_variogram_order(vario) > 0)
  {
    messerr("This calculation does not allow generalized variogram definition");
    goto label_end;
  }

  /* Sort the data */

  rindex = db->getSortArray();

  /* Loop on the directions */

  for (idir = 0; idir < vario->getDirectionNumber(); idir++)
  {
    const DirParam &dirparam = vario->getDirParam(idir);
    ps = 0.;
    psmin = _variogram_convert_angular_tolerance(dirparam.getTolAngle());
    nech = db->getSampleNumber();
    maxdist = vario->getMaximumDistance(idir);

    /* Loop on the first point */

    for (iiech = 0; iiech < nech - 1; iiech++)
    {
      iech = rindex[iiech];
      if (!db->isActive(iech)) continue;
      if (FFFF(db->getWeight(iech))) continue;

      ideb = (st_date_is_used(&varioparam, db, db)) ? 0 :
                                                      iiech + 1;
      for (jjech = ideb; jjech < nech; jjech++)
      {
        jech = rindex[jjech];
        if (variogram_maximum_dist1D_reached(db, iech, jech, maxdist)) break;
        if (!db->isActive(jech)) continue;
        if (FFFF(db->getWeight(jech))) continue;

        /* Check if the pair must be kept (Code criterion) */

        if (code_comparable(db, db, iech, jech, dirparam.getOptionCode(),
                            (int) dirparam.getTolCode())) continue;

        /* Check if the pair must be kept (Date criterion) */

        if (st_date_comparable(&varioparam, db, db, iech, jech,
                               dirparam.getIdate())) continue;

        /* Check if the pair must be kept */

        dist = distance_intra(db, iech, jech, NULL);
        if (variogram_reject_pair(db, iech, jech, dist, psmin,
                                  dirparam.getBench(), dirparam.getCylRad(),
                                  dirparam.getCodir(), &ps)) continue;

        /* Get the rank of the lag */

        ipas = variogram_get_lag(vario, idir, ps, psmin, &dist);
        if (IFFFF(ipas)) continue;

        /* Case of internal storage */

        vario_order_add(vorder, iech, jech, NULL, NULL, ipas, idir, dist);
      }
    }
  }

  /* Sort the geometry */

  vorder = vario_order_final(vorder, npair);

  /* Set the error return code */

  error = 0;

  label_end: return (error);
}

/****************************************************************************/
/*!
 **  Linear interpolation
 **
 ** \return  Interpolated value
 **
 ** \param[in]  n      Number of discretization steps
 ** \param[in]  x      Discretized X (sorted increasingly)
 ** \param[in]  y      Discretized Y
 ** \param[in]  x0     Origin
 **
 *****************************************************************************/
static double st_linear_interpolate(int n, double *x, double *y, double x0)
{
  int i;

  if (x0 < x[0]) return (y[0]);
  if (x0 > x[n - 1]) return (y[n - 1]);
  for (i = 1; i < n; i++)
  {
    if (x0 < x[i - 1]) continue;
    if (x0 > x[i]) continue;
    return (y[i - 1] + (y[i] - y[i - 1]) * (x0 - x[i - 1]) / (x[i] - x[i - 1]));
  }
  return (TEST);
}

/****************************************************************************/
/*!
 **  Calculate the experimental variogram of the completed variable starting
 **  from the experimental variogram of the truncated variable
 **
 ** \param[in,out] vario  Vario structure
 ** \param[in]  nh     Number of Hermite polynomials
 ** \param[in]  ycut   Truncation (lowest) value
 **
 *****************************************************************************/
void variogram_trans_cut(Vario *vario, int nh, double ycut)
{
  double variance, sum, cyp, cyy;
  int ih, idisc, ndisc, idir, ipas;
  static double disc = 0.01;

  /* Initializations */

  ndisc = (int) (2. / disc + 1.);

  /* Core allocation */

  VectorDouble fncoeff(nh);
  VectorDouble ro(ndisc);
  VectorDouble covyp(ndisc);
  for (idisc = 0; idisc < ndisc; idisc++)
    ro[idisc] = disc * idisc - 1.;

  /* Calculate the first normalized hermite polynomials for ycut */

  VectorDouble hermite = hermiteFunction(ycut, nh);

  /* Variance */

  variance = 0.;
  for (ih = 1; ih < nh; ih++)
    variance += fncoeff[ih] * fncoeff[ih];
  for (idisc = 0; idisc < ndisc; idisc++)
  {
    sum = 0.;
    for (ih = 1; ih < nh; ih++)
      sum += fncoeff[ih] * fncoeff[ih] * pow(ro[idisc], ih);
    covyp[idisc] = sum;
  }

  /* Loop on the directions */

  for (idir = 0; idir < vario->getDirectionNumber(); idir++)
  {

    /* Loop on the lags */

    for (ipas = 0; ipas < vario->getLagNumber(idir); ipas++)
    {
      cyp = variance - vario->getGg(idir, 0, 0, ipas);
      cyy = st_linear_interpolate(ndisc, covyp.data(), ro.data(), cyp);
      vario->setGg(idir, 0, 0, ipas, MAX(0, 1. - cyy));
    }
  }

  /* Set the variance */

  vario->setVar(0, 0, 1.);
}

/****************************************************************************/
/*!
 **  Determine the samples used for a variogram in multilayers framework
 **
 ** \return  Error return code
 **
 ** \param[in]  db     Db description
 ** \param[in]  seltab Number of sample definition (0, 1 or 2)
 ** \param[in]  vario  Vario structure
 **
 ** \param[out]  vorder Vario_Order struct
 ure
 **
 *****************************************************************************/
int variogram_mlayers(Db *db, int *seltab, Vario *vario, Vario_Order *vorder)
{
  int iiech, iech, jjech, jech, nech, ipas, npair, idir;
  double psmin, ps, dist;

  /* Initializations */

  if (db == nullptr) return (1);
  if (vario == nullptr) return (1);

  /* Loop on the directions */

  for (idir = 0; idir < vario->getDirectionNumber(); idir++)
  {
    const DirParam &dirparam = vario->getDirParam(idir);
    ps = 0.;
    psmin = _variogram_convert_angular_tolerance(dirparam.getTolAngle());
    nech = db->getSampleNumber();

    /* Loop on the first point */

    for (iech = iiech = 0; iech < nech; iech++)
    {
      if (!db->isActive(iech)) continue;
      if (seltab[iech] == 0) continue;
      for (int ifois = 0; ifois < seltab[iech]; ifois++, iiech++)
      {

        for (jech = jjech = 0; jech < nech; jech++)
        {
          if (!db->isActive(jech)) continue;
          if (seltab[jech] == 0) continue;
          for (int jfois = 0; jfois < seltab[jech]; jfois++, jjech++)
          {

            /* Check if the pair must be kept (Code criterion) */

            if (code_comparable(db, db, iech, jech, dirparam.getOptionCode(),
                                (int) dirparam.getTolCode())) continue;

            /* Check if the pair must be kept */

            dist = distance_intra(db, iech, jech, NULL);
            if (variogram_reject_pair(db, iech, jech, ABS(dist), psmin,
                                      dirparam.getBench(), dirparam.getCylRad(),
                                      dirparam.getCodir(), &ps)) continue;

            /* Get the rank of the lag */

            ipas = variogram_get_lag(vario, idir, ps, psmin, &dist);
            if (IFFFF(ipas)) continue;

            /* Internal storage */

            vario_order_add(vorder, iiech, jjech, &iech, &jech, ipas, idir,
                            ABS(dist));
          }
        }
      }
    }
  }
  vorder = vario_order_final(vorder, &npair);
  return (0);
}

/*****************************************************************************/
/*!
 **  Calculate the experimental variogram of the Raw starting from the Model
 **  of the Gaussian variable
 **
 ** \return  Error return code
 **
 ** \param[in,out] vario    Experimental variogram
 ** \param[in]  anam        Point anamorphosis
 ** \param[in]  model       Model of the Punctual Gaussian
 **
 ** \remark  At entrance, the input variogram only serves in providing
 ** \remark  the calculation parameters
 **
 *****************************************************************************/
int variogram_y2z(Vario *vario, Anam *anam, Model *model)
{
  int error, idir, ndim;
  double chh, varz, cov_value;
  VectorDouble d1;
  CovCalcMode mode;

  /* Preliminary checks */

  error = 1;
  if (vario == nullptr) return (error);
  if (anam == (Anam*) NULL) return (error);
  if (model == nullptr) return (error);
  if (anam->getType() != EAnam::HERMITIAN)
  {
    messerr("This function is restricted to Gaussian Anamorphosis");
    return (error);
  }
  AnamHermite *anam_hermite = dynamic_cast<AnamHermite*>(anam);
  if (anam_hermite->getRCoef() != 1.)
  {
    messerr("This function is restricted to Punctual Anamoprhosis");
    return (error);
  }
  if (vario == nullptr) return (error);
  if (vario->getVariableNumber() != 1)
  {
    messerr("This function is restricted to Monovariate Variogram");
    return (error);
  }
  if (model->getVariableNumber() != 1)
  {
    messerr("This function requires a Monovariate Model");
    return (error);
  }
  if (model->getDimensionNumber() != vario->getDimensionNumber())
  {
    messerr("Variogram and Model should share the same Space Dimension");
    return (error);
  }

  /* Initializations */

  ndim = vario->getDimensionNumber();

  /* Core allocation */

  d1.resize(ndim);

  /* Calculate the theoretical variance of Z */

  varz = anam_hermite->calculateVarianceFromPsi(1.);

  /* Loop on the directions of the variogram */

  for (idir = 0; idir < vario->getDirectionNumber(); idir++)
  {
    /* Loop on the lags */

    for (int ipas = 0; ipas < vario->getLagNumber(idir); ipas++)
    {
      for (int idim = 0; idim < ndim; idim++)
        d1[idim] = (ipas + 1) * vario->getDPas(idir)
                   * vario->getCodir(idir, idim);

      model_calcul_cov(NULL,model, mode, 1, 1., d1, &chh);
      if (chh < 0.)
      {
        messerr("Gaussian covariance is negative in direction %d for lag %d",
                idir + 1, ipas + 1);
        messerr("Calculation is impossible");
        return (error);
      }

      cov_value = anam_hermite->calculateVarianceFromPsi(chh);
      vario->setGg(idir, 0, 0, ipas, varz - cov_value);
      vario->setHh(idir, 0, 0, ipas, (ipas + 1) * vario->getDPas(idir));
      vario->setSw(idir, 0, 0, ipas, 1.);
    }
  }

  error = 0;
  return (error);
}

/****************************************************************************/
/*!
 **  Evaluate the experimental conditional expectation
 **
 ** \param[in]  db1           Db descriptor (for target variable)
 ** \param[in]  db2           Db descriptor (for auxiliary variables)
 ** \param[in]  icol1         Rank of the target variable
 ** \param[in]  icol2         Rank of the explanatory variable
 ** \param[in]  mini          Minimum value for the explanaroty variable
 ** \param[in]  maxi          Maximum value for the explanaroty variable
 ** \param[in]  nclass        Number of classes
 ** \param[in]  verbose       Verbose flag
 **
 ** \param[out] ncond         Array of number of samples per class
 ** \param[out] xcond         Array of conditional expectation along X
 ** \param[out] ycond         Array of conditional expectation along Y
 **
 *****************************************************************************/
void condexp(Db *db1,
             Db *db2,
             int icol1,
             int icol2,
             double mini,
             double maxi,
             int nclass,
             int verbose,
             int *ncond,
             double *xcond,
             double *ycond)
{
  int rank;
  double val1, val2;

  /* Initializations */

  for (int iclass = 0; iclass < nclass; iclass++)
  {
    ncond[iclass] = 0;
    xcond[iclass] = 0.;
    ycond[iclass] = 0.;
  }

  /* Loop on the samples */

  for (int iech = 0; iech < db1->getSampleNumber(); iech++)
  {
    if (!db1->isActive(iech)) continue;
    val1 = db1->getArray(iech, icol1);
    if (FFFF(val1)) continue;
    val2 = db2->getArray(iech, icol2);
    if (FFFF(val2)) continue;
    if (val2 < mini || val2 > maxi) continue;

    rank = int((nclass - 1.) * (val2 - mini) / (maxi - mini));

    ncond[rank]++;
    xcond[rank] += val2;
    ycond[rank] += val1;
  }

  /* Normation */

  for (int iclass = 0; iclass < nclass; iclass++)
  {
    if (ncond[iclass] <= 0)
    {
      xcond[iclass] = TEST;
      ycond[iclass] = TEST;
    }
    else
    {
      xcond[iclass] /= ncond[iclass];
      ycond[iclass] /= ncond[iclass];
    }
  }

  /* Optional printout */

  if (verbose)
  {
    message("Experimental Conditional Expectation\n");
    for (int iclass = 0; iclass < nclass; iclass++)
    {
      if (ncond[iclass] > 0)
        message("Class %2d : V1=%lf V2=%lf\n", iclass + 1, xcond[iclass],
                ycond[iclass]);
    }
  }
}

/****************************************************************************/
/*!
 **  Evaluate the experimental variogram
 **
 ** \return  Error return code
 **
 ** \param[in]  db           Db descriptor
 ** \param[in]  vario        Vario structure
 ** \param[in]  flag_grid    1 for calculation on a grid
 ** \param[in]  flag_gen     1 for calculation of generalized variogram
 ** \param[in]  flag_sample  calculate the variogram per sample
 ** \param[in]  verr_mode    Mode of variogram correction (1, 2 or 3)
 ** \param[in]  model        Model structure (triggers the KU option)
 ** \param[in]  verbose      Verbose flag
 **
 ** \note The number of iterations in KU is given can be updated using the
 ** \note keypair technique with name "KU_Niter".
 **
 *****************************************************************************/
int _variogram_compute(Db *db,
                       Vario *vario,
                       int flag_grid,
                       int flag_gen,
                       int flag_sample,
                       int verr_mode,
                       Model *model,
                       int verbose)
{
  int error;

  if (flag_grid)
  {
    if (flag_gen)
      error = st_variogen_grid_calcul(db, vario);
    else
      error = st_variogrid_calcul(db, vario);
  }
  else
  {
    if (flag_gen)
      error = st_variogen_line_calcul(db, vario);
    else
      error = st_variogram_general(db, vario, model, flag_sample, verr_mode,
                                   verbose);
  }
  return (error);
}

/****************************************************************************
 **
 ** FUNCTION: st_identify_calcul_type
 **
 ** PURPOSE:  Identify the type of variogram calculation
 **
 ** IN_ARGS:  calcul_name  : Type of the variogram
 **
 ** REMARKS:  In case the calculation type is not identified,
 ** REMARKS:  the routine returns ECalcVario::UNDEFINED
 ** REMARKS:  The error message is produced internally
 **
 *****************************************************************************/
ECalcVario vario_identify_calcul_type(const String &calcul_name)

{
  ECalcVario calcul_type;

  if (!strcmp(calcul_name.c_str(), "vg"))
    calcul_type = ECalcVario::VARIOGRAM;
  else if (!strcmp(calcul_name.c_str(), "cov"))
    calcul_type = ECalcVario::COVARIANCE;
  else if (!strcmp(calcul_name.c_str(), "covnc"))
    calcul_type = ECalcVario::COVARIANCE_NC;
  else if (!strcmp(calcul_name.c_str(), "covg"))
    calcul_type = ECalcVario::COVARIOGRAM;
  else if (!strcmp(calcul_name.c_str(), "mado"))
    calcul_type = ECalcVario::MADOGRAM;
  else if (!strcmp(calcul_name.c_str(), "rodo"))
    calcul_type = ECalcVario::RODOGRAM;
  else if (!strcmp(calcul_name.c_str(), "poisson"))
    calcul_type = ECalcVario::POISSON;
  else if (!strcmp(calcul_name.c_str(), "general1"))
    calcul_type = ECalcVario::GENERAL1;
  else if (!strcmp(calcul_name.c_str(), "general2"))
    calcul_type = ECalcVario::GENERAL2;
  else if (!strcmp(calcul_name.c_str(), "general3"))
    calcul_type = ECalcVario::GENERAL3;
  else if (!strcmp(calcul_name.c_str(), "order4"))
    calcul_type = ECalcVario::ORDER4;
  else if (!strcmp(calcul_name.c_str(), "trans1"))
    calcul_type = ECalcVario::TRANS1;
  else if (!strcmp(calcul_name.c_str(), "trans2"))
    calcul_type = ECalcVario::TRANS2;
  else if (!strcmp(calcul_name.c_str(), "binormal"))
    calcul_type = ECalcVario::BINORMAL;
  else
  {
    messerr("Invalid variogram calculation name : %s", calcul_name.c_str());
    messerr("The only valid names are:");
    messerr("vg       : Variogram");
    messerr("cov      : Covariance");
    messerr("covnc    : Non-centered ergodic covariance");
    messerr("covg     : Covariogram");
    messerr("mado     : Madogram");
    messerr("rodo     : Rodogram");
    messerr("poisson  : Poisson");
    messerr("general1 : Generalized variogram of order 1");
    messerr("general2 : Generalized variogram of order 2");
    messerr("general3 : Generalized variogram of order 3");
    messerr("order4   : Variogram of order 4");
    messerr("trans1   : Cross-to-Simple Variogram G12/G1");
    messerr("trans2   : Cross-to-Simple Variogram G12/G1");
    messerr("binormal : Cross-to-Simple Variogram G12/sqrt(G1*G2)");

    calcul_type = ECalcVario::UNDEFINED;
  }
  return (calcul_type);
}

/****************************************************************************/
/*!
 **  Evaluate the experimental variogram cloud
 **
 ** \return  Error return code
 **
 ** \param[in]  db           Db descriptor
 ** \param[in]  varioparam   VarioParam structure
 ** \param[in]  lagmax       Maximum distance
 ** \param[in]  varmax       Maximum Variance value
 ** \param[in]  lagnb        Number of discretization steps along distance axis
 ** \param[in]  varnb        Number of discretization steps along variance axis
 ** \param[in]  namconv      Naming convention
 **
 *****************************************************************************/
Db* db_variogram_cloud(Db *db,
                       const VarioParam *varioparam,
                       double lagmax,
                       double varmax,
                       int lagnb,
                       int varnb,
                       const NamingConvention& namconv)
{
  if (FFFF(lagmax)) lagmax = db->getFieldSize();
  if (FFFF(varmax)) (void) variogram_cloud_dim(db, varioparam, &varmax);

  // Create a grid as a support for the variogram cloud calculations

  VectorInt nx(2);
  nx[0] = lagnb;
  nx[1] = varnb;
  VectorDouble dx(2);
  dx[0] = lagmax / (double) lagnb;
  dx[1] = varmax / (double) varnb;
  VectorDouble x0(2);
  x0[0] = 0.;
  x0[1] = 0.;
  Db *dbgrid = Db::createFromGrid(nx, dx, x0);

  // Calling the variogram cloud calculation function

  int error = variogram_cloud(db, varioparam, dbgrid, namconv);

  // In case of error, free the newly created structure

  if (error) dbgrid = db_delete(dbgrid);

  return dbgrid;
}

/****************************************************************************/
/*!
 **  Calculate the variogram map
 **
 ** \return  Error return code
 **
 ** \param[in]  db          Db containing the data
 ** \param[in]  dbmap       VMAP grid structure
 ** \param[in]  calcul_type Type of calculation (ECalcVario)
 ** \param[in]  radius      Dilation radius (mooth resulting maps) only on points
 ** \param[in]  flag_FFT    Use FFT method (only valid on grid)
 ** \param[in]  namconv     Naming convention
 **
 *****************************************************************************/
int vmap_compute(Db *db,
                 Db *dbmap,
                 const ECalcVario &calcul_type,
                 int radius,
                 bool flag_FFT,
                 const NamingConvention& namconv)
{
  int error = 0;

  // Calculating the variogram map in different ways

  if (db->isGrid())
  {
    // Case where Data are on a regular grid

    if (flag_FFT)
      error = st_vmap_grid_fft(db, dbmap, calcul_type, namconv);
    else
      error = st_vmap_grid(db, dbmap, calcul_type, namconv);
  }
  else
  {
    // case where Data are on a set of points

    error = st_vmap_general(db, dbmap, calcul_type, radius, namconv);
  }

  return error;
}

/****************************************************************************/
/*!
 **  Calculate the variogram map
 **
 ** \return  Error return code
 **
 ** \param[in]  db          Db containing the data
 ** \param[in]  calcul_type Type of calculation (ECalcVario)
 ** \param[in]  nxx         (Half-) Number of nodes for the VMAP grid along X
 ** \param[in]  nyy         (Half-) Number of nodes for the VMAP grid along Y
 ** \param[in]  dxx         Mesh of the VMAP grid along X
 ** \param[in]  dyy         Mesh of the VMAP grid along Y
 ** \param[in]  radius      Dilation radius (mooth resulting maps) only on points
 ** \param[in]  flag_FFT    Use FFT method (only valid on grid)
 ** \param[in]  namconv     Naming convention
 **
 *****************************************************************************/
Db* db_vmap_compute(Db *db,
                    const ECalcVario &calcul_type,
                    int nxx,
                    int nyy,
                    double dxx,
                    double dyy,
                    int radius,
                    bool flag_FFT,
                    const NamingConvention& namconv)
{
  int error = 0;

  // Creating the output Variogram Map grid

  VectorInt nx(2);
  nx[0] = 2 * nxx + 1;
  nx[1] = 2 * nyy + 1;
  VectorDouble dx(2);
  if (db->isGrid())
  {
    dx[0] = db->getDX(0);
    dx[1] = db->getDX(1);
  }
  else
  {
    dx[0] = (!FFFF(dxx)) ? dxx :
                           db->getExtension(0) / (double) nxx;
    dx[1] = (!FFFF(dyy)) ? dyy :
                           db->getExtension(1) / (double) nyy;
  }
  VectorDouble x0(2);
  x0[0] = -nxx * dx[0];
  x0[1] = -nyy * dx[1];

  Db *dbmap = Db::createFromGrid(nx, dx, x0);

  // Calculating the variogram map in different ways

  error = vmap_compute(db, dbmap, calcul_type, radius, flag_FFT, namconv);

  // In case of error, free the newly created VMAP structure

  if (error) dbmap = db_delete(dbmap);

  return dbmap;
}<|MERGE_RESOLUTION|>--- conflicted
+++ resolved
@@ -5488,7 +5488,7 @@
 
     for (int iech = 0; iech < nech; iech++)
     {
-      if (! db_is_isotropic(db, iech, data)) continue;
+      if (!db_is_isotropic(db, iech, data)) continue;
       niso++;
       for (int ivar = 0; ivar < nvar; ivar++)
       {
@@ -6037,11 +6037,7 @@
  ** \param[out] pca        Output PCA structure
  **
  *****************************************************************************/
-<<<<<<< HEAD
 int pca_compute(const Db *db, bool verbose, PCA *pca)
-=======
-int pca_compute(const Db *db, int verbose, PCA *pca)
->>>>>>> 68652b00
 {
   static int flag_normalize = 1;
 
