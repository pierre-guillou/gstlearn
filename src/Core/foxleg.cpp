/******************************************************************************/
/* COPYRIGHT ARMINES, ALL RIGHTS RESERVED                                     */
/*                                                                            */
/* THE CONTENT OF THIS WORK CONTAINS CONFIDENTIAL AND PROPRIETARY             */
/* INFORMATION OF ARMINES. ANY DUPLICATION, MODIFICATION,                     */
/* DISTRIBUTION, OR DISCLOSURE IN ANY FORM, IN WHOLE, OR IN PART, IS STRICTLY */
/* PROHIBITED WITHOUT THE PRIOR EXPRESS WRITTEN PERMISSION OF ARMINES         */
/*                                                                            */
/* TAG_SOURCE_CG                                                              */
/******************************************************************************/
#include "geoslib_old_f.h"
#include "Basic/Utilities.hpp"
#include "Basic/EJustify.hpp"
#include "Basic/File.hpp"
#include "Basic/String.hpp"

#include <math.h>

/*! \cond */
#define TOLVAL     1.e-09

#define IAD(ic,ipar)             ((ipar) + NPAR * (ic))
#define IADAC(ic,iparac)         ((iparac) + NPARAC * (ic))
#define JR(idat,ipar)            (Jr[(ipar) * NDAT + (idat)])
#define GAUSS(ipar,jpar)         (gauss[(ipar) * NPCT + (jpar)])
#define GAUSS_RED(iparac,jparac) (gauss_red[(iparac) * (NPARAC+NCONT) + (jparac)])
#define AI(ic,ipar,jpar)         (ai[(jpar) * NPAR2 + IAD(ic,ipar)])
#define AI_RED(ic,iparac,jparac) (ai_red[(jparac) * NPARAC2 + IADAC(ic,iparac)])
#define BORDS(ic,ipar)           (bords[IAD(ic,ipar)])
#define BORDS_RED(ic,iparac)     (bords_red[IADAC(ic,iparac)])
#define A(i,j)                   (a[(j) * size + (i)])
#define POSSIBLE(ipar)           (ind_util[ipar] > 0)
#define SIGNE(ic)                ((ic == 0) ? +1 : -1)
#define FLAG_ACTIVE(ic,iparac)   (flag_active[IADAC(ic,iparac)])
#define ACONT(ipar,icont)        (acont[(icont) * NPAR + (ipar)])
/*! \endcond */

static int VERBOSE_GQO = 0;

static int NPAR, NPAR2, NPARAC, NPARAC2, NDAT, NCONT, NPCT, NPCT2;
static int ITERATION, SOUSITER;
static void (*FUNC_EVALUATE)(int ndat,
                             int npar,
                             VectorDouble &param,
                             VectorDouble &work);

/****************************************************************************/
/*!
 **  Calculate the gradient
 **
 ** \param[in]  param     Current values of the parameters
 ** \param[in]  lower     Array of lower values
 ** \param[in]  upper     Array of upper values
 ** \param[in]  scale     Array of scaling values
 ** \param[in]  tabwgt    Array of weights
 **
 ** \param[out] Jr        Array of gradients
 ** \param[out] param1    Working array (Dimension: NPAR)
 ** \param[out] param2    Working array (Dimension: NPAR)
 ** \param[out] tabmod1   Working array (Dimension: NDAT)
 ** \param[out] tabmod2   Working array (Dimension: NDAT)
 **
 *****************************************************************************/
static void st_gradient(VectorDouble &param,
                        VectorDouble &lower,
                        VectorDouble &upper,
                        VectorDouble &scale,
                        VectorDouble &tabwgt,
                        VectorDouble &Jr,
                        VectorDouble &param1,
                        VectorDouble &param2,
                        VectorDouble &tabmod1,
                        VectorDouble &tabmod2)
{
  double ratio1, ratio2, weight, top, bot, epsloc, epsgrad;
  int idat, ipar, jpar;

  /* Calculate the gradients */

  epsgrad = EPSILON3;
  for (ipar = 0; ipar < NPAR; ipar++)
  {
    epsloc = ABS(epsgrad * scale[ipar]);
    epsloc = MAX(epsgrad, epsloc);
    for (jpar = 0; jpar < NPAR; jpar++)
      param1[jpar] = param2[jpar] = param[jpar];

    param1[ipar] = param[ipar] + epsloc;
    if (!FFFF(upper[ipar])) param1[ipar] = MIN(upper[ipar], param1[ipar]);
    param2[ipar] = param[ipar] - epsloc;
    if (!FFFF(lower[ipar])) param2[ipar] = MAX(lower[ipar], param2[ipar]);

    ratio1 = ratio2 = epsloc;
    if (!FFFF(upper[ipar])) ratio1 = MIN(epsloc, upper[ipar] - param[ipar]);
    if (!FFFF(lower[ipar])) ratio2 = MIN(epsloc, param[ipar] - lower[ipar]);

    FUNC_EVALUATE(NDAT, NPAR, param1, tabmod1);
    FUNC_EVALUATE(NDAT, NPAR, param2, tabmod2);

    bot = ratio1 + ratio2;
    for (idat = 0; idat < NDAT; idat++)
    {
      top = tabmod1[idat] - tabmod2[idat];
      weight = (!tabwgt.empty()) ? tabwgt[idat] :
                                   1.;
      JR(idat,ipar) = (bot != 0.) ? weight * top / bot :
                                     0.;
    }
  }
  return;
}

/****************************************************************************/
/*!
 **  Calculate the residuals between the model and the experimental
 **
 ** \return  The weighted mean squared error
 **
 ** \param[in]  param     Current values of the parameters
 ** \param[in]  tabexp    Array of values at control points
 ** \param[in]  tabwgt    Array of weights at control points
 **
 ** \param[out] tabmod    Working array (Dimension: NDAT)
 ** \param[out] residuals Array of residuals
 **
 *****************************************************************************/
static double st_residuals(VectorDouble &param,
                           VectorDouble &tabexp,
                           VectorDouble &tabwgt,
                           VectorDouble &tabmod,
                           VectorDouble &residuals)
{
  int idat;
  double value, msse, weight;

  /* Evaluate the Model at conditioning points */

  FUNC_EVALUATE(NDAT, NPAR, param, tabmod);

  /* Evaluate the residuals */

  msse = 0.;
  for (idat = 0; idat < NDAT; idat++)
  {
    weight = (!tabwgt.empty()) ? tabwgt[idat] :
                                 1.;
    value = weight * (tabmod[idat] - tabexp[idat]);
    msse += value * value;
    residuals[idat] = value;
  }

  return (msse / 2.);
}

/****************************************************************************/
/*!
 **  Calculate the Gauss matrix
 **
 ** \param[in]  Jr        Array of gradients
 **
 ** \param[out] gauss     Gaussian matrix
 **
 *****************************************************************************/
static void st_determine_gauss(VectorDouble &Jr, VectorDouble &gauss)
{
  int idat, ipar, jpar;
  double value;
  for (ipar = 0; ipar < NPAR; ipar++)
    for (jpar = 0; jpar < NPAR; jpar++)
    {
      value = 0.;
      for (idat = 0; idat < NDAT; idat++)
        value += JR(idat,ipar) * JR(idat, jpar);
      GAUSS(ipar,jpar) = value;
    }

  return;
}

/****************************************************************************/
/*!
 **  Calculate the Norm of the HGN vector
 **
 ** \return  The norm value
 **
 ** \param[in]  hgn          Working vector
 ** \param[in]  scale        Scaling values
 **
 *****************************************************************************/
static double st_norm_hgn(VectorDouble &hgn, VectorDouble &scale)
{
  double v1, norme;
  int ipar;

  norme = 0.;
  for (ipar = 0; ipar < NPAR; ipar++)
  {
    //    v1 = ABS(hgn[ipar]);
    v1 = ABS(hgn[ipar] / scale[ipar]);
    if (v1 > norme) norme = v1;
  }
  return (norme);
}

/****************************************************************************/
/*!
 **  Score of the Minimization under constraints
 **
 ** \param[in]  hgnadm     Admissible vector
 ** \param[in]  grad_red   Reduced Gradient matrix
 ** \param[in]  gauss_red  Reduced Gauss matrix
 **
 *****************************************************************************/
static double st_essai(VectorDouble &hgnadm,
                       VectorDouble &grad_red,
                       VectorDouble &gauss_red)
{
  double v1, v2, result;

  matrix_product(1, NPARAC, 1, hgnadm.data(), grad_red.data(), &v1);
  v2 = matrix_normA(hgnadm.data(), gauss_red.data(), NPARAC + NCONT, NPARAC);
  result = v1 + v2 / 2.;

  return (result);
}

/****************************************************************************/
/*!
 **  Solve the direct minimization problem
 **
 ** \return Error return code
 **
 ** \param[in] npar         Current number of parameters
 ** \param[in] grad         Gradient matrix
 ** \param[in] gauss        Gauss matrix
 ** \param[in] invhess      Inverse Hessian matrix
 ** \param[in] hgnc         Resulting hgnc array
 ** \param[in] flaginvsign  if 1, the result is multiplied by -1
 **
 *****************************************************************************/
static int st_solve_hgnc(int npar,
                         VectorDouble &grad,
                         VectorDouble &gauss,
                         VectorDouble &invhess,
                         VectorDouble &hgnc,
                         int flaginvsign)
{
  int i, j;
  double value, signe;
  VectorDouble TEMPMATRIX(NPCT2 * NPCT2);
  VectorDouble TEMPVECTOR(NPCT2);

  for (i = 0; i < npar; i++)
    for (j = 0; j < npar; j++)
      TEMPMATRIX[i * npar + j] = gauss[i * npar + j];

  for (i = 0; i < npar; i++)
  {
    value = gauss[i + i * npar];
    value = (value < EPSILON10) ? 1 :
                                  value;
    TEMPVECTOR[i] = grad[i] / sqrt(value);
    for (j = 0; j < npar; j++)
    {
      TEMPMATRIX[j * npar + i] /= sqrt(value);
      TEMPMATRIX[i * npar + j] /= sqrt(value);
    }
  }

  if (matrix_invgen(TEMPMATRIX.data(), npar, invhess.data(), NULL))
  {
    messerr("Error: Singularity in the Generalized Inverse");
    messerr("The Automatic Fitting Procedure failed");
    return (1);
  }

  matrix_product(npar, npar, 1, invhess.data(), TEMPVECTOR.data(), hgnc.data());

  signe = (flaginvsign) ? -1 :
                          1.;
  for (i = 0; i < npar; i++)
  {
    value = gauss[i + i * npar];
    value = (value < EPSILON10) ? 1 :
                                  value;
    hgnc[i] = signe * hgnc[i] / sqrt(value);
  }
  return (0);
}

/****************************************************************************/
/*!
 **  Add  ncont linear constraints (AX=B) to the linear system
 **  (of size npar) used for quadratic optimization
 **
 ** \param[in]  acont      Matrix A
 **
 ** \param[out] grad       left hand-side of the system
 ** \param[out] gauss      matrix of the system
 **
 *****************************************************************************/
static void st_fill_constraints(const VectorDouble &acont,
                                VectorDouble &grad,
                                VectorDouble &gauss)
{
  int icont, ipar;

  if (NCONT <= 0) return;
  for (icont = 0; icont < NCONT; icont++)
  {
    grad[NPAR + icont] = 0;
    for (ipar = 0; ipar < NPAR; ipar++)
    {
      GAUSS(ipar,NPAR+icont) = ACONT(ipar, icont);
      GAUSS(NPAR+icont,ipar) = ACONT(ipar, icont);
    }
  }
}

/****************************************************************************/
/*!
 **  Evaluate Gradient and Hermitian matrices
 **
 ** \param[in]  param     Current values of the parameters
 ** \param[in]  lower     Array of lower values
 ** \param[in]  upper     Array of upper values
 ** \param[in]  scale     Array of scaling values
 ** \param[in]  acont     Array of constraints
 ** \param[in]  tabwgt    Array of weights at control points
 **
 ** \param[out] residuals  Array of residuals
 ** \param[out] Jr         Array of gradients
 ** \param[out] grad       Gradient matrix
 ** \param[out] gauss      Gauss matrix
 ** \param[out] invhess    Inverse Hessian matrix
 ** \param[out] hgnc       Resulting hgnc array
 ** \param[out] param1     Working array (Dimension: NPAR)
 ** \param[out] param2     Working array (Dimension: NPAR)
 ** \param[out] tabmod1    Working array (Dimension: NDAT)
 ** \param[out] tabmod2    Working array (Dimension: NDAT)
 **
 *****************************************************************************/
static int st_calcul0(VectorDouble &param,
                      VectorDouble &lower,
                      VectorDouble &upper,
                      VectorDouble &scale,
                      const VectorDouble &acont,
                      VectorDouble &tabwgt,
                      VectorDouble &residuals,
                      VectorDouble &Jr,
                      VectorDouble &grad,
                      VectorDouble &gauss,
                      VectorDouble &invhess,
                      VectorDouble &hgnc,
                      VectorDouble &param1,
                      VectorDouble &param2,
                      VectorDouble &tabmod1,
                      VectorDouble &tabmod2)
{
  int error;

  /* Initializations */

  error = 0;

  st_gradient(param, lower, upper, scale, tabwgt, Jr, param1, param2, tabmod1,
              tabmod2);
  matrix_product(1, NDAT, NPAR, residuals.data(), Jr.data(), grad.data());
  st_determine_gauss(Jr, gauss);
  st_fill_constraints(acont, grad, gauss);
  error = st_solve_hgnc(NPAR + NCONT, grad, gauss, invhess, hgnc, 1);
  return (error);
}

/****************************************************************************/
/*!
 **  Calculate the number of new inactive constraints
 **
 ** \return  Number of highlited constraints
 **
 ** \param[in]  npar       Current number of parameters
 ** \param[in]  bords      Array containing the bounds
 ** \param[in]  ai         AI matrix
 ** \param[in]  hgnc       Resulting hgnc array
 **
 ** \param[out] flag       Working array
 ** \param[out] temp       Working array
 **
 *****************************************************************************/
static int st_possibilities(int npar,
                            VectorDouble &bords,
                            VectorDouble &ai,
                            VectorDouble &hgnc,
                            VectorInt &flag,
                            VectorDouble &temp)
{
  int ic, ipar, ipar2, flag_imposs, n_imposs;

  matrix_product(2 * npar, npar, 1, ai.data(), hgnc.data(), temp.data());

  n_imposs = 0;
  for (ic = ipar2 = 0; ic < 2; ic++)
    for (ipar = 0; ipar < npar; ipar++, ipar2++)
    {
      flag_imposs = ((ABS(bords[ipar2]) < TOLVAL)
          && (temp[ipar2] * SIGNE(ic) < 0));
      flag[ipar2] = (!flag_imposs);
      if (flag_imposs) n_imposs++;
    }
  return (n_imposs);
}

/****************************************************************************/
/*!
 **  Calculate the number of constraints
 **
 ** \param[in]  mode       Type of constraints
 ** \li                    -1 : the constraints which are non positive
 ** \li                     0 : the constraints must be zero
 ** \li                     1 : the constraints must be zero (cumul)
 ** \param[in]  bords_red  Reduced array containing the bounds
 ** \param[in]  ai_red     Reduced AI matrix
 ** \param[in]  hgnc       Resulting hgnc array
 **
 ** \param[out] consts     Array of constraints
 ** \param[out] flag       Array of indices with zero valid constraint
 ** \param[out] temp       Working array
 **
 *****************************************************************************/
static int st_define_constraints(int mode,
                                 VectorDouble &bords_red,
                                 VectorDouble &ai_red,
                                 VectorDouble &hgnc,
                                 VectorDouble &consts,
                                 VectorInt &flag,
                                 VectorDouble &temp)
{
  int ic, iparac, iparac2, number, flag_loc;

  /* Calculate the constraints */

  matrix_product(NPARAC2, NPARAC, 1, ai_red.data(), hgnc.data(), temp.data());

  for (ic = iparac2 = 0; ic < 2; ic++)
    for (iparac = 0; iparac < NPARAC; iparac++, iparac2++)
    {
      consts[iparac2] = (temp[iparac2] - bords_red[iparac2]) * SIGNE(ic);
      if (ABS(consts[iparac2]) < TOLVAL) consts[iparac2] = 0.;
    }

  /* Count the number of constraints */

  number = flag_loc = 0;
  for (ic = iparac2 = 0; ic < 2; ic++)
    for (iparac = 0; iparac < NPARAC; iparac++, iparac2++)
    {
      switch (mode)
      {
        case 0:
          flag_loc = (ABS(consts[iparac2]) < TOLVAL);
          break;

        case 1:
          flag_loc = flag[iparac2];
          if (!flag_loc) flag_loc = (ABS(consts[iparac2]) < TOLVAL);
          break;

        case -1:
          flag_loc = (consts[iparac2] < 0);
          break;
      }

      /* If a constraint is active for both lower and upper cases */
      /* It means that the lower and upper bounds are equal */
      /* Retain only one of the two constraints */
      if (flag_loc && ic == 1 && flag[iparac2 - NPARAC]) flag_loc = 0;
      flag[iparac2] = flag_loc;
      if (flag_loc) number++;
    }
  if (number > NPARAC) messageAbort("Fatal error in st_define_constraints");

  return (number);
}

/****************************************************************************/
/*!
<<<<<<< HEAD
**  Calculate the minimum of the criterion and update hgnadm
**
** \param[in]  flag         Array of indices with negative valid constraint
** \param[in]  bords_red    Reduced array containing the bounds
** \param[in]  top          Calculated top of the fraction
** \param[in]  bot          Calculated bottom of the fraction
** \param[in]  hgnc         Hgnc array
**
** \param[out] hgnadm       Admissible Hgn array
**
*****************************************************************************/
static void st_minimum(VectorInt& /*ind_util*/,
                       VectorInt& flag,
                       VectorDouble& bords_red,
                       const VectorDouble& top,
                       const VectorDouble& bot,
                       VectorDouble& hgnc,
                       VectorDouble& hgnadm)
=======
 **  Calculate the minimum of the criterion and update hgnadm
 **
 ** \param[in]  ind_util     List of retained constraint indices
 ** \param[in]  flag         Array of indices with negative valid constraint
 ** \param[in]  bords_red    Reduced array containing the bounds
 ** \param[in]  top          Calculated top of the fraction
 ** \param[in]  bot          Calculated bottom of the fraction
 ** \param[in]  hgnc         Hgnc array
 **
 ** \param[out] hgnadm       Admissible Hgn array
 **
 *****************************************************************************/
static void st_minimum(VectorInt &ind_util,
                       VectorInt &flag,
                       VectorDouble &bords_red,
                       const VectorDouble &top,
                       const VectorDouble &bot,
                       VectorDouble &hgnc,
                       VectorDouble &hgnadm)
>>>>>>> 119d46b6
{
  int ic, iparac, iparac2, jparac;
  double alpha, alpha_inf, bordval;

  jparac = -1;
  bordval = -1.e30;
  alpha_inf = 1.e30;

  for (ic = iparac2 = 0; ic < 2; ic++)
    for (iparac = 0; iparac < NPARAC; iparac++, iparac2++)
    {
      if (!flag[iparac2]) continue;
      alpha = BORDS_RED(ic, iparac);
      if (!top.empty()) alpha -= top[iparac2];

      /* Before dividing by bot, check that it not zero */
      if (bot[iparac2] != 0.) alpha /= bot[iparac2];
      alpha = ABS(alpha);
      if (alpha < alpha_inf)
      {
        alpha_inf = alpha;
        jparac = iparac;
        bordval = BORDS_RED(ic, iparac);
      }
    }
  if (jparac < 0) messageAbort("Fatal error in st_minimum");

  for (iparac = 0; iparac < NPARAC; iparac++)
    hgnadm[iparac] += alpha_inf * (hgnc[iparac] - hgnadm[iparac]);
  hgnadm[jparac] = bordval;

  return;
}

/****************************************************************************/
/*!
 **  Eliminate the useless constraints
 **
 ** \return  1 if the number of possibilities is reduced down to zero
 ** \return  or when the Generalized Inverse calculation failed
 **
 ** \param[in]  bords      Array containing the bounds
 ** \param[in]  ai         AI matrix
 ** \param[in]  grad       Gradient matrix
 ** \param[in]  gauss      Gaussian matrix
 ** \param[in]  invhess    Inverse Hessian matrix
 ** \param[in]  hgnc       hgnc array
 **
 ** \param[out]  ind_util   List of retained constraint indices
 ** \param[out]  bords_red  Reduced Bounds array
 ** \param[out]  ai_red     Reduced AI matrix
 ** \param[out]  grad_red   Reduced Gradient matrix
 ** \param[out]  gauss_red  Reduced Gauss matrix
 ** \param[out]  flag1      Working array
 ** \param[out]  flag2      Working array
 ** \param[out]  temp       Working array
 **
 *****************************************************************************/
static int st_suppress_unused_constraints(VectorDouble &bords,
                                          VectorDouble &ai,
                                          VectorDouble &grad,
                                          VectorDouble &gauss,
                                          VectorDouble &invhess,
                                          VectorDouble &hgnc,
                                          VectorInt &ind_util,
                                          VectorDouble &bords_red,
                                          VectorDouble &ai_red,
                                          VectorDouble &grad_red,
                                          VectorDouble &gauss_red,
                                          VectorInt &flag1,
                                          VectorInt &flag2,
                                          VectorDouble &temp)
{
  int n_imposs, ic, ipar, jpar, iparac, jparac, ipar2, iparac2;

  /* Get the set of constraints to be discarded */

  for (ipar2 = 0; ipar2 < NPAR2; ipar2++)
    flag1[ipar2] = 1;
  n_imposs = st_possibilities(NPAR, bords, ai, hgnc, flag2, temp);
  if (n_imposs >= NPAR) return (1);

  do
  {
    /* Patch the memory flag */
    for (ipar2 = iparac2 = 0; ipar2 < NPAR2; ipar2++)
    {
      if (flag1[ipar2] == 0) continue;
      flag1[ipar2] = flag2[iparac2];
      iparac2++;
    }

    /* Calculate the new ind array */
    for (ic = ipar2 = 0; ic < 2; ic++)
      for (ipar = 0; ipar < NPAR; ipar++, ipar2++)
        if (!flag1[ipar2]) ind_util[ipar] = 0;

    /* Update the value of variable NPARAC */
    NPARAC = 0;
    for (ipar = 0; ipar < NPAR; ipar++)
      if (POSSIBLE(ipar)) NPARAC++;
    NPARAC2 = 2 * NPARAC;
    /* This test has been added in order to avoid continuing */
    /* when no constraint remains */
    if (NPARAC <= 0) return (1);

    /* Reduce the arrays grad and gauss */
    for (ipar = iparac = 0; ipar < NPCT; ipar++)
    {
      if (!POSSIBLE(ipar)) continue;
      grad_red[iparac] = grad[ipar];
      for (jpar = jparac = 0; jpar < NPCT; jpar++)
      {
        if (!POSSIBLE(jpar)) continue;
        GAUSS_RED(iparac,jparac) = GAUSS(ipar, jpar);
        jparac++;
      }
      iparac++;
    }

    /* Reduce the arrays bords and ai */
    for (ic = 0; ic < 2; ic++)
      for (ipar = iparac = 0; ipar < NPAR; ipar++)
      {
        if (!POSSIBLE(ipar)) continue;
        BORDS_RED(ic,iparac) = BORDS(ic, ipar);
        for (jpar = jparac = 0; jpar < NPAR; jpar++)
        {
          if (!POSSIBLE(jpar)) continue;
          AI_RED(ic,iparac,jparac) = AI(ic, ipar, jpar);
          jparac++;
        }
        iparac++;
      }

    if (n_imposs > 0)
    {

      /* Update the Hessian and gradient matrices */

      if (st_solve_hgnc(NPARAC + NCONT, grad_red, gauss_red, invhess, hgnc, 1))
        return (1);

      /* Update the number of constraints */

      n_imposs = st_possibilities(NPARAC, bords_red, ai_red, hgnc, flag2, temp);
      if (n_imposs >= NPARAC) return (1);
    }
  }
  while (n_imposs);

  return (0);
}

/****************************************************************************/
/*!
 **  Update the constraints when no move has been performed
 **
 ** \param[in]  bords      Array containing the bounds
 ** \param[in]  ind_util   List of retained constraint indices
 **
 ** \param[out]  bords_red Reduced Bounds array
 **
 *****************************************************************************/
static void st_update_constraints(VectorDouble &bords,
                                  VectorInt &ind_util,
                                  VectorDouble &bords_red)
{
  int ipar, iparac, ic;

  /* Reduce the arrays bords */

  for (ic = 0; ic < 2; ic++)
    for (ipar = iparac = 0; ipar < NPAR; ipar++)
    {
      if (!POSSIBLE(ipar)) continue;
      BORDS_RED(ic,iparac) = BORDS(ic, ipar);
      iparac++;
    }
}

/****************************************************************************/
/*!
<<<<<<< HEAD
**  Minimization under constraints
**
** \return  Error returned code
**
** \param[in]  nactive      Number of active constraints
** \param[in]  flag_active  Array of indices with zero valid constraint
** \param[in]  bords_red    Reduced array containing the bounds
** \param[in]  ai_red       Reduced AI matrix
** \param[in]  grad_red     Reduced Gradient matrix
** \param[in]  gauss_red    Reduced Gauss matrix
**
** \param[out] lambda_neg   Index of the first negative lambda value
** \param[out] hgnc         Resulting Hgnc array
** \param[out] a            Minimization L.H.S. matrix
** \param[out] b            Minimization R.H.S. matrix
** \param[out] temp         Working array
**
*****************************************************************************/
static int st_establish_minimization(int     nactive,
                                     VectorInt& /*ind_util*/,
                                     VectorInt& flag_active,
                                     VectorDouble& bords_red,
                                     VectorDouble& ai_red,
                                     VectorDouble& grad_red,
                                     VectorDouble& gauss_red,
                                     int* lambda_neg,
                                     VectorDouble& hgnc,
                                     VectorDouble& a,
                                     VectorDouble& b,
                                     VectorDouble& temp)
=======
 **  Minimization under constraints
 **
 ** \return  Error returned code
 **
 ** \param[in]  nactive      Number of active constraints
 ** \param[in]  ind_util     List of retained constraint indices
 ** \param[in]  flag_active  Array of indices with zero valid constraint
 ** \param[in]  bords_red    Reduced array containing the bounds
 ** \param[in]  ai_red       Reduced AI matrix
 ** \param[in]  grad_red     Reduced Gradient matrix
 ** \param[in]  gauss_red    Reduced Gauss matrix
 **
 ** \param[out] lambda_neg   Index of the first negative lambda value
 ** \param[out] hgnc         Resulting Hgnc array
 ** \param[out] a            Minimization L.H.S. matrix
 ** \param[out] b            Minimization R.H.S. matrix
 ** \param[out] temp         Working array
 **
 *****************************************************************************/
static int st_establish_minimization(int nactive,
                                     VectorInt &ind_util,
                                     VectorInt &flag_active,
                                     VectorDouble &bords_red,
                                     VectorDouble &ai_red,
                                     VectorDouble &grad_red,
                                     VectorDouble &gauss_red,
                                     int *lambda_neg,
                                     VectorDouble &hgnc,
                                     VectorDouble &a,
                                     VectorDouble &b,
                                     VectorDouble &temp)
>>>>>>> 119d46b6
{
  int size, i, ic, iparac, jparac, iparac2, iecr;

  /* Initialization */

  *lambda_neg = -1;
  size = NPARAC + NCONT + nactive;
  for (i = 0; i < size * size; i++)
    a[i] = 0.;
  for (i = 0; i < size; i++)
    b[i] = 0.;
  VectorDouble TEMPAUX(NPCT2 * NPCT2);

  /* Fill the L.H.S. and R.H.S. matrices */

  for (iparac = 0; iparac < NPARAC + NCONT; iparac++)
  {
    b[iparac] = -grad_red[iparac];
    for (jparac = 0; jparac < NPARAC + NCONT; jparac++)
      A(iparac,jparac) = GAUSS_RED(iparac, jparac);
  }

  for (ic = iecr = 0; ic < 2; ic++)
    for (iparac = 0; iparac < NPARAC; iparac++)
    {
      if (!FLAG_ACTIVE(ic, iparac)) continue;
      b[NPARAC + NCONT + iecr] = BORDS_RED(ic, iparac);
      for (jparac = 0; jparac < NPARAC; jparac++)
      {
        A(NPARAC + NCONT + iecr,jparac) = AI_RED(ic, iparac, jparac);
        A(jparac,NPARAC + NCONT + iecr) = AI_RED(ic, iparac, jparac);
      }
      iecr++;
    }

  /* Solve the system */

  if (st_solve_hgnc(size, b, a, TEMPAUX, temp, 0)) return (1);

  /* Store the final result */

  for (iparac = 0; iparac < NPARAC; iparac++)
    hgnc[iparac] = temp[iparac];
  for (ic = 0; ic < 2; ic++)
    for (iparac = 0; iparac < NPARAC; iparac++)
      if (FLAG_ACTIVE(ic, iparac)) hgnc[iparac] = BORDS_RED(ic, iparac);

  /* Check for the first obviously negative coefficient */

  for (ic = iecr = iparac2 = 0; ic < 2; ic++)
    for (iparac = 0; iparac < NPARAC; iparac++, iparac2++)
    {
      if (!FLAG_ACTIVE(ic, iparac)) continue;
      if (temp[NPARAC + iecr] < -TOLVAL)
      {
        *lambda_neg = iparac2;
        return (0);
      }
      iecr++;
    }
  return (0);
}

/****************************************************************************/
/*!
 **  Check that the algorithm is valid
 **
 ** \param[in]  ind_util   List of retained constraint indices
 ** \param[in]  hgnc       Working vector
 ** \param[in]  acont      Matrix of additional constraints
 **
 *****************************************************************************/
static void st_check(VectorInt &ind_util,
                     VectorDouble &hgnc,
                     const VectorDouble &acont)
{
  double temp;
  int ipar, icont, iparac;

  if (NCONT <= 0) return;

  for (icont = 0; icont < NCONT; icont++)
  {
    temp = 0;
    for (iparac = ipar = 0; ipar < NPAR; ipar++)
      if (POSSIBLE(ipar)) temp += ACONT(ipar,icont) * hgnc[iparac++];

    if (ABS(temp) > 1e-3)
      messageAbort(
          "The constraints are not fulfilled. This should never happen");
  }
  return;
}

/****************************************************************************/
/*!
 **  Minimization under constraints
 **
 ** \return  1 if the optimum has not been reached (various reasons)
 **
 ** \param[in]  ind_util   List of retained constraint indices
 ** \param[in]  bords_red  Reduced array containing the bounds
 ** \param[in]  ai_red     Reduced AI matrix
 ** \param[in]  grad_red   Reduced Gradient matrix
 ** \param[in]  gauss_red  Reduced Gauss matrix
 **
 ** \param[out]  consts       Array of constraints
 ** \param[out]  hgnc         Working vector
 ** \param[out]  hgnadm       Working array
 ** \param[out]  flag_active  Array of indices with zero valid constraint
 ** \param[out]  flag_actaux  Array of indices with negative valid constraint
 ** \param[out]  a            Minimization L.H.S. matrix
 ** \param[out]  b1           Minimization R.H.S. matrix
 ** \param[out]  b2           Minimization R.H.S. matrix
 ** \param[out]  b3           Minimization R.H.S. matrix
 ** \param[out]  temp         Working array
 ** \param[out]  acont        Constraint array
 **
 *****************************************************************************/
static int st_minimization_under_constraints(VectorInt &ind_util,
                                             VectorDouble &bords_red,
                                             VectorDouble &ai_red,
                                             VectorDouble &grad_red,
                                             VectorDouble &gauss_red,
                                             VectorDouble &consts,
                                             VectorDouble &hgnc,
                                             VectorDouble &hgnadm,
                                             VectorInt &flag_active,
                                             VectorInt &flag_actaux,
                                             VectorDouble &a,
                                             VectorDouble &b1,
                                             VectorDouble &b2,
                                             VectorDouble &b3,
                                             VectorDouble &temp,
                                             const VectorDouble &acont)
{
  int iparac, nactaux, sortie, nactive, lambda_neg;
  double min_adm_cur, min_adm_best;
  static int nitermax = 2000;

  /* Calculate the constraints vector */

  nactaux = st_define_constraints(-1, bords_red, ai_red, hgnc, consts,
                                  flag_actaux, temp);
  if (nactaux <= 0)
  {
    for (iparac = 0; iparac < NPARAC; iparac++)
      hgnadm[iparac] = hgnc[iparac];
    st_check(ind_util, hgnadm, acont);
    return (0);
  }

  /* Find an initial admissible point */

  for (iparac = 0; iparac < NPARAC; iparac++)
    hgnadm[iparac] = 0.;
  matrix_product(NPARAC2, NPARAC, 1, ai_red.data(), hgnc.data(), b1.data());
  st_minimum(ind_util, flag_actaux, bords_red, VectorDouble(), b1, hgnc,
             hgnadm);
  st_check(ind_util, hgnadm, acont);

  /* Calculate the constraints vector */

  nactive = st_define_constraints(0, bords_red, ai_red, hgnadm, consts,
                                  flag_active, temp);
  min_adm_best = st_essai(hgnadm, grad_red, gauss_red);
  if (VERBOSE_GQO && debug_query("converge"))
    message("GQO(  0) : Gain for initial solution  = %lg\n", -min_adm_best);

  sortie = SOUSITER = 0;
  while (!sortie && SOUSITER + 1 <= nitermax)
  {
    SOUSITER++;

    /* Load the minimization matrix */

    if (st_establish_minimization(nactive, ind_util, flag_active, bords_red,
                                  ai_red, grad_red, gauss_red, &lambda_neg,
                                  hgnc, a, b1, temp)) return (1);
    st_check(ind_util, hgnc, acont);

    /* Calculate the constraints vector */

    nactaux = st_define_constraints(-1, bords_red, ai_red, hgnc, consts,
                                    flag_actaux, temp);
    if (nactaux > 0)
    {
      for (iparac = 0; iparac < NPARAC; iparac++)
        b3[iparac] = hgnc[iparac] - hgnadm[iparac];
      matrix_product(NPARAC2, NPARAC, 1, ai_red.data(), hgnadm.data(),
                     b1.data());
      matrix_product(NPARAC2, NPARAC, 1, ai_red.data(), b3.data(), b2.data());
      st_minimum(ind_util, flag_actaux, bords_red, b1, b2, hgnc, hgnadm);
      st_check(ind_util, hgnadm, acont);

      nactive = st_define_constraints(1, bords_red, ai_red, hgnadm, consts,
                                      flag_active, temp);
      min_adm_cur = st_essai(hgnadm, grad_red, gauss_red);
      if (VERBOSE_GQO && debug_query("converge"))
        message("GQO(%3d) : Gain for infeasible case   = %lg\n", SOUSITER,
                -min_adm_cur);
      if (min_adm_cur >= min_adm_best) break;
      min_adm_best = min_adm_cur;
    }
    else
    {
      for (iparac = 0; iparac < NPARAC; iparac++)
        hgnadm[iparac] = hgnc[iparac];
      if (lambda_neg >= 0)
      {
        flag_active[lambda_neg] = 0;
        nactive--;
        if (VERBOSE_GQO && debug_query("converge"))
          message("GQO(%3d) : Gain for feasible case     = %lg\n", SOUSITER,
                  -st_essai(hgnadm, grad_red, gauss_red));
      }
      else
      {
        sortie = 1;
      }
    }
  }
  st_check(ind_util, hgnadm, acont);

  return (SOUSITER >= nitermax);
}

/****************************************************************************/
/*!
 **  Initialize the constraints
 **
 ** \param[in]  ind_util     List of retained constraint indices
 ** \param[in]  ai           AI matrix
 **
 *****************************************************************************/
static void st_constraints_init(VectorInt &ind_util, VectorDouble &ai)
{
  int ipar, jpar, ic;

  for (ipar = 0; ipar < NPCT; ipar++)
    ind_util[ipar] = 1;

  for (ic = 0; ic < 2; ic++)
    for (ipar = 0; ipar < NPAR; ipar++)
      for (jpar = 0; jpar < NPAR; jpar++)
        AI(ic,ipar,jpar) = (ipar == jpar);
}

/****************************************************************************/
/*!
 **  Evaluate the bounds and check if one constraint is on its boudn
 **
 ** \param[in]  param      Current values of the parameters
 ** \param[in]  lower      Array of lower values
 ** \param[in]  upper      Array of upper values
 ** \param[in]  scale      Array of scaling values
 ** \param[in]  delta      Radius of the trusting area
 **
 ** \param[out] bords      Value for the bounds
 **
 *****************************************************************************/
static void st_define_bounds(VectorDouble &param,
                             VectorDouble &lower,
                             VectorDouble &upper,
                             VectorDouble &scale,
                             double delta,
                             VectorDouble &bords)
{
  double dloc, diff;
  int ipar;

  for (ipar = 0; ipar < NPAR; ipar++)
  {
    dloc = delta * scale[ipar];

    /* Lower bound */

    if (FFFF(lower[ipar]))
      BORDS(0,ipar) = -dloc;
    else
    {
      diff = param[ipar] - lower[ipar];
      if (diff > dloc) diff = dloc;
      if (ABS(param[ipar] - diff) < dloc / 10.) diff /= 2.;
      BORDS(0,ipar) = -diff;
    }

    /* Upper bound */

    if (FFFF(upper[ipar]))
      BORDS(1,ipar) = dloc;
    else
    {
      diff = upper[ipar] - param[ipar];
      if (diff > dloc) diff = dloc;
      if (ABS(param[ipar] - diff) < dloc / 10.) diff /= 2.;
      BORDS(1,ipar) = diff;
    }
  }
}

/****************************************************************************/
/*!
 **  Display the title for FOXLEG trace
 **
 *****************************************************************************/
static void st_foxleg_debug_title(void)

{
  int ipar;
  static char string[10];

  if (!debug_query("converge")) return;
  mestitle(1, "Trajectory of parameters in Foxleg Algorithm");
  tab_prints(NULL, 1, EJustify::RIGHT, "Iteration");
  tab_prints(NULL, 1, EJustify::RIGHT, "Score");
  tab_prints(NULL, 1, EJustify::RIGHT, "Delta");
  for (ipar = 0; ipar < NPAR; ipar++)
  {
    (void) gslSPrintf(string, "Par-%d", ipar + 1);
    tab_prints(NULL, 1, EJustify::RIGHT, string);
  }
  message("\n");
}

/****************************************************************************/
/*!
 **  Display the current status for FOXLEG trace
 **
 *****************************************************************************/
static void st_foxleg_debug_current(double mscur,
                                    double delta,
                                    VectorDouble &param)
{
  int ipar;

  if (!debug_query("converge")) return;
  tab_printi(NULL, 1, EJustify::RIGHT, ITERATION);
  tab_printd(NULL, 1, EJustify::RIGHT, mscur);
  tab_printd(NULL, 1, EJustify::RIGHT, delta);
  for (ipar = 0; ipar < NPAR; ipar++)
    tab_printg(NULL, 1, EJustify::RIGHT, param[ipar]);
  message("\n");
}

/****************************************************************************/
/*!
 **  Display the FOXLEG score
 **
 *****************************************************************************/
static void st_foxleg_score(const Option_AutoFit &mauto,
                            double mscur,
                            double delta,
                            double arret)
{
  if (mauto.getVerbose() > 0)
  {
    mestitle(1, "Statistics for the Minimization Foxleg procedure");
    message("- Number of experimental values = %d\n", NDAT);
    message("- Number of parameters          = %d\n", NPAR);
    message("- Number of iterations          = %d/%d \n", ITERATION,
            mauto.getMaxiter());
    message("- Value of minimized function   = %lg\n", mscur);
    message("- Initial increment value       = %lg\n", mauto.getInitdelta());
    message("- Current increment value       = %lg\n", delta);
    message("- Increment Stopping Criterion  = %lg\n", mauto.getEpsdelta());
    message("- Stopping Value                = %lg\n", arret);
    message("- Stopping Criterion            = %lg\n", mauto.getTolstop());
    message("- Stopping Criterion (scaled)   = %lg\n", mauto.getTolred());
  }
}

/****************************************************************************/
/*!
 **  Interpolate linearly the vector of parameters
 **
 ** \param[in]  mscur     Current minimization value
 ** \param[in]  param     Current values of the parameters
 ** \param[in]  acont     Array of constraints
 ** \param[in]  tabexp    Array of values at control points
 ** \param[in]  tabwgt    Array of weights at control points
 ** \param[in]  bords     Array containing the bounds
 ** \param[in]  grad      Gradient matrix
 **
 ** \param[out] msaux      New minimization value
 ** \param[out] paramaux   New vector of parameters
 ** \param[out] residuals  Array of residuals
 ** \param[out] tabmod1    Working array (Dimension: NDAT)
 **
 *****************************************************************************/
static void st_linear_interpolate(double mscur,
                                  VectorDouble &param,
                                  const VectorDouble &acont,
                                  VectorDouble &tabexp,
                                  VectorDouble &tabwgt,
                                  VectorDouble &bords,
                                  VectorDouble &grad,
                                  double *msaux,
                                  VectorDouble &paramaux,
                                  VectorDouble &residuals,
                                  VectorDouble &tabmod1)
{
  double alpha, shift;
  int ipar, icont, flag_ok;

  alpha = 100.;
  while (1)
  {
    alpha /= 2.;
    flag_ok = 1;

    /* Modify the vector of parameters (avoiding edges) */

    for (ipar = 0; ipar < NPAR && flag_ok; ipar++)
    {
      shift = -alpha * grad[ipar];
      if ((shift < 0 && ABS(BORDS(0,ipar)) < TOLVAL) || (shift > 0
          && ABS(BORDS(1,ipar)) < TOLVAL)) shift = 0.;

      /* Discard any move if constrained minimization */
      for (icont = 0; icont < NCONT; icont++)
        if (ACONT(ipar,icont) != 0.) shift = 0.;

      paramaux[ipar] = param[ipar] + shift;
      if (shift < BORDS(0,ipar) - TOLVAL || shift > BORDS(1,ipar) + TOLVAL)
        flag_ok = 0;
    }
    if (!flag_ok) continue;

    /* Check that we are in the descent orientation */

    *msaux = st_residuals(paramaux, tabexp, tabwgt, tabmod1, residuals);
    if (*msaux <= mscur) return;
  }
}

/****************************************************************************/
/*!
 **  Check if the default, lower and upper bounds of the parameters
 **  are consistent or not
 **
 ** \return  Error returned code
 **
 ** \param[in]  param         Current values of the parameters
 ** \param[in]  lower         Array of lower values
 ** \param[in]  upper         Array of upper values
 **
 *****************************************************************************/
static int st_check_param(VectorDouble &param,
                          VectorDouble &lower,
                          VectorDouble &upper)
{
  int ipar;

  /* Check lower vs upper bounds */

  if (!lower.empty() && !upper.empty()) for (ipar = 0; ipar < NPAR; ipar++)
  {
    if (FFFF(lower[ipar]) || FFFF(upper[ipar])) continue;
    if (lower[ipar] <= upper[ipar]) continue;
    messerr("Error in parameter %d: lower bound (%lf) > upper bound (%lf)", ipar+1,lower[ipar],upper[ipar]);
    return (1);
  }

  /* Check lower bounds vs default values */

  if (!lower.empty() && !param.empty()) for (ipar = 0; ipar < NPAR; ipar++)
  {
    if (FFFF(lower[ipar]) || FFFF(param[ipar])) continue;
    if (param[ipar] < lower[ipar]) param[ipar] = lower[ipar];
  }

  /* Check upper bounds vs default values */

  if (!upper.empty() && !param.empty()) for (ipar = 0; ipar < NPAR; ipar++)
  {
    if (FFFF(upper[ipar]) || FFFF(param[ipar])) continue;
    if (param[ipar] > upper[ipar]) param[ipar] = upper[ipar];
  }

  return (0);
}

/****************************************************************************/
/*!
 **  Foxleg algorithm
 **
 ** \return  Error returned code
 ** \return  0 : Correct termination
 ** \return -1 : The convergence has not been reached
 ** \return  1 : Core problem
 **
 ** \param[in]  ndat          Number of control points
 ** \param[in]  npar          Number of parameters to estimate
 ** \param[in]  ncont         Number of additional constraints
 ** \param[in]  acont         Matrix of additional constraints
 **                           (Dimension = ncont * npar)
 ** \param[in]  param         Current values of the parameters
 ** \param[in]  lower         Array of lower values
 ** \param[in]  upper         Array of upper values
 ** \param[in]  scale         Array of scale
 ** \param[in]  mauto         Option_AutoFit structure
 ** \param[in]  flag_title    Print the title after func_evaluate()
 ** \param[in]  func_evaluate Function for evaluating the model
 ** \param[in]  tabexp        Array of values at control points
 ** \param[in]  tabwgt        Array of weights at control points
 **
 ** \remark  The evaluation function func_evaluate() is called with the
 ** \remark  following arguments:
 ** \remark  ndat         : Number of control points
 ** \remark  npar         : Number of parameters
 ** \remark  param        : Vector of current values for the parameters
 ** \remark  work         : Output vector for the values at control points
 ** \remark                 evaluated using the current parameter values
 **
 ** \remark  Some additional constraints may be applied on the parameters
 ** \remark  When not used, we must set: ncont=0, acont=NULL
 **
 *****************************************************************************/
int foxleg_f(int ndat,
                             int npar,
                             int ncont,
                             const VectorDouble &acont,
                             VectorDouble &param,
                             VectorDouble &lower,
                             VectorDouble &upper,
                             VectorDouble &scale,
                             const Option_AutoFit &mauto,
                             int flag_title,
                             void (*func_evaluate)(int ndat,
                                                   int npar,
                                                   VectorDouble &param,
                                                   VectorDouble &work),
                             VectorDouble &tabexp,
                             VectorDouble &tabwgt)
{
  int error, ipar, iparac, flag_cont, ipct, jpct, flag_moved;
  double mscur, ms0, msaux, rho, arret, delta, denom;

  /* Preliminary checks */

  error = 1;
  arret = 0.;
  delta = mauto.getInitdelta();
  NDAT = ndat;
  NPAR = NPARAC = npar;
  NCONT = ncont;
  NPAR2 = NPARAC2 = npar * 2;
  NPCT = NPAR + NCONT;
  NPCT2 = NPAR2 + NCONT;
  FUNC_EVALUATE = func_evaluate;

  /* Core allocation */

  VectorInt ind_util(NPCT);
  VectorInt flag_active(NPAR2);
  VectorInt flag_actaux(NPAR2);
  VectorDouble a(NPCT2 * NPCT2);
  VectorDouble b1(NPCT2);
  VectorDouble b2(NPAR2);
  VectorDouble b3(NPAR2);
  VectorDouble temp(NPCT2);
  VectorDouble param1(NPAR);
  VectorDouble param2(NPAR);
  VectorDouble grad(NPCT);
  VectorDouble grad_red(NPCT);
  VectorDouble hgn(NPAR);
  VectorDouble hgnc(NPCT);
  VectorDouble hgnadm(NPCT);
  VectorDouble paramaux(NPAR);
  VectorDouble gauss(NPCT * NPCT);
  VectorDouble gauss_red(NPCT * NPCT);
  VectorDouble invhess(NPCT * NPCT);
  VectorDouble Jr(NPAR * NDAT);
  VectorDouble residuals(NDAT);
  VectorDouble tabmod1(NDAT);
  VectorDouble tabmod2(NDAT);
  VectorDouble ai(NPAR * NPAR2);
  VectorDouble ai_red(NPAR * NPAR2);
  VectorDouble consts(NPAR2);
  VectorDouble bords(NPAR2);
  VectorDouble bords_red(NPAR2);

  /* Preliminary check */

  if (st_check_param(param, lower, upper)) goto label_end;

  /* Initializations */

  for (ipar = 0; ipar < NPAR; ipar++)
  {
    paramaux[ipar] = param[ipar];
    hgn[ipar] = 0.;
  }
  for (ipar = 0; ipar < NPCT; ipar++)
    hgnc[ipar] = hgnadm[ipar] = 0.;
  for (ipct = 0; ipct < NPCT; ipct++)
    for (jpct = 0; jpct < NPCT; jpct++)
      GAUSS(ipct,jpct) = 0.;

  st_constraints_init(ind_util, ai);

  /* Calculate the gradient */
  ms0 = mscur = st_residuals(param, tabexp, tabwgt, tabmod1, residuals);
  if (st_calcul0(param, lower, upper, scale, acont, tabwgt, residuals, Jr, grad,
                 gauss, invhess, hgnc, param1, param2, tabmod1, tabmod2))
    goto label_end;

  st_foxleg_debug_title();

  /***********************/
  /* Iterative procedure */
  /***********************/

  ITERATION = 0;
  flag_moved = 1;
  flag_cont = (mauto.getMaxiter() <= 0) ? 0 :
                                          1;
  while (flag_cont)
  {
    ITERATION++;
    if (ITERATION > 1 && flag_title) st_foxleg_debug_title();
    st_foxleg_debug_current(mscur, delta, param);

    /* Calculate the bounds around the current parameter vector */

    st_define_bounds(param, lower, upper, scale, delta, bords);

    /* Flag out the impossible components of the parameter vector */

    if (flag_moved)
    {
      if (st_suppress_unused_constraints(bords, ai, grad, gauss, invhess, hgnc,
                                         ind_util, bords_red, ai_red, grad_red,
                                         gauss_red, flag_active, flag_actaux,
                                         temp)) break;
    }
    else
    {
      st_update_constraints(bords, ind_util, bords_red);
    }

    /* Perform the minimization under constraints */

    if (st_minimization_under_constraints(ind_util, bords_red, ai_red, grad_red,
                                          gauss_red, consts, hgnc, hgnadm,
                                          flag_active, flag_actaux, a, b1, b2,
                                          b3, temp, acont))
    {
      if (debug_query("converge"))
      {
        messerr("Convergence not reached in minimization under constraints");
        messerr("The process is resumed in the final minimization status");
      }
    }

    /* Check for an early stop */

    if (ITERATION >= mauto.getMaxiter() || delta < mauto.getEpsdelta())
      flag_cont = 0;
    arret = 0.;
    for (iparac = 0; iparac < NPARAC; iparac++)
      arret += ABS(hgnc[iparac]);
    arret /= (ms0 - mscur + mauto.getEpsdelta());
    if (arret < mauto.getTolstop()) flag_cont = 0;

    /* Update values for the next iteration */

    for (ipar = iparac = 0; ipar < NPAR; ipar++)
    {
      hgn[ipar] = 0.;
      paramaux[ipar] = param[ipar];
      if (!POSSIBLE(ipar)) continue;
      hgn[ipar] = hgnadm[iparac++];
      paramaux[ipar] += hgn[ipar];
    }

    denom = st_essai(hgnadm, grad_red, gauss_red);
    if (ABS(denom) < EPSILON10) goto label_ok;
    if (denom > 0)
      st_linear_interpolate(mscur, param, acont, tabexp, tabwgt, bords, grad,
                            &msaux, paramaux, residuals, tabmod1);
    else
      msaux = st_residuals(paramaux, tabexp, tabwgt, tabmod1, residuals);
    rho = (msaux - mscur) / denom;

    if (msaux < mscur)
    {
      SOUSITER++;
      mscur = msaux;
      for (ipar = 0; ipar < NPAR; ipar++)
        param[ipar] = paramaux[ipar];
      if (st_calcul0(param, lower, upper, scale, acont, tabwgt, residuals, Jr,
                     grad, gauss, invhess, hgnc, param1, param2, tabmod1,
                     tabmod2)) goto label_end;
      st_constraints_init(ind_util, ai);
      flag_moved = 1;
      if (denom < 0 && rho > 0.75)
        delta = MAX(delta, 3. * st_norm_hgn(hgn, scale));
    }
    else
      flag_moved = 0;
    if (rho < 0.25 || denom > 0) delta /= 2.;
  }

  /* Result printout */

  label_ok: if (ITERATION >= mauto.getMaxiter())
  {
    error = -1;
    if (debug_query("converge")) messerr("Convergence has not been reached");
  }
  else
  {
    error = 0;
  }

  set_keypair("Foxleg Value", 1, 1, 1, &mscur);
  st_foxleg_score(mauto, mscur, delta, arret);

  label_end: return (error);
}

/****************************************************************************/
/*!
 **  Add constraints to the Option_AutoFit structure
 **
 ** \return Error return code
 **
 ** \param[in]  mauto        Option_AutoFit structure
 ** \param[in]  constantSill Constant value for the Sill as a constraint
 **
 *****************************************************************************/
int opt_mauto_add_constraints(Option_AutoFit &mauto,
                                              double constantSill)
{
  mauto.setConstantSillValue(constantSill);

  return (0);
}

/****************************************************************************/
/*!
 **  Add constraints (all equal to 1) to the Option_AutoFit structure
 **
 ** \return Error return code
 **
 ** \param[in]  mauto       Option_AutoFit structure
 **
 *****************************************************************************/
int opt_mauto_add_unit_constraints(Option_AutoFit &mauto)
{
  mauto.setConstantSillValue(1.);
  return (0);
}
<|MERGE_RESOLUTION|>--- conflicted
+++ resolved
@@ -484,7 +484,6 @@
 
 /****************************************************************************/
 /*!
-<<<<<<< HEAD
 **  Calculate the minimum of the criterion and update hgnadm
 **
 ** \param[in]  flag         Array of indices with negative valid constraint
@@ -503,27 +502,6 @@
                        const VectorDouble& bot,
                        VectorDouble& hgnc,
                        VectorDouble& hgnadm)
-=======
- **  Calculate the minimum of the criterion and update hgnadm
- **
- ** \param[in]  ind_util     List of retained constraint indices
- ** \param[in]  flag         Array of indices with negative valid constraint
- ** \param[in]  bords_red    Reduced array containing the bounds
- ** \param[in]  top          Calculated top of the fraction
- ** \param[in]  bot          Calculated bottom of the fraction
- ** \param[in]  hgnc         Hgnc array
- **
- ** \param[out] hgnadm       Admissible Hgn array
- **
- *****************************************************************************/
-static void st_minimum(VectorInt &ind_util,
-                       VectorInt &flag,
-                       VectorDouble &bords_red,
-                       const VectorDouble &top,
-                       const VectorDouble &bot,
-                       VectorDouble &hgnc,
-                       VectorDouble &hgnadm)
->>>>>>> 119d46b6
 {
   int ic, iparac, iparac2, jparac;
   double alpha, alpha_inf, bordval;
@@ -707,7 +685,6 @@
 
 /****************************************************************************/
 /*!
-<<<<<<< HEAD
 **  Minimization under constraints
 **
 ** \return  Error returned code
@@ -738,39 +715,6 @@
                                      VectorDouble& a,
                                      VectorDouble& b,
                                      VectorDouble& temp)
-=======
- **  Minimization under constraints
- **
- ** \return  Error returned code
- **
- ** \param[in]  nactive      Number of active constraints
- ** \param[in]  ind_util     List of retained constraint indices
- ** \param[in]  flag_active  Array of indices with zero valid constraint
- ** \param[in]  bords_red    Reduced array containing the bounds
- ** \param[in]  ai_red       Reduced AI matrix
- ** \param[in]  grad_red     Reduced Gradient matrix
- ** \param[in]  gauss_red    Reduced Gauss matrix
- **
- ** \param[out] lambda_neg   Index of the first negative lambda value
- ** \param[out] hgnc         Resulting Hgnc array
- ** \param[out] a            Minimization L.H.S. matrix
- ** \param[out] b            Minimization R.H.S. matrix
- ** \param[out] temp         Working array
- **
- *****************************************************************************/
-static int st_establish_minimization(int nactive,
-                                     VectorInt &ind_util,
-                                     VectorInt &flag_active,
-                                     VectorDouble &bords_red,
-                                     VectorDouble &ai_red,
-                                     VectorDouble &grad_red,
-                                     VectorDouble &gauss_red,
-                                     int *lambda_neg,
-                                     VectorDouble &hgnc,
-                                     VectorDouble &a,
-                                     VectorDouble &b,
-                                     VectorDouble &temp)
->>>>>>> 119d46b6
 {
   int size, i, ic, iparac, jparac, iparac2, iecr;
 
