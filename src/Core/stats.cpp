/******************************************************************************/
/*                                                                            */
/*                            gstlearn C++ Library                            */
/*                                                                            */
/* Copyright (c) (2023) MINES Paris / ARMINES                                 */
/* Authors: gstlearn Team                                                     */
/* Website: https://gstlearn.org                                              */
/* License: BSD 3-clause                                                      */
/*                                                                            */
/******************************************************************************/
#include "Basic/Grid.hpp"
#include "Basic/Law.hpp"
#include "Basic/OptDbg.hpp"
#include "Basic/String.hpp"
#include "Basic/Utilities.hpp"
#include "Basic/VectorNumT.hpp"
#include "Core/Keypair.hpp"
#include "Db/Db.hpp"
#include "Db/DbGrid.hpp"
#include "Morpho/Morpho.hpp"
#include "Stats/Classical.hpp"
#include "geoslib_old_f.h"

#include <cmath>
#include <cstring>

/*! \cond */
#define G_ADDRESS(ix, iy, iz, nxyz) ((ix) + nxyz[0] * ((iy) + nxyz[1] * (iz)))
#define N1_TAB(ix, iy, iz)          (numtab1[G_ADDRESS(ix, iy, iz, nxyz1)])
#define N2_TAB(ix, iy, iz)          (numtab2[G_ADDRESS(ix, iy, iz, nxyz2)])
#define V1_TAB(ix, iy, iz)          (valtab1[G_ADDRESS(ix, iy, iz, nxyz1)])
#define V2_TAB(ix, iy, iz)          (valtab2[G_ADDRESS(ix, iy, iz, nxyz2)])
#define D1_TAB(ix, iy, iz)          (N1_TAB(ix, iy, iz) > 0 && \
                            !FFFF(V1_TAB(ix, iy, iz)) &&       \
                            V1_TAB(ix, iy, iz) > 0)
#define RESIDUALS(icut, iech)     (residuals[(icut) * nech + (iech)])
#define NBGH(ivois, idim)         (nbgh[ndim * (ivois) + (idim)])
#define TABINI(iseed, idim)       (tabini[ndim * (iseed) + (idim)])
#define TABCUR(iseed, idim)       (tabcur[ndim * (iseed) + (idim)])
#define TRAJEC(iseed, iter, idim) (trsave[(niter * (iseed) + (iter)) * ndim + (idim)])
/*! \endcond */

namespace gstlrn
{

static Id DEBUG = 0;

/****************************************************************************/
/*!
 **  Load the subgrid from the Input Db
 **
 ** \return Return the total probability of finding joins
 **
 ** \param[in]  verbose   Verbose flag
 ** \param[in]  flag_ffff 1 replace masked values by 0
 **                       0 replace masked values by FFFF
 ** \param[in]  iech0     Rank of the output grid cell
 ** \param[in]  nech0     Number of cells of the output grid
 ** \param[in]  ntot      Dimension of arrays 'numtab1' and 'valtab1'
 ** \param[in]  dbgrid    Db for the input grid
 ** \param[in]  ind0      Origin of the Output Db within the Input Db
 ** \param[in]  nxyz      Mesh of the Output Db (expressed in Input Db)
 ** \param[in]  ixyz      Indices of the starting node of the Output Db
 **
 ** \param[out] numtab1   Array containing the sample count
 ** \param[out] valtab1   Array containing the sample value
 **
 ** \remarks  The array ind0, ixyz and nxyz are dimensioned to ndim
 **
 *****************************************************************************/
static double st_extract_subgrid(Id verbose,
                                 Id flag_ffff,
                                 Id iech0,
                                 Id nech0,
                                 Id ntot,
                                 DbGrid* dbgrid,
                                 Id* ind0,
                                 Id* ixyz,
                                 Id* nxyz,
                                 double* numtab1,
                                 double* valtab1)
{
  Id ix, iy, iz, jx, jy, jz, ind, ecr, ndim;
  double proba, value;

  /* Initializations */

  ndim = dbgrid->getNDim();
  VectorInt iwork2(ndim);
  for (Id i = 0; i < ntot; i++)
  {
    numtab1[i] = 0;
    valtab1[i] = 0.;
  }

  for (Id idim = 0; idim < 3; idim++)
  {
    if (idim < ndim) continue;
    ixyz[idim] = 0;
    nxyz[idim] = 1;
    ind0[idim] = 0;
  }

  ecr   = 0;
  proba = 0.;
  for (iz = 0; iz < nxyz[2]; iz++)
    for (iy = 0; iy < nxyz[1]; iy++)
      for (ix = 0; ix < nxyz[0]; ix++)
      {

        /* Get the address of a sample of the subgrid */

        jx = ind0[0] + ixyz[0] * nxyz[0] + ix;
        if (jx < 0 || jx > dbgrid->getNX(0)) continue;
        jy = ind0[1] + ixyz[1] * nxyz[1] + iy;
        if (jy < 0 || jy > dbgrid->getNX(1)) continue;
        jz = ind0[2] + ixyz[2] * nxyz[2] + iz;
        if (jz < 0 || jz > dbgrid->getNX(2)) continue;

        /* Get the node index within the Input Db */

        if (ndim >= 1) iwork2[0] = jx;
        if (ndim >= 2) iwork2[1] = jy;
        if (ndim >= 3) iwork2[2] = jz;
        ind          = dbgrid->indiceToRank(iwork2);
        numtab1[ecr] = 1.;
        value        = dbgrid->isActive(ind) ? dbgrid->getZVariable(ind, 0) : TEST;
        if (FFFF(value))
          valtab1[ecr] = (flag_ffff) ? 0 : TEST;
        else
        {
          valtab1[ecr] = value;
          proba += value;
        }
        ecr++;
      }

  /* Optional verbose option */

  if (verbose)
  {
    message("Output cell %3d/%3d = %d", iech0 + 1, nech0, nxyz[0]);
    for (Id idim = 1; idim < ndim; idim++)
      message("x%d", nxyz[idim]);
    message(" cells of Input Grid (Proba=%lf)\n", proba);
  }
  return (proba);
}

/****************************************************************************/
/*!
 **  Divide by 2 in integer (upper rounded value)
 **
 ** \return  1 if the input value is larger than 2; 0 otherwise
 **
 ** \param[in]  nxyz      Dimensions of the subgrid
 ** \param[in]  orient    Rank of the target direction
 **
 *****************************************************************************/
static Id st_divide_by_2(Id* nxyz, Id orient)
{
  Id ival;

  ival = nxyz[orient];
  if (ival <= 1) return (0);

  ival         = static_cast<Id>(floor((ival + 1.) / 2));
  nxyz[orient] = ival;
  return (1);
}

/****************************************************************************/
/*!
 **  Perform the arithmetic mean
 **
 ** \param[in]  idim      Direction of calculation
 ** \param[in]  nxyz1     Dimensions of the initial subgrid
 ** \param[in]  nxyz2     Dimensions of the final subgrid
 **
 ** \param[out] numtab1   Array containing the sample count
 ** \param[out] numtab2   Array containing the sample count
 ** \param[out] valtab1   Array containing the sample value
 ** \param[out] valtab2   Array containing the sample value
 **
 *****************************************************************************/
static void st_mean_arith(Id idim,
                          const Id* nxyz1,
                          const Id* nxyz2,
                          const double* numtab1,
                          double* numtab2,
                          double* valtab1,
                          double* valtab2)
{
  Id ix, iy, iz, ix1, ix2, iy1, iy2, iz1, iz2;

  for (iz = 0; iz < nxyz2[2]; iz++)
    for (iy = 0; iy < nxyz2[1]; iy++)
      for (ix = 0; ix < nxyz2[0]; ix++)
      {
        N2_TAB(ix, iy, iz) = V2_TAB(ix, iy, iz) = 0.;
        switch (idim)
        {
          case 0:
            ix1 = 2 * ix;
            ix2 = 2 * ix + 1;
            if (D1_TAB(ix1, iy, iz))
            {
              N2_TAB(ix, iy, iz) += N1_TAB(ix1, iy, iz);
              V2_TAB(ix, iy, iz) += N1_TAB(ix1, iy, iz) * V1_TAB(ix1, iy, iz);
            }
            if (ix2 < nxyz1[0] && D1_TAB(ix2, iy, iz))
            {
              N2_TAB(ix, iy, iz) += N1_TAB(ix2, iy, iz);
              V2_TAB(ix, iy, iz) += N1_TAB(ix2, iy, iz) * V1_TAB(ix2, iy, iz);
            }
            break;

          case 1:
            iy1 = 2 * iy;
            iy2 = 2 * iy + 1;
            if (D1_TAB(ix, iy1, iz))
            {
              N2_TAB(ix, iy, iz) += N1_TAB(ix, iy1, iz);
              V2_TAB(ix, iy, iz) += N1_TAB(ix, iy1, iz) * V1_TAB(ix, iy1, iz);
            }
            if (iy2 < nxyz1[1] && D1_TAB(ix, iy2, iz))
            {
              N2_TAB(ix, iy, iz) += N1_TAB(ix, iy2, iz);
              V2_TAB(ix, iy, iz) += N1_TAB(ix, iy2, iz) * V1_TAB(ix, iy2, iz);
            }
            break;

          case 2:
            iz1 = 2 * iz;
            iz2 = 2 * iz + 1;
            if (D1_TAB(ix, iy, iz1))
            {
              N2_TAB(ix, iy, iz) += N1_TAB(ix, iy, iz1);
              V2_TAB(ix, iy, iz) += N1_TAB(ix, iy, iz1) * V1_TAB(ix, iy, iz1);
            }
            if (iz2 < nxyz1[2] && D1_TAB(ix, iy, iz2))
            {
              N2_TAB(ix, iy, iz) += N1_TAB(ix, iy, iz2);
              V2_TAB(ix, iy, iz) += N1_TAB(ix, iy, iz2) * V1_TAB(ix, iy, iz2);
            }
            break;
        }
        V2_TAB(ix, iy, iz) =
          (N2_TAB(ix, iy, iz) > 0) ? V2_TAB(ix, iy, iz) / N2_TAB(ix, iy, iz) : TEST;
      }
}

/****************************************************************************/
/*!
 **  Perform the harmonic mean
 **
 ** \param[in]  idim      Direction of calculation
 ** \param[in]  nxyz1     Dimensions of the initial subgrid
 ** \param[in]  nxyz2     Dimensions of the final subgrid
 **
 ** \param[out] numtab1   Array containing the input  sample count
 ** \param[out] numtab2   Array containing the output sample count
 ** \param[out] valtab1   Array containing the input  sample value
 ** \param[out] valtab2   Array containing the output sample value
 **
 *****************************************************************************/
static void st_mean_harmo(Id idim,
                          const Id* nxyz1,
                          const Id* nxyz2,
                          const double* numtab1,
                          double* numtab2,
                          double* valtab1,
                          double* valtab2)
{
  Id ix, iy, iz, ix1, ix2, iy1, iy2, iz1, iz2;

  for (iz = 0; iz < nxyz2[2]; iz++)
    for (iy = 0; iy < nxyz2[1]; iy++)
      for (ix = 0; ix < nxyz2[0]; ix++)
      {
        N2_TAB(ix, iy, iz) = V2_TAB(ix, iy, iz) = 0.;
        switch (idim)
        {
          case 0:
            ix1 = 2 * ix;
            ix2 = 2 * ix + 1;
            if (D1_TAB(ix1, iy, iz))
            {
              N2_TAB(ix, iy, iz) += N1_TAB(ix1, iy, iz);
              V2_TAB(ix, iy, iz) += N1_TAB(ix1, iy, iz) / V1_TAB(ix1, iy, iz);
            }
            if (ix2 < nxyz1[0] && D1_TAB(ix2, iy, iz))
            {
              N2_TAB(ix, iy, iz) += N1_TAB(ix2, iy, iz);
              V2_TAB(ix, iy, iz) += N1_TAB(ix2, iy, iz) / V1_TAB(ix2, iy, iz);
            }
            break;

          case 1:
            iy1 = 2 * iy;
            iy2 = 2 * iy + 1;
            if (D1_TAB(ix, iy1, iz))
            {
              N2_TAB(ix, iy, iz) += N1_TAB(ix, iy1, iz);
              V2_TAB(ix, iy, iz) += N1_TAB(ix, iy1, iz) / V1_TAB(ix, iy1, iz);
            }
            if (iy2 < nxyz1[1] && D1_TAB(ix, iy2, iz))
            {
              N2_TAB(ix, iy, iz) += N1_TAB(ix, iy2, iz);
              V2_TAB(ix, iy, iz) += N1_TAB(ix, iy2, iz) / V1_TAB(ix, iy2, iz);
            }
            break;

          case 2:
            iz1 = 2 * iz;
            iz2 = 2 * iz + 1;
            if (D1_TAB(ix, iy, iz1))
            {
              N2_TAB(ix, iy, iz) += N1_TAB(ix, iy, iz1);
              V2_TAB(ix, iy, iz) += N1_TAB(ix, iy, iz1) / V1_TAB(ix, iy, iz1);
            }
            if (iz2 < nxyz1[2] && D1_TAB(ix, iy, iz2))
            {
              N2_TAB(ix, iy, iz) += N1_TAB(ix, iy, iz2);
              V2_TAB(ix, iy, iz) += N1_TAB(ix, iy, iz2) / V1_TAB(ix, iy, iz2);
            }
            break;
        }
        V2_TAB(ix, iy, iz) = (ABS(V2_TAB(ix, iy, iz)) > 1.e-10)
                             ? N2_TAB(ix, iy, iz) / V2_TAB(ix, iy, iz)
                             : TEST;
      }
}

/****************************************************************************/
/*!
 **  Update the dimensions and calculate the current number of cells
 **
 ** \return Number of cells
 **
 ** \param[in]  nxyz1     Dimensions of the initial subgrid
 ** \param[in]  numtab1   Array containing the sample count
 ** \param[in]  valtab1   Array containing the sample value
 **
 ** \param[out] nxyz2     Dimensions of the final subgrid
 ** \param[out] numtab2   Array containing the sample count
 ** \param[out] valtab2   Array containing the sample value
 **
 *****************************************************************************/
static Id st_recopy(const Id* nxyz1,
                    const double* numtab1,
                    const double* valtab1,
                    Id* nxyz2,
                    double* numtab2,
                    double* valtab2)
{
  Id i, ncell;

  /* Update the dimension */

  ncell = 1;
  for (i = 0; i < 3; i++)
  {
    nxyz2[i] = nxyz1[i];
    ncell *= nxyz1[i];
  }

  /* Update the contents of the arrays */

  for (i = 0; i < ncell; i++)
  {
    numtab2[i] = numtab1[i];
    valtab2[i] = valtab1[i];
  }

  return (ncell);
}

/****************************************************************************/
/*!
 **  Print the generated grids (for counts and values)
 **
 ** \param[in]  subtitle  Subtitle
 ** \param[in]  nxyz      Dimensions of the grid
 **
 ** \param[out] numtab    Array containing the sample count
 ** \param[out] valtab    Array containing the sample value
 **
 ****************************************************************************/
static void st_print_grid(const char* subtitle,
                          Id nxyz[3],
                          double* numtab,
                          double* valtab)
{
  String string;
  Id iz, shift;

  /* Initializations */

  shift = nxyz[0] * nxyz[1];

  /* Loop on the third dimension */

  for (iz = 0; iz < nxyz[2]; iz++)
  {
    (void)gslSPrintf2(string, "%s Values (iz=%d)\n", subtitle, iz + 1);
    message(string.data());
    print_matrix(NULL, 0, 0, nxyz[0], nxyz[1], NULL, &valtab[iz * shift]);
    (void)gslSPrintf2(string, "%s Counts (iz=%d)\n", subtitle, iz + 1);
    message(string.data());
    print_matrix(NULL, 0, 0, nxyz[0], nxyz[1], NULL, &numtab[iz * shift]);
  }
  message("\n");
}

/****************************************************************************/
/*!
 **  Print statistics after basic upscaling operation
 **
 ** \param[in]  title     Title for the printout
 ** \param[in]  nxyz      Grid dimension
 ** \param[out] valtab    Array containing the sample value
 **
 *****************************************************************************/
static void st_print_upscale(const char* title, Id* nxyz, const double* valtab)
{
  double mini, maxi, value;
  Id lec, ndef;

  mini = MAXIMUM_BIG;
  maxi = MINIMUM_BIG;
  lec = ndef = 0;
  for (Id iz = 0; iz < nxyz[2]; iz++)
    for (Id iy = 0; iy < nxyz[1]; iy++)
      for (Id ix = 0; ix < nxyz[0]; ix++)
      {
        value = valtab[lec++];
        if (FFFF(value)) continue;
        if (value < mini) mini = value;
        if (value > maxi) maxi = value;
        ndef++;
      }

  message("%11s ", title);
  message("(%3d %3d %3d) : ", nxyz[0], nxyz[1], nxyz[2]);
  message("%lf %lf (Def=%d)\n", mini, maxi, ndef);
}

/****************************************************************************/
/*!
 **  Upscale the variable defined on a subgrid into one value
 **
 ** \param[in]  orient    Upscaling orientation (0 to 2)
 ** \param[in]  nxyz      Dimensions of the subgrid
 ** \param[in]  flag_save If the array must be saved for keypair
 **
 ** \param[out] numtab0   Array containing the sample count
 ** \param[out] numtab1   Array containing the sample count
 ** \param[out] numtab2   Array containing the sample count
 ** \param[out] valtab0   Array containing the sample value
 ** \param[out] valtab1   Array containing the sample value
 ** \param[out] valtab2   Array containing the sample value
 ** \param[out] res1      First result (Harmonic first)
 ** \param[out] res2      First result (Arithmetic first)
 **
 *****************************************************************************/
static void st_upscale(Id orient,
                       Id* nxyz,
                       Id flag_save,
                       double* numtab0,
                       double* numtab1,
                       double* numtab2,
                       double* valtab0,
                       double* valtab1,
                       double* valtab2,
                       double* res1,
                       double* res2)
{
  Id idim, nxyz1[3], nxyz2[3], ncell, flag_debug;

  /* Initializations */

  flag_debug = OptDbg::query(EDbg::UPSCALE);

  /**************************************/
  /* Getting the minimum upscaled value */
  /**************************************/

  if (flag_debug)
  {
    mestitle(1, "Looking for the Minimum Upscaled Value");
    st_print_grid("Initial", nxyz, numtab0, valtab0);
  }
  ncell = st_recopy(nxyz, numtab0, valtab0, nxyz1, numtab1, valtab1);
  ncell = st_recopy(nxyz, numtab0, valtab0, nxyz2, numtab2, valtab2);
  if (flag_save) st_print_upscale("Initial", nxyz1, valtab1);

  while (ncell > 1)
  {

    /* Harmonic mean in the flow direction */

    if (st_divide_by_2(nxyz2, orient))
    {
      st_mean_harmo(orient, nxyz1, nxyz2, numtab1, numtab2, valtab1, valtab2);
      ncell = st_recopy(nxyz2, numtab2, valtab2, nxyz1, numtab1, valtab1);
      if (flag_save) st_print_upscale("Harmonic", nxyz1, valtab1);
      if (flag_debug) st_print_grid("Harmonic", nxyz1, numtab1, valtab1);
    }

    /* Arithmetic mean orthogonal to the flow direction */

    for (idim = 0; idim < 3; idim++)
    {
      if (idim == orient) continue;
      if (st_divide_by_2(nxyz2, idim))
      {
        st_mean_arith(idim, nxyz1, nxyz2, numtab1, numtab2, valtab1, valtab2);
        ncell = st_recopy(nxyz2, numtab2, valtab2, nxyz1, numtab1, valtab1);
        if (flag_save) st_print_upscale("Arithmetic", nxyz1, valtab1);
        if (flag_debug) st_print_grid("Arithmetic", nxyz1, numtab1, valtab1);
      }
    }
  }
  *res1 = valtab1[0];

  /**************************************/
  /* Getting the maximum upscaled value */
  /**************************************/

  if (flag_debug)
  {
    mestitle(1, "Looking for the Maximum Upscaled Value\n");
    st_print_grid("Initial", nxyz, numtab0, valtab0);
  }
  ncell = st_recopy(nxyz, numtab0, valtab0, nxyz1, numtab1, valtab1);
  ncell = st_recopy(nxyz, numtab0, valtab0, nxyz2, numtab2, valtab2);
  if (flag_save) st_print_upscale("Initial", nxyz1, valtab1);

  while (ncell > 1)
  {

    /* Arithmetic mean orthogonal to the flow direction */

    for (idim = 0; idim < 3; idim++)
    {
      if (idim == orient) continue;
      if (st_divide_by_2(nxyz2, idim))
      {
        st_mean_arith(idim, nxyz1, nxyz2, numtab1, numtab2, valtab1, valtab2);
        ncell = st_recopy(nxyz2, numtab2, valtab2, nxyz1, numtab1, valtab1);
        if (flag_save) st_print_upscale("Arithmetic", nxyz1, valtab1);
        if (flag_debug) st_print_grid("Arithmetic", nxyz1, numtab1, valtab1);
      }
    }

    /* Harmonic mean in the flow direction */

    if (st_divide_by_2(nxyz2, orient))
    {
      st_mean_harmo(orient, nxyz1, nxyz2, numtab1, numtab2, valtab1, valtab2);
      ncell = st_recopy(nxyz2, numtab2, valtab2, nxyz1, numtab1, valtab1);
      if (flag_save) st_print_upscale("Harmonic", nxyz1, valtab1);
      if (flag_debug) st_print_grid("Harmonic", nxyz1, numtab1, valtab1);
    }
  }
  *res2 = valtab1[0];
}

/****************************************************************************/
/*!
 **  Check if the first grid is a subgrid of the second one
 **
 ** \return  1 if grids are multiple
 **
 ** \param[in]  verbose    Verbose flag
 ** \param[in]  title      Title of the work (used only for verbose case)
 ** \param[in]  dbgrid1    Db for the input grid
 ** \param[in]  dbgrid2    Db for the output grid
 **
 ** \param[out] ind0       Starting address
 ** \param[out] nxyz       Number of subdivisions
 ** \param[out] ntot       Total number of grid nodes
 **
 *****************************************************************************/
static Id st_is_subgrid(Id verbose,
                        const char* title,
                        DbGrid* dbgrid1,
                        DbGrid* dbgrid2,
                        Id* ind0,
                        Id* nxyz,
                        Id* ntot)
{
  double d;
  Id ndim;

  /* Initializations */

  ndim = dbgrid1->getNDim();

  (*ntot) = 1;
  for (Id idim = 0; idim < ndim; idim++)
  {
    /* Initializations */

    ind0[idim] = 0;
    nxyz[idim] = 1;

    /* Is origin of the output grid is located on a node of input grid */

    d = (dbgrid2->getX0(idim) - dbgrid1->getX0(idim)) / dbgrid1->getDX(idim);
    if (!isInteger(d))
    {
      messerr(
        "The origin of the Output Grid does not coincide with a node of the Input Grid");
      return (0);
    }
    ind0[idim] = static_cast<Id>(floor(d + 0.5));

    /* Are grid meshes multiple */

    d = dbgrid2->getDX(idim) / dbgrid1->getDX(idim);
    if (!isInteger(d))
    {
      messerr(
        "The grid cell of the Output Grid is not a multiple of the grid cell of the Input Grid");
      return (0);
    }
    nxyz[idim] = static_cast<Id>(floor(d + 0.5));
    (*ntot) *= nxyz[idim];
  }

  if (verbose)
  {
    mestitle(1, title);
    message("- Number of Cells =");
    for (Id idim = 0; idim < ndim; idim++)
      message(" %d", nxyz[idim]);
    message("\n");
    message("- Index of Origin =");
    for (Id idim = 0; idim < ndim; idim++)
      message(" %d", ind0[idim]);
    message("\n");
  }
  return (1);
}

/****************************************************************************/
/*!
 **  Upscale one variable from a grid Db into another grid Db
 **
 ** \return  Error return code
 **
 ** \param[in]  dbgrid1    Db for the input grid
 ** \param[in]  dbgrid2    Db for the output grid
 ** \param[in]  orient     Upscaling direction (0 to 2)
 ** \param[in]  verbose    Verbose flag
 **
 *****************************************************************************/
Id db_upscale(DbGrid* dbgrid1, DbGrid* dbgrid2, Id orient, Id verbose)
{
  double result1, result2, result, probtot;
  Id error, ndim, ind0[3], nxyz[3], iech, iptr, ntot, ncol;
  Id flag_save, iech_save;
  VectorDouble numtab0;
  VectorDouble numtab1;
  VectorDouble numtab2;
  VectorDouble valtab0;
  VectorDouble valtab1;
  VectorDouble valtab2;

  /* Initializations */

  error     = 1;
<<<<<<< HEAD
  iech_save = (Id)get_keypone("Upscale.Converge.Block", 0);
=======
  iech_save = static_cast<Id>(get_keypone("Upscale.Converge.Block", 0));
>>>>>>> e20ef3b7
  Id ndim2  = dbgrid2->getNDim();
  VectorInt ixyz(ndim2);

  /* Preliminary checks */

  ndim = dbgrid1->getNDim();
  if (ndim < 1 || ndim > 3)
  {
    messerr("This function is limited to 2-D or 3-D input grids");
    goto label_end;
  }
  if (!dbgrid1->isNVarComparedTo(1)) goto label_end;
  if (orient < 1 || orient > ndim)
  {
    messerr("Inconsistency between Orientation (%d) and Space dimension (%d)",
            orient, ndim);
    goto label_end;
  }
  orient--;

  /* Check that the output grid is a subgrid of the input grid */

  if (!st_is_subgrid(verbose, "Upscaling", dbgrid1, dbgrid2, ind0, nxyz, &ntot))
    goto label_end;

  /* Create the new variable in the output file */

  ncol = 3;
  iptr = dbgrid2->addColumnsByConstant(ncol, TEST);
  if (iptr < 0) goto label_end;
  dbgrid2->setLocatorsByUID(ncol, iptr, ELoc::Z, 0);

  /* Core allocation */

  numtab0.resize(ntot);
  numtab1.resize(ntot);
  numtab2.resize(ntot);
  valtab0.resize(ntot);
  valtab1.resize(ntot);
  valtab2.resize(ntot);

  /* Loop on the cells of the Output Grid */

  for (iech = 0; iech < dbgrid2->getNSample(); iech++)
  {
    result1 = result2 = result = TEST;
    OptDbg::setCurrentIndex(iech + 1);
    flag_save = (iech == iech_save - 1);
    if (dbgrid2->isActive(iech))
    {
      dbgrid2->rankToIndice(iech, ixyz);

      /* Load the subgrid to be upscaled */

      probtot = st_extract_subgrid(verbose, 0, iech, dbgrid2->getNSample(),
                                   ntot, dbgrid1, ind0, ixyz.data(), nxyz,
                                   numtab0.data(), valtab0.data());

      if (probtot > 0)
      {

        /* Upscale the corresponding subgrid of the Input Grid */

        st_upscale(orient, nxyz, flag_save,
                   numtab0.data(), numtab1.data(), numtab2.data(),
                   valtab0.data(), valtab1.data(), valtab2.data(),
                   &result1, &result2);
        result = sqrt(result1 * result2);
      }
      else
      {
        result = result1 = result2 = TEST;
      }
    }

    /* Store the result */

    dbgrid2->setLocVariable(ELoc::Z, iech, 0, result1);
    dbgrid2->setLocVariable(ELoc::Z, iech, 1, result2);
    dbgrid2->setLocVariable(ELoc::Z, iech, 2, result);
  }

  /* Set the error return code */

  error = 0;

label_end:
  OptDbg::setCurrentIndex(0);
  return (error);
}

/****************************************************************************/
/*!
 **  Calculate the euclidean distance between current and initial seed locations
 **
 ** \return Calculated squared distance
 **
 ** \param[in]  orient    Diffusion orientation (0 or the space rank dimension)
 ** \param[in]  ndim      Space dimension
 ** \param[in]  locini    Initial seed positions
 ** \param[in]  loccur    Current seed positions
 **
 *****************************************************************************/
static double st_squared_distance(Id orient,
                                  Id ndim,
                                  const Id* locini,
                                  const Id* loccur)
{
  double delta, dist;

  dist = 0.;
  for (Id idim = 0; idim < ndim; idim++)
  {
    if (orient != 0 && orient != (idim + 1)) continue;
    delta = locini[idim] - loccur[idim];
    dist += delta * delta;
  }
  return (dist);
}

/****************************************************************************/
/*!
 **  Converts from sample index into grid indices
 **
 ** \param[in]  ndim  Space dimension
 ** \param[in]  ntot  Total number of cells in subgrid
 ** \param[in]  nxyz  Dimensions of the subgrid
 ** \param[in]  iech  Rank of the sample
 **
 ** \param[out]  indg Grid indices
 **
 *****************************************************************************/
static void st_sample_to_grid(Id ndim,
                              Id ntot,
                              const Id* nxyz,
                              Id iech,
                              Id* indg)
{
  for (Id idim = ndim - 1; idim >= 0; idim--)
  {
    ntot /= nxyz[idim];
    indg[idim] = iech / ntot;
    iech -= indg[idim] * ntot;
  }
}

/****************************************************************************/
/*!
 **  Converts from grid indices into sample index
 **
 ** \return The absolute index
 **
 ** \param[in]  ndim  Space dimension
 ** \param[in]  nxyz  Dimensions of the subgrid
 ** \param[in]  indg  Grid indices
 **
 *****************************************************************************/
static Id st_grid_to_sample(Id ndim, const Id* nxyz, const Id* indg)
{
  Id idim, ival;

  ival = indg[ndim - 1];
  if (ival < 0 || ival >= nxyz[ndim - 1]) return (-1);
  for (idim = ndim - 2; idim >= 0; idim--)
  {
    if (indg[idim] < 0 || indg[idim] >= nxyz[idim]) return (-1);
    ival = ival * nxyz[idim] + indg[idim];
  }
  return (ival);
}

/****************************************************************************/
/*!
 **  Find the location of the cell (within the possible cells) which is the
 **  closest to the target cell provided as argument
 **
 ** \return Rank of the cell
 **
 ** \param[in]  ntot  Number of possibilities
 ** \param[in]  tab   Array containing the sample value
 ** \param[in]  cell  Cell location
 **
 *****************************************************************************/
static Id st_fixed_position(Id ntot, const double* tab, Id cell)
{
  Id j;

  for (Id i = 0; i < ntot; i++)
  {
    j = cell + i;
    if (j < ntot && tab[j] > 0) return (j);
    j = cell - i;
    if (j >= 0 && tab[j] > 0) return (j);
  }
  return (ntot - 1);
}

/****************************************************************************/
/*!
 **  Find the cell linked to the probability
 **
 ** \return Rank of the cell
 **
 ** \param[in]  ntot  Number of possibilities
 ** \param[in]  tab   Array containing the sample value
 ** \param[in]  proba Local probability
 **
 *****************************************************************************/
static Id st_find_cell(Id ntot, const double* tab, double proba)
{
  double sum1, sum2;

  sum1 = sum2 = 0.;
  for (Id i = 0; i < ntot; i++)
  {
    sum2 += tab[i];
    if (proba >= sum1 && proba < sum2) return (i);
    sum1 = sum2;
  }
  return (ntot - 1);
}

/****************************************************************************/
/*!
 **  Migrate the seed to one of the available neighboring cells
 **
 ** \param[in]  ndim      Space dimension
 ** \param[in]  n_nbgh    Number of neighboring cells
 ** \param[in]  nxyz      Dimensions of the subgrid
 ** \param[in]  nbgh      Array giving the neighboring cell location
 ** \param[in]  valwrk    Working array (Dimension: n_nbgh)
 ** \param[in]  valtab0   Array containing the sample value
 ** \param[in]  locwrk    Working array for shifted seed positions
 ** \param[in,out] loccur    Current seed position
 **
 *****************************************************************************/
static void st_migrate_seed(Id ndim,
                            Id n_nbgh,
                            Id* nxyz,
                            const Id* nbgh,
                            double* valwrk,
                            const double* valtab0,
                            Id* locwrk,
                            Id* loccur)
{
  Id iabs, ivois;
  double probtot, proba;

  /* Count the number of available neighboring cells */

  probtot = 0.;
  for (ivois = 0; ivois < n_nbgh; ivois++)
  {
    for (Id idim = 0; idim < ndim; idim++)
    {
      locwrk[idim] = loccur[idim] + NBGH(ivois, idim);
      locwrk[idim] = Grid::generateMirrorIndex(nxyz[idim], locwrk[idim]);
    }
    iabs          = st_grid_to_sample(ndim, nxyz, locwrk);
    valwrk[ivois] = valtab0[iabs];
    probtot += valwrk[ivois];
  }

  /* Draw a migration at random */

  if (probtot > 0)
  {
    proba = law_uniform(0., probtot);
    ivois = st_find_cell(n_nbgh, valwrk, proba);
    for (Id idim = 0; idim < ndim; idim++)
      loccur[idim] += NBGH(ivois, idim);
  }
}

/****************************************************************************/
/*!
 **  Print the position (debug option)
 **
 ** \param[in]  ndim      Space dimension
 ** \param[in]  iseed     Rank of the trajectory (from 0)
 ** \param[in]  iter      Rank of the iteration (from 0)
 ** \param[in]  tab       Array containing the coordinates of the position
 **
 ** \remark  This very verbose option only functions if verbose is TRUE
 ** \remark  and the internal flag DEBUG is TRUE (this requires compiling)
 **
 *****************************************************************************/
static void st_print_position(Id ndim, Id iseed, Id iter, Id* tab)
{
  if (!DEBUG) return;
  message("Trajectory %d - Iteration %d:", iseed + 1, iter + 1);
  for (Id idim = 0; idim < ndim; idim++)
    message(" %4d", tab[idim]);
  message("\n");
}

/****************************************************************************/
/*!
 **  Calculate the average squared distance as a function of the iteration
 **
 ** \param[in]  orient    Diffusion orientation (0 or the space rank dimension)
 ** \param[in]  ndim      Space dimension
 ** \param[in]  ntot      Total number of cells in the subgrid
 ** \param[in]  nseed     Number of seeds
 ** \param[in]  niter     Number of iterations
 ** \param[in]  n_nbgh    Number of neighboring cells
 ** \param[in]  flag_save If the array must be saved for keypair
 ** \param[in]  probtot   Total probability of joins
 ** \param[in]  nxyz      Dimensions of the subgrid
 ** \param[in]  nbgh      Array giving the neighboring cell location
 ** \param[in]  tabini    Array of initial seed positions
 **                       Dimension: nseed * ndim
 ** \param[in]  tabcur    Array of current seed positions
 **                       Dimension: nseed * ndim
 ** \param[in]  tabwrk    Array of shifted seed positions
 **                       Dimension: ndim
 ** \param[in]  valwrk    Working array
 **                       Dimension: n_nbgh
 ** \param[in]  valtab0   Array containing the sample value
 ** \param[in]  verbose   Verbose option
 **
 ** \param[out] cvdist2   Array of squared distances by iteration
 ** \param[out] trsave    Array of trajectories (saved only if defined)
 **
 ** \remarks If the starting position is fixed, it is specified using:
 **              set_keypair("Fixed_Position",...)
 **
 *****************************************************************************/
static void st_updiff(Id orient,
                      Id ndim,
                      Id ntot,
                      Id nseed,
                      Id niter,
                      Id n_nbgh,
                      Id flag_save,
                      double probtot,
                      Id* nxyz,
                      Id* nbgh,
                      Id* tabini,
                      Id* tabcur,
                      Id* tabwrk,
                      double* valwrk,
                      double* valtab0,
                      Id verbose,
                      double* cvdist2,
                      double* trsave)
{
  double d2, dmoy, proba;
  Id rank, fixed_position, flag_fixed;

  /* Check if a fixed starting position has been defined */

  fixed_position = static_cast<Id>(get_keypone("Fixed_Position", -1));
  flag_fixed     = fixed_position >= 0;

  /* Draw initial seed locations */

  for (Id iseed = 0; iseed < nseed; iseed++)
  {
    if (flag_fixed)
    {
      rank = st_fixed_position(ntot, valtab0, fixed_position);
    }
    else
    {
      proba = law_uniform(0., probtot);
      rank  = st_find_cell(ntot, valtab0, proba);
    }
    st_sample_to_grid(ndim, ntot, nxyz, rank, &TABINI(iseed, 0));
    for (Id idim = 0; idim < ndim; idim++)
      TABCUR(iseed, idim) = TABINI(iseed, idim);
    if (verbose) st_print_position(ndim, iseed, -1, &TABCUR(iseed, 0));
  }

  /* Loop on the iterations */

  for (Id iter = 0; iter < niter; iter++)
  {
    dmoy = 0.;

    /* Loop on the seed points */

    for (Id iseed = 0; iseed < nseed; iseed++)
    {

      /* Migrate the seed */

      st_migrate_seed(ndim, n_nbgh, nxyz, nbgh, valwrk, valtab0, tabwrk,
                      &TABCUR(iseed, 0));

      /* Optional printout */

      if (verbose) st_print_position(ndim, iseed, iter, &TABCUR(iseed, 0));

      /* Calculate the distance between current and initial positions */

      d2 = st_squared_distance(orient, ndim, &TABINI(iseed, 0),
                               &TABCUR(iseed, 0));

      /* Save the trajectory (optional) */

      if (flag_save && trsave != nullptr)
      {
        for (Id idim = 0; idim < ndim; idim++)
          TRAJEC(iseed, iter, idim) = TABCUR(iseed, idim);
      }

      /* Update the mean distance */

      dmoy += d2;
    }
    cvdist2[iter] = dmoy / static_cast<double>(nseed);
  }
}

/****************************************************************************/
/*!
 **  Update the quantities needed for calculating the linear regression
 **  amongst a set of 2-D points
 **
 ** \param[in]      x         X value
 ** \param[in]      y         Y value
 **
 ** \param[in,out]  count     Number of samples
 ** \param[in,out]  sum_x     Sum of the X variable
 ** \param[in,out]  sum_y     Sum of the Y variable
 ** \param[in,out]  sum_xx    Sum of the X*X variable
 ** \param[in,out]  sum_xy    Sum of the X*Y variable
 **
 *****************************************************************************/
static void st_update_regression(double x,
                                 double y,
                                 double* count,
                                 double* sum_x,
                                 double* sum_y,
                                 double* sum_xx,
                                 double* sum_xy)
{
  (*count) += 1.;
  (*sum_x) += x;
  (*sum_y) += y;
  (*sum_xx) += x * x;
  (*sum_xy) += x * y;
}

/****************************************************************************/
/*!
 **  Derive the diffusion factor from the serie of squared distance as
 **  a function of time
 **
 ** \return The diffusion coefficient
 **
 ** \param[in]  niter      Number of iterations
 ** \param[in]  verbose    Verbose flag
 ** \param[in]  pmid       Percentage of niter to store convergence
 ** \param[in]  flag_save  If the array must be saved for keypair
 ** \param[in]  cvdist2    Array containing the squared distances
 **
 ** \param[out] cvsave     Array containing the storage (Dimension: 3 * niter)
 **
 *****************************************************************************/
static double st_get_diff_coeff(Id niter,
                                Id verbose,
                                double pmid,
                                Id flag_save,
                                double* cvdist2,
                                double* cvsave)
{
  double slope, origin, slope_ref, origin_ref, sum_x, sum_y, sum_xy, sum_xx,
    count;
  double mx, my, var, cov;
  Id iter, rank_mid;

  slope_ref = origin_ref = TEST;
  rank_mid               = static_cast<Id>(pmid * niter / 100.);
  count = sum_x = sum_y = sum_xx = sum_xy = origin = slope = 0.;

  for (Id jter = 0; jter < niter; jter++)
  {
    iter = niter - jter - 1;

    /* Calculate the average slope */

    st_update_regression(static_cast<double>(iter + 1), cvdist2[iter], &count, &sum_x,
                         &sum_y, &sum_xx, &sum_xy);
    if (count > 1)
    {
      mx     = sum_x / count;
      my     = sum_y / count;
      var    = sum_xx / count - mx * mx;
      cov    = sum_xy / count - mx * my;
      slope  = cov / var;
      origin = my - slope * mx;
      if (iter == rank_mid)
      {
        slope_ref  = slope;
        origin_ref = origin;
      }
    }

    /* Optional printout */

    if (verbose && !FFFF(slope) && !FFFF(origin))
    {
      message("  Rank=%5d Slope=%lf Origin=%lf (Count=%d)", iter + 1, slope,
              origin, static_cast<Id>(count));
      if (iter == rank_mid) message(" - Stored");
      message("\n");
    }

    /* Optional storage */

    if (flag_save)
    {
      cvsave[3 * iter + 0] = cvdist2[iter];
      cvsave[3 * iter + 1] = slope;
      cvsave[3 * iter + 2] = origin;
    }
  }

  /* Optional printout */

  if (verbose) message("- Slope=%lf Origin=%lf\n", slope_ref, origin_ref);

  /* Optional saving */

  if (flag_save) set_keypair("Diffusion.Converge", 1, niter, 3, cvsave);

  return (slope_ref);
}

/****************************************************************************/
/*!
 **  Calculate the diffusion factor from a grid Db into another grid Db
 **
 ** \return  Error return code
 **
 ** \param[in]  dbgrid1    Db for the input grid
 ** \param[in]  dbgrid2    Db for the output grid
 ** \param[in]  orient     Diffusion orientation (0 or the space rank dimension)
 ** \param[in]  niter      Number of iterations
 ** \param[in]  nseed      Number of seeds
 ** \param[in]  seed       Seed for the random number generation
 ** \param[in]  verbose    Verbose Option
 **
 ** \remarks The user may specify the type of storage
 ** \remarks 0: average squared distance; 1: slope; 2: origin
 ** \remarks      get.keypair("Diffusion.Converge.Option",0)
 ** \remarks The neighborhood is Block(0) or Cross(1) according to
 ** \remarks      get.keypair("Diffusion.Converge.Morpho",0)
 **
 ** \remarks The rank of the convergence if measured from a Starting to an Ending
 ** \remarks percentages of the 'niter' iterations. The 'Mid' percentage gives
 ** \remarks the value assigned to the output block
 ** \remarks      get.keypair("Diffusion.Converge.PMid",70)
 **
 ** \remarks The user can specify the block of interest by using:
 ** \remarks      get.keypair("Diffusion.Converge.Block")
 ** \remarks For the target block, the array of squared distances as a function
 ** \remarks of the iteration is returned using the keypair mechanism:
 ** \remarks      set.keypair("Diffusion.Converge")
 ** \remarks For the target block, the trajectories are saved using keypair;
 ** \remarks      set.keypair("Diffusion.Trajectory.XX")
 **
 *****************************************************************************/
Id db_diffusion(DbGrid* dbgrid1,
                DbGrid* dbgrid2,
                Id orient,
                Id niter,
                Id nseed,
                Id seed,
                Id verbose)
{
  double diff_coeff, pmid, probtot;
  Id error, ndim, ind0[3], nxyz[3], iech, nech, iptr, opt_center;
  Id ntot, iech_save, flag_save, opt_morpho, flag_traj, n_nbgh;
  String name;
  VectorInt nbgh;
  VectorInt tabini;
  VectorInt tabcur;
  VectorInt tabwrk;
  VectorDouble numtab0;
  VectorDouble valtab0;
  VectorDouble cvdist2;
  VectorDouble cvsave;
  VectorDouble trsave;
  VectorDouble valwrk;

  /* Initializations */

  error      = 1;
  iech_save  = static_cast<Id>(get_keypone("Diffusion.Converge.Block", 0));
  opt_morpho = static_cast<Id>(get_keypone("Diffusion.Converge.Morpho", 1));
  opt_center = static_cast<Id>(get_keypone("Diffusion.Converge.Center", 1));
  flag_traj  = static_cast<Id>(get_keypone("Diffusion.Flag.Trajectory", 0));
  pmid       = get_keypone("Diffusion.Converge.PMid", 70.);
  if (seed != 0) law_set_random_seed(seed);

  /* Preliminary checks */

  ndim     = dbgrid1->getNDim();
  nech     = dbgrid2->getNSample();
  Id ndim2 = dbgrid2->getNDim();
  VectorInt ixyz(ndim2, 0);
  if (ndim < 1 || ndim > 3)
  {
    messerr("This function is limited to 2-D or 3-D input grids");
    goto label_end;
  }
  if (orient != 0 && (orient < 1 || orient > ndim))
  {
    messerr("Argument 'orient' (%d) can be 0 or one of the space dimension",
            orient);
    goto label_end;
  }
  if (!dbgrid1->isNVarComparedTo(1)) goto label_end;
  if (pmid < 5 || pmid > 95)
  {
    messerr("'PMid' must lie between 5% and 95%");
    goto label_end;
  }

  /* Check that the output grid is a subgrid of the input grid */

  if (!st_is_subgrid(verbose, "Diffusion Coefficient", dbgrid1, dbgrid2, ind0,
                     nxyz, &ntot)) goto label_end;

  /* Core allocation */

  tabini.resize(ndim * nseed);
  tabcur.resize(ndim * nseed);
  tabwrk.resize(ndim);
  numtab0.resize(ntot);
  valtab0.resize(ntot);
  cvdist2.resize(niter);
  cvsave.resize(niter * 3);
  if (flag_traj)
    trsave.resize(niter * nseed * ndim);

  /* Allocate the neighboring displacement array */

  nbgh   = gridcell_neigh(ndim, opt_morpho, 1, opt_center, verbose);
  n_nbgh = static_cast<Id>(nbgh.size()) / ndim;
  valwrk.resize(n_nbgh);

  /* Create the new variable in the output file */

  iptr = dbgrid2->addColumnsByConstant(1, TEST);
  if (iptr < 0) goto label_end;

  /* Loop on the cells of the Output Grid */

  for (iech = 0; iech < nech; iech++)
  {
    diff_coeff = TEST;
    OptDbg::setCurrentIndex(iech + 1);
    flag_save = (iech == iech_save - 1);
    if (dbgrid2->isActive(iech))
    {
      dbgrid2->rankToIndice(iech, ixyz);

      /* Load the subgrid to be upscaled */

      probtot = st_extract_subgrid(verbose, 1, iech, nech, ntot, dbgrid1, ind0,
                                   ixyz.data(), nxyz, numtab0.data(),
                                   valtab0.data());

      if (probtot > 0)
      {

        /* Upscale the diffusion */

        st_updiff(orient, ndim, ntot, nseed, niter, n_nbgh, flag_save, probtot,
                  nxyz, nbgh.data(), tabini.data(), tabcur.data(),
                  tabwrk.data(), valwrk.data(), valtab0.data(),
                  verbose, cvdist2.data(), trsave.data());

        /* Derive the diffusion coefficient */

        diff_coeff = st_get_diff_coeff(niter, verbose, pmid, flag_save,
                                       cvdist2.data(), cvsave.data());

        /* Save the trajectory (optional) */

        if (flag_save && !trsave.empty())
        {
          for (Id iseed = 0; iseed < nseed; iseed++)
          {
            (void)gslSPrintf2(name, "Diffusion.Trajectory.%d", iseed + 1);
            for (Id iter = 0; iter < niter; iter++)
              for (Id idim = 0; idim < ndim; idim++)
                TRAJEC(iseed, iter, idim) = dbgrid2->getCoordinate(iech, idim) +
                                            TRAJEC(iseed, iter, idim) * dbgrid1->getDX(idim);
            set_keypair(name.data(), 1, niter, ndim, &TRAJEC(iseed, 0, 0));
          }
        }
      }
    }

    /* Store the result */

    dbgrid2->setArray(iech, iptr, diff_coeff);
  }

  /* Set the error return code */

  error = 0;

label_end:
  OptDbg::setCurrentIndex(0);
  return (error);
}

/****************************************************************************/
/*!
 **  Create residuals
 **
 ** \return  Error returned code
 **
 ** \param[in]  verbose Verbose flag
 ** \param[in]  nech    Number of samples
 ** \param[in]  tab     Array of sample values (Dimension: nech)
 ** \param[in]  ncut    Number of cutoffs
 ** \param[in]  zcut    Array of cutoff values (Dimension: ncut)
 **
 ** \param[out] nsorted   Number of sorted samples
 ** \param[out] mean      Average of the active data
 ** \param[out] residuals Array of residuals (Dimension: ncut * nech)
 ** \param[out] T         Array of for tonnage
 ** \param[out] Q         Array of for metal quantity
 **
 *****************************************************************************/
Id stats_residuals(Id verbose,
                   Id nech,
                   const double* tab,
                   Id ncut,
                   double* zcut,
                   Id* nsorted,
                   double* mean,
                   double* residuals,
                   double* T,
                   double* Q)
{
  double value, moyenne;
  Id iech, icut, jcut, nactive;

  /* Initializations */

  nactive = (*nsorted) = 0;
  moyenne              = 0.;
  for (icut = 0; icut < ncut; icut++)
  {
    T[icut] = Q[icut] = 0.;
    for (iech = 0; iech < nech; iech++)
      RESIDUALS(icut, iech) = 0.;
  }

  /* Loop on the samples to calculate the indicators */

  for (iech = 0; iech < nech; iech++)
  {
    value = tab[iech];
    if (FFFF(value)) continue;
    moyenne += value;
    nactive++;

    /* Loop on the cutoffs */

    for (icut = 0; icut < ncut; icut++)
    {
      if (value < zcut[icut]) continue;
      RESIDUALS(icut, iech) = 1.;
      Q[icut] += value;
      T[icut] += 1.;
    }
  }
  if (nactive <= 0)
  {
    messerr("The calculation failed as there is no active sample");
    return (1);
  }

  /* Calculate the tonnage and meal quantity per class */

  moyenne /= static_cast<double>(nactive);
  for (icut = 0; icut < ncut; icut++)
  {
    T[icut] /= static_cast<double>(nactive);
    Q[icut] /= static_cast<double>(nactive);
  }

  /* Calculate the residuals */

  for (iech = 0; iech < nech; iech++)
  {
    value = tab[iech];
    if (FFFF(value)) continue;

    /* Loop on the cutoffs */

    for (icut = ncut - 1; icut >= 0; icut--)
    {
      value = RESIDUALS(icut, iech) / T[icut];
      if (icut > 0)
      {
        jcut = icut - 1;
        value -= RESIDUALS(jcut, iech) / T[jcut];
      }
      else
      {
        value -= 1.;
      }
      RESIDUALS(icut, iech) = value;
    }
  }

  /* Verbose optional option */

  if (verbose)
  {
    mestitle(0, "Building residuals");
    message("Number of sorted samples = %d\n", nactive);
    for (icut = 0; icut < ncut; icut++)
      message("Cutoff %2d (above %lf) - Tonnage = %lf - Metal = %lf\n",
              icut + 1, zcut[icut], T[icut], Q[icut]);
  }

  (*nsorted) = nactive;
  (*mean)    = moyenne;
  return (0);
}
} // namespace gstlrn<|MERGE_RESOLUTION|>--- conflicted
+++ resolved
@@ -672,11 +672,7 @@
   /* Initializations */
 
   error     = 1;
-<<<<<<< HEAD
-  iech_save = (Id)get_keypone("Upscale.Converge.Block", 0);
-=======
   iech_save = static_cast<Id>(get_keypone("Upscale.Converge.Block", 0));
->>>>>>> e20ef3b7
   Id ndim2  = dbgrid2->getNDim();
   VectorInt ixyz(ndim2);
 
