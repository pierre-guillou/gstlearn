--- conflicted
+++ resolved
@@ -659,7 +659,6 @@
     }
     else
     {
-<<<<<<< HEAD
       STAT_THRESH(ifac, 0, 0) =
         static_cast<double>(ct_tableone_getrank_from_proba(CTABLES, t1min));
       STAT_THRESH(ifac, 0, 1) =
@@ -677,25 +676,6 @@
           static_cast<double>(ct_tableone_getrank_from_proba(CTABLES, -10.));
         STAT_THRESH(ifac, 1, 1) =
           static_cast<double>(ct_tableone_getrank_from_proba(CTABLES, +10.));
-=======
-      STAT_THRESH(ifac, 0, 0) = static_cast<double>(ct_tableone_getrank_from_proba(CTABLES,
-                                                                                   t1min));
-      STAT_THRESH(ifac, 0, 1) = static_cast<double>(ct_tableone_getrank_from_proba(CTABLES,
-                                                                                   t1max));
-      if (ngrf > 1)
-      {
-        STAT_THRESH(ifac, 1, 0) = static_cast<double>(ct_tableone_getrank_from_proba(CTABLES,
-                                                                                     t2min));
-        STAT_THRESH(ifac, 1, 1) = static_cast<double>(ct_tableone_getrank_from_proba(CTABLES,
-                                                                                     t2max));
-      }
-      else
-      {
-        STAT_THRESH(ifac, 1, 0) = static_cast<double>(ct_tableone_getrank_from_proba(CTABLES,
-                                                                                     -10.));
-        STAT_THRESH(ifac, 1, 1) = static_cast<double>(ct_tableone_getrank_from_proba(CTABLES,
-                                                                                     +10.));
->>>>>>> e20ef3b7
       }
     }
   }
