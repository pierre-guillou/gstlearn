--- conflicted
+++ resolved
@@ -1151,9 +1151,6 @@
   error = _file_read(file, format, ap);
   va_end(ap);
   return (error);
-<<<<<<< HEAD
-=======
-}
-
->>>>>>> 16abd9c3
+}
+
 }