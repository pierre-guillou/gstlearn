--- conflicted
+++ resolved
@@ -571,25 +571,14 @@
 
 /****************************************************************************/
 /*!
-<<<<<<< HEAD
-**   Read a byte from the binary file
-**
-** \return  Returned integer value of the byte
-**
-** \param[in]  file  File pointer
-**
-*****************************************************************************/
+ **   Read a byte from the binary file
+ **
+ ** \return  Returned integer value of the byte
+ **
+ ** \param[in]  file  File pointer
+ **
+ *****************************************************************************/
 static unsigned char st_in(FILE *file)
-=======
- **   Read a byte from the binary file
- **
- ** \return  Returned integer value of the byte
- **
- ** \param[in]  file  File pointer
- **
- *****************************************************************************/
-static int st_in(FILE *file)
->>>>>>> 119d46b6
 
 {
   unsigned char c;
