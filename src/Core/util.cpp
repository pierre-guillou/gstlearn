--- conflicted
+++ resolved
@@ -1036,9 +1036,6 @@
   char* pc = new char[s.size() + 1];
   (void)gslStrcpy(pc, s.c_str());
   return pc;
-<<<<<<< HEAD
-=======
-}
-
->>>>>>> 16abd9c3
+}
+
 }