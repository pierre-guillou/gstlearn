/******************************************************************************/
/* COPYRIGHT ARMINES, ALL RIGHTS RESERVED                                     */
/*                                                                            */
/* THE CONTENT OF THIS WORK CONTAINS CONFIDENTIAL AND PROPRIETARY             */
/* INFORMATION OF ARMINES. ANY DUPLICATION, MODIFICATION,                     */
/* DISTRIBUTION, OR DISCLOSURE IN ANY FORM, IN WHOLE, OR IN PART, IS STRICTLY */
/* PROHIBITED WITHOUT THE PRIOR EXPRESS WRITTEN PERMISSION OF ARMINES         */
/*                                                                            */
/* TAG_SOURCE_CG                                                              */
/******************************************************************************/
#include "geoslib_old_f.h"
#include "geoslib_f.h"
#include "Polynomials/Hermite.hpp"
#include "Basic/NamingConvention.hpp"
#include "Basic/Utilities.hpp"
#include "Basic/Law.hpp"
#include "Basic/File.hpp"
#include "Db/ELoadBy.hpp"
#include "Db/Db.hpp"
#include "Model/Model.hpp"
#include "Model/CovInternal.hpp"
#include "Neigh/Neigh.hpp"
#include "Anamorphosis/AnamDiscreteDD.hpp"
#include "Anamorphosis/AnamDiscreteIR.hpp"
#include "Anamorphosis/AnamHermite.hpp"
#include "Basic/String.hpp"

#include <math.h>
#include <string.h>
#include <limits.h>

/*! \cond */
#define NBYPAS 5
#define IND(iech,ivar)    ((iech) + (ivar) * nech)
#define FLAG(iech,ivar)   (flag[IND(iech,ivar)])
#define COVTAB(ivar,jvar) (covtab[(jvar) * nvar_m + (ivar)])
#define COVAUX(ivar,jvar) (covaux[(jvar) * nvar_m + (ivar)])
#define RHS(i,iv,jv)      (rhs [IND(i,iv) + neq * (jv)])
#define FF0(ib,iv)        (ff0 [(ib) + nfeq * (iv)])
#define VAR0(iv,jv)       (var0[(jv) + nvar * (iv)])
#define VARB(iv,jv)       (varb[(jv) + nvar * (iv)])
#define LHS(i,iv,j,jv)    (lhs [IND(i,iv) + neq * IND(j,jv)])
#define LHS_C(i,j)        (lhs [(i) + nred * (j)])
#define LHS_B(i,j)        (lhs_b[(i) + nred * (j)])
#define LHS_LOC(i,j)      (lhs_loc [(i) + (nloc+nfeq) * (j)])
#define RHS_C(i,iv)       (rhs [(i) + nred * (iv)])
#define WGT(i,iv)         (wgt [(i) + nred * (iv)])
#define ZAM1(i)           (zam1[(i)])
#define DISC1(i,idim)     (KOPTION->disc1[(idim) * KOPTION->ntot + (i)])
#define DISC2(i,idim)     (KOPTION->disc2[(idim) * KOPTION->ntot + (i)])
#define FS(ib,il)         (fs [(il) * shift + (ib)])
#define FSF(ib,jb)        (fsf[(jb) * shift + (ib)])
#define FF(ib,il)         (ff [(il) * shift + (ib)])
#define MU(ib)            (mu[(ib)])
#define SMU(ib)           (smu[(ib)])
#define FCA(ib,il)        (fca[(il) * shift + (ib)])
#define FSFPCM1(ib,jb)    (fsfpcm1[(jb)    * shift + (ib)])
#define SIGMA(ib,jb)      (sigma[(jb)    * shift + (ib)])
#define DCOV(il,jl)       (dcov[(jl)   * nfeq  + (il)])
#define RCOV(il,jl)       (rcov[(jl)   * nfeq  + (il)])
#define LHS_EXP(i,j)      (lhs[(i) * neq + (j)])
#define RHS_EXP(i)        (rhs[(i)])
#define COV_REF(iz)       (cov_ref[cov_radius + (iz)])
#define SMEAN(i,isimu)    (smean[(isimu) * nfeq + (i)])
#define IAD(ix,iy,iz,nn,ss) (((iz) + nn[2]) + ss[2] * (((iy) + nn[1]) + ss[1] * ((ix) + nn[0])))
#define COV_RES(ix,iy,iz) cov_res[IAD(ix,iy,iz,cov_nn,cov_ss)]
#define COV_TOT(ix,iy,iz) cov_tot[IAD(ix,iy,iz,cov_nn,cov_ss)]
#define NUM_TOT(ix,iy,iz) num_tot[IAD(ix,iy,iz,cov_nn,cov_ss)]
#define NEI_CUR(ix,iy,iz) nei_cur[IAD(ix,iy,iz,nei_nn,nei_ss)]
#define NEI_REF(ix,iy,iz) nei_ref[IAD(ix,iy,iz,nei_nn,nei_ss)]
#define LTERM(ivar,iz)    lterm[(iz) * nvarin + ivar]
#define LBACK(ivar,iz)    lback[(iz) * nvarin + ivar]
#define CC(iz,jz)         (cc[(jz)*((jz) + 1) / 2 +(iz)])
#define PROPTAB(ivar,iz)  (proptab[(iz) * nvarin + (ivar)])
#define UTAB(i,j)         (utab[(i) + ndat * (j)])
#define TUTIL(i,j)        (tutil[(i) + nutil * (j)])
#define SPART(i,j)        (spart[(i) + npart * (j)])
#define MATCL(i,j)        (matCL[(i) * nvar + (j)])
#define COVSS(is,js)      (covss  [(js) + ns * (is)])
#define COVGEN(i1,i2)     (covgen [(i2) + n2 * (i1)])
#define COVPP(ip,jp)      (covpp  [(jp) + np * (ip)])
#define COVGP(ig,ip)      (covgp  [(ip) + np * (ig)])
#define DISTGEN(i,is)     (distgen[(is) + ns * (i)])
#define DISTPS(ip,is)     (distps [(is) + ns * (ip)])
#define DISTGS(ig,is)     (distgs [(is) + ns * (ig)])
#define PRODGEN(i,is)     (prodgen[(is) + ns * (i)])
#define PRODPS(ip,is)     (prodps [(is) + ns * (ip)])
#define PRODGS(ig,is)     (prodgs [(is) + ns * (ig)])
#define DRFTAB(ip,il)     (drftab [(il) + nbfl * (ip)])
#define YMAT(ip,il)       (ymat   [(il) + nbfl * (ip)])
/*! \endcond */

// TODO : remove all these static stuffs !
static double *covtab, *covaux, *drftab, *fs, *fsf, *d1_1, *d1_2, *var0;
static VectorDouble d1, d1_t;
static double *lhs, *lhs_b, *rhs, *wgt, *zext, *zam1, *ff0, *varb;
static int *rank, *flag;
static int IECH_NBGH = -1;
static int KRIGE_INIT = 0;
static int MODEL_INIT = 0;
static int IECH_OUT = -1;
static int RAND_INDEX = -1;
static int FLAG_EST, FLAG_STD, FLAG_WGT, FLAG_COLK, FLAG_SIMU, FLAG_LTERM;
static int FLAG_BAYES, FLAG_PROF, FLAG_VARZ, FLAG_DGM, FLAG_NO_VAR_CHECK;
static int IPTR_EST, IPTR_STD, IPTR_VARZ, IPTR_NBGH;
static int *RANK_COLCOK;
static Db *DBIN, *DBOUT;
static Koption *KOPTION;
static double R_COEFF;
static int INH_FLAG_VERBOSE = 0;
static int INH_FLAG_LIMIT = 1;
static double EPS = 1.e-5;
static char string[100];

static CovInternal COVINT;

typedef struct
{
  int ndtot;
  int rank1;
  int rank2;
  Model *model;
  int nugget_opt;
  int nostd;
  ECalcMember member;
  int icov_r;
  double weight;
} Disc_Structure;

/****************************************************************************/
/*!
 **  Local function checking if the continuous Kriging as been required.
 **  Then the LHS must be updated for each target
 **
 ** \return  1 if the Continuous Kriging is required; 0 otherwise
 **
 ** \param[in] neigh   Neigh structure
 **
 *****************************************************************************/
static int flag_continuous_kriging(Neigh *neigh)
{
  return (neigh->getFlagContinuous());
}

/****************************************************************************/
/*!
 **  Management of internal array (double)
 **
 ** \return  Pointer to the newly allocated array
 **
 ** \param[in]  nli   Number of lines
 ** \param[in]  nco   Number of columns
 **
 *****************************************************************************/
static double* st_core(int nli, int nco)
{
  double *tab, rsize;
  int size, i;

  /* Initialization */

  tab = nullptr;
  rsize = (double) nli * (double) nco;
  if (rsize < 0 || rsize > INT_MAX)
  {
    messerr("Core allocation problem: Size (%d x %d) too big", nli, nco);
    return (tab);
  }
  size = nli * nco;

  /* Allocation */

  tab = (double*) mem_alloc(sizeof(double) * size, 0);
  if (tab == nullptr)
  {
    messerr("Core allocation problem: Size (%d) too big", size);
    return (tab);
  }

  for (i = 0; i < size; i++)
    tab[i] = 0.;
  return (tab);
}

/****************************************************************************/
/*!
 **  Management of internal array (integer)
 **
 ** \return  Pointer to the newly allocated array
 **
 ** \param[in]  nli   Number of lines
 ** \param[in]  nco   Number of columns
 **
 *****************************************************************************/
static int* st_icore(int nli, int nco)
{
  int *tab, size, i;

  /* Initialization */

  tab = nullptr;
  size = nli * nco;

  /* Allocation */

  tab = (int*) mem_alloc(sizeof(int) * size, 0);
  if (tab != nullptr) for (i = 0; i < size; i++)
    tab[i] = 0;

  return (tab);
}

/****************************************************************************/
/*!
 **  Manage the relative position array
 **
 ** \param[in]  mode    1 for creating, -1 for deleting
 ** \param[in]  neq     Number of kriging equations
 ** \param[in]  rel_arg Relative position array (used for deletion)
 **
 *****************************************************************************/
static int* st_relative_position_array(int mode, int neq, int *rel_arg)
{
  int *rel, i, j;

  /* Dispatch */

  if (mode > 0)
  {

    /* Creation */

    rel = (int*) st_icore(neq, 1);
    if (rel == nullptr) return (rel);
    for (i = j = 0; i < neq; i++)
    {
      if (flag != NULL && flag[i])
        rel[j++] = i + 1;
      else
        rel[j++] = i + 1;
    }
  }
  else
  {

    /* Deletion */

    rel = rel_arg;
    rel = (int*) mem_free((char* ) rel);
  }
  return (rel);
}

/****************************************************************************/
/*!
 **  Initialize the static global variables
 **
 ** \param[in]  dbin   input Db structure
 ** \param[in]  dbout  output Db structure
 **
 *****************************************************************************/
static void st_global_init(Db *dbin, Db *dbout)
{
  FLAG_STD = FLAG_EST = FLAG_WGT = FLAG_LTERM = FLAG_VARZ = 0;
  FLAG_COLK = FLAG_BAYES = FLAG_PROF = FLAG_SIMU = FLAG_DGM = 0;
  FLAG_NO_VAR_CHECK = 0;
  IPTR_EST = IPTR_STD = IPTR_VARZ = IPTR_NBGH = 0;
  IECH_OUT = 0;
  IECH_NBGH = -1;

  /* Set the global variables */

  DBIN = dbin;
  DBOUT = dbout;

  /* Change of support coefficient for DGM */

  R_COEFF = 1.;
  COVINT = CovInternal();

  return;
}

/****************************************************************************/
/*!
 **  Returns the coordinate of the data (at rank if rank >= 0)
 **  or of the target (at IECH_OUT if rank < 0)
 **
 ** \param[in]  loc_rank   Rank of the sample
 ** \param[in]  idim   Rank of the coordinate
 **
 *****************************************************************************/
static double st_get_idim(int loc_rank, int idim)
{
  double value;

  if (loc_rank >= 0)
  {
    value = DBIN->getCoordinate(loc_rank, idim);
  }
  else
  {
    value = DBOUT->getCoordinate(IECH_OUT, idim);
  }
  return (value);
}

/****************************************************************************/
/*!
 **  Calculate the covariance between two samples from two Db
 **
 ** \param[in]  model        Model structure
 ** \param[in]  flag_init    Initialize the array beforehand
 ** \param[in]  nugget_opt   Option for the nugget effect basic structure
 ** \li                       0 : no particular option
 ** \li                       1 : discard the nugget effect
 ** \li                      -1 : only consider the nugget effect
 ** \param[in]  nostd        0 standard; +-1 special; ITEST normalized
 ** \param[in]  member       Member of the Kriging System (ECalcMember)
 ** \param[in]  icov_r       rank of the target covariance or -1 for all
 ** \param[in]  weight       Weight attached to this calculation
 ** \param[in]  rank1        Rank of the first sample
 ** \param[in]  rank2        Rank of the second sample
 **
 ** \param[out] d1           Working array
 ** \param[out] covtab       Output covariance array
 **
 *****************************************************************************/
static void st_cov(Model *model,
                   int flag_init,
                   int nugget_opt,
                   int nostd,
                   const ECalcMember &member,
                   int icov_r,
                   double weight,
                   int rank1,
                   int rank2,
                   VectorDouble d1,
                   double *covtab)
{

  /* Initializations */

  if (rank1 >= 0)
  {
    COVINT.setDb1(DBIN);
    COVINT.setIcas1(1);
    COVINT.setIech1(rank1);
  }
  else
  {
    COVINT.setDb1(DBOUT);
    COVINT.setIcas1(2);
    COVINT.setIech1(IECH_OUT);
  }

  if (rank2 >= 0)
  {
    COVINT.setDb2(DBIN);
    COVINT.setIcas2(1);
    COVINT.setIech2(rank2);
  }
  else
  {
    COVINT.setDb2(DBOUT);
    COVINT.setIcas2(2);
    COVINT.setIech2(IECH_OUT);
  }

  CovCalcMode mode(ECalcMember::LHS);
  mode.update(nugget_opt, nostd, member, icov_r, 0, 1);
  model_calcul_cov_nostat(model, mode, &COVINT, flag_init, weight, d1, covtab);
}

/****************************************************************************/
/*!
 **  Internal recursive function for calculating covariance between data
 **  and data, when data are discretized
 **
 ** \param[in]  idim   Space dimension for current iteration (first point)
 ** \param[in]  jdim   Space dimension for current iteration (second point)
 ** \param[in]  it     Pointer to the Internal Disc_Structure
 **
 *****************************************************************************/
static void st_data_discretize_dd(int idim, int jdim, Disc_Structure *it)
{
  double exts2, dsize, decal;

  // Initialization

  if (idim < it->model->getDimensionNumber() - 1)
  {
    idim = idim + 1;

    // Loop in the current dimension

    exts2 = DBIN->getBlockExtension(it->rank1, idim) / 2.;
    dsize = KOPTION->dsize[idim];

    if (exts2 <= 0. || dsize <= 0.)
    {

      /* Ponctual support */

      d1_1[idim] = 0.;
      st_data_discretize_dd(idim, jdim, it);
    }
    else
    {

      /* Implicit loop until reaching the edge of the data */

      decal = -exts2 + dsize / 2.;
      do
      {
        d1_1[idim] = decal;
        st_data_discretize_dd(idim, jdim, it);
        decal = decal + dsize;
      }
      while (decal < exts2);
    }
  }
  else if (jdim < it->model->getDimensionNumber() - 1)
  {
    jdim = jdim + 1;

    // Loop in the current dimension

    exts2 = DBIN->getBlockExtension(it->rank2, jdim) / 2.;
    dsize = KOPTION->dsize[jdim];

    if (exts2 <= 0 || dsize <= 0.)
    {
      /* Punctual support */

      d1_2[jdim] = 0.;
      st_data_discretize_dd(idim, jdim, it);
    }
    else
    {

      /* Implicit loop until reaching the edge of the data */

      decal = -exts2 + dsize / 2.;
      do
      {
        d1_2[jdim] = decal;
        st_data_discretize_dd(idim, jdim, it);
        decal = decal + dsize;
      }
      while (decal < exts2);
    }
  }
  else
  {

    // End of implicit loop on dimensions

    it->ndtot++;
    for (int i = 0; i < it->model->getDimensionNumber(); i++)
      d1_t[i] = d1[i] + d1_1[i] + d1_2[i];
    st_cov(it->model, 0, it->nugget_opt, it->nostd, it->member, it->icov_r,
           it->weight, it->rank1, it->rank2, d1_t, covaux);
  }
}

int is_flag_data_disc_defined(void)
{
  return KOPTION->flag_data_disc;
}

/****************************************************************************/
/*!
 **  Calculate the covariance between two Data samples
 **  This covariance takes possible Data discretization into account
 **
 ** \param[in]  model  Model structure
 ** \param[in]  nugget_opt   Option for the nugget effect basic structure
 ** \li                       0 : no particular option
 ** \li                       1 : discard the nugget effect
 ** \li                      -1 : only consider the nugget effect
 ** \param[in]  nostd        0 standard; +-1 special; ITEST normalized
 ** \param[in]  icov_r       rank of the target covariance or -1 for all
 ** \param[in]  weight       Weight attached to this calculation
 ** \param[in]  rank1        Rank of the first sample
 ** \param[in]  rank2        Rank of the second sample
 **
 ** \param[out] d1           Working array
 ** \param[out] covtab       Output covariance array
 **
 *****************************************************************************/
static void st_cov_dd(Model *model,
                      int nugget_opt,
                      int nostd,
                      int icov_r,
                      double weight,
                      int rank1,
                      int rank2,
                      VectorDouble d1,
                      double *covtab)
{
  int nvar_m;
  double scale;
  Disc_Structure int_disc;

  if (!KOPTION->flag_data_disc)
  {

    // Data is considered as ponctual

    st_cov(model, 0, nugget_opt, nostd, ECalcMember::LHS, icov_r, weight, rank1,
           rank2, d1, covtab);
  }
  else
  {
    // Data have a support

    nvar_m = model->getVariableNumber();
    model_covtab_init(1, model, covaux);

    // Implicit discretization loop for first datum

    int_disc.rank1 = rank1;
    int_disc.rank2 = rank2;
    int_disc.model = model;
    int_disc.nugget_opt = nugget_opt;
    int_disc.nostd = nostd;
    int_disc.member = ECalcMember::LHS;
    int_disc.icov_r = icov_r;
    int_disc.weight = weight;
    int_disc.ndtot = 0;

    st_data_discretize_dd(-1, -1, &int_disc);

    // Normalization

    scale = (double) int_disc.ndtot;
    for (int ivar_m = 0; ivar_m < nvar_m; ivar_m++)
      for (int jvar_m = 0; jvar_m < nvar_m; jvar_m++)
        COVTAB(ivar_m,jvar_m) += COVAUX(ivar_m,jvar_m) / scale;
  }
}

/****************************************************************************/
/*!
 **  Internal recursive function for calculating covariance between data
 **  and target, when data is discretized
 **
 ** \param[in]  idim   Space dimension for current iteration
 ** \param[in]  it     Pointer to the Internal Disc_Structure
 **
 *****************************************************************************/
static void st_data_discretize_dg(int idim, Disc_Structure *it)
{
  double exts2, dsize, decal;

  // Initialization

  if (idim < it->model->getDimensionNumber() - 1)
  {
    idim = idim + 1;

    // Loop in the current dimension

    exts2 = DBIN->getBlockExtension(it->rank1, idim) / 2.;
    dsize = KOPTION->dsize[idim];

    if (exts2 <= 0. || dsize <= 0.)
    {

      /* Ponctual support */

      d1_1[idim] = 0.;
      st_data_discretize_dg(idim, it);
    }
    else
    {

      /* Implicit loop until reaching the edge of the data */

      decal = -exts2 + dsize / 2.;
      do
      {

        d1_1[idim] = decal;
        st_data_discretize_dg(idim, it);
        decal = decal + dsize;
      }
      while (decal < exts2);
    }
  }
  else
  {

    // End of implicit loop on dimensions

    it->ndtot++;
    for (int i = 0; i < it->model->getDimensionNumber(); i++)
      d1_t[i] = d1[i] + d1_1[i];
    st_cov(it->model, 0, it->nugget_opt, it->nostd, it->member, it->icov_r,
           it->weight, it->rank1, it->rank2, d1_t, covaux);
  }
}

/****************************************************************************/
/*!
 **  Calculate the covariance between a Data sample and a Target sample
 **  This covariance takes possible Data discretization into account
 **
 ** \param[in]  model        Model structure
 ** \param[in]  nugget_opt   Option for the nugget effect basic structure
 ** \li                       0 : no particular option
 ** \li                       1 : discard the nugget effect
 ** \li                      -1 : only consider the nugget effect
 ** \param[in]  nostd        0 standard; +-1 special; ITEST normalized
 ** \param[in]  member       Member of the Kriging System (ECalcMember)
 ** \param[in]  icov_r       rank of the target covariance or -1 for all
 ** \param[in]  weight       Weight attached to this calculation
 ** \param[in]  rank1        Rank of the first sample
 ** \param[in]  rank2        Rank of the second sample
 **
 ** \param[out] d1           Working array
 ** \param[out] covtab       Output covariance array
 **
 ** \remarks: Note the initialization of 'covtab' must be performed
 ** \remarks; in the calling function (if necessary)
 **
 *****************************************************************************/
static void st_cov_dg(Model *model,
                      int nugget_opt,
                      int nostd,
                      const ECalcMember &member,
                      int icov_r,
                      double weight,
                      int rank1,
                      int rank2,
                      VectorDouble d1,
                      double *covtab)
{
  int nvar_m;
  double scale;
  Disc_Structure int_disc;

  if (!KOPTION->flag_data_disc)
  {

    // Data is considered as ponctual

    st_cov(model, 0, nugget_opt, nostd, member, icov_r, weight, rank1, rank2,
           d1, covtab);
  }
  else
  {
    // Data have a support

    nvar_m = model->getVariableNumber();
    model_covtab_init(1, model, covaux);

    // Implicit discretization loop on the data

    int_disc.rank1 = rank1;
    int_disc.rank2 = rank2;
    int_disc.model = model;
    int_disc.nugget_opt = nugget_opt;
    int_disc.nostd = nostd;
    int_disc.member = member;
    int_disc.icov_r = icov_r;
    int_disc.weight = weight;
    int_disc.ndtot = 0;

    for (int i = 0; i < model->getDimensionNumber(); i++)
      d1_1[i] = d1[i];
    st_data_discretize_dg(-1, &int_disc);

    // Normalization

    scale = (double) int_disc.ndtot;
    for (int ivar_m = 0; ivar_m < nvar_m; ivar_m++)
      for (int jvar_m = 0; jvar_m < nvar_m; jvar_m++)
        COVTAB(ivar_m,jvar_m) += COVAUX(ivar_m,jvar_m) / scale;
  }
}

/****************************************************************************/
/*!
 **  Returns the value of the variable (at rank if rank >= 0)
 **  or of the target (at IECH_OUT if rank < 0)
 **
 ** \param[in]  rank   Rank of the sample
 ** \param[in]  ivar   Rank of the variable
 **
 ** \remarks   In case of simulation, the variable of the first simulation
 ** \remarks   is systematically returned. This has no influence on the rest
 ** \remarks   of the calculations
 **
 *****************************************************************************/
static double st_get_ivar(int rank, int ivar)
{
  double value;
  int jvar;

  if (rank >= 0)
  {

    // Variable in the Input file

    if (!FLAG_SIMU)

      // Particular case of simulations

      value = DBIN->getVariable(rank, ivar);
    else

      // Case of the traditional kriging based on Z-variables

      value = DBIN->getSimvar(ELoc::SIMU, rank, 0, ivar, 0, 1, 0);
  }
  else
  {

    // Variable in the Output file: colocated case

    jvar = RANK_COLCOK[ivar];
    if (jvar < 0)
      value = TEST;
    else
      value = DBOUT->getArray(IECH_OUT, jvar);
  }

  return (value);
}

/****************************************************************************/
/*!
 **  Returns the value of the measurement error (at rank if rank >= 0)
 **  or of the target (at IECH_OUT if rank < 0)
 **
 ** \param[in]  rank   Rank of the sample
 ** \param[in]  ivar   Rank of the variable
 **
 *****************************************************************************/
static double st_get_verr(int rank, int ivar)
{
  double value;

  if (rank >= 0)
  {
    value = DBIN->getVarianceError(rank, ivar);
  }
  else
  {
    value = DBOUT->getVarianceError(IECH_OUT, ivar);
  }
  return (value);
}

/****************************************************************************/
/*!
 **  Returns the value of the external drift "rank" (if rank >= 0)
 **  or of the target (at IECH_OUT if rank < 0)
 **
 ** \param[in]  rank   Rank of the sample
 ** \param[in]  ibfl   Rank of the external drift
 **
 *****************************************************************************/
static double st_get_fext(int rank, int ibfl)
{
  double value;

  if (rank >= 0)
  {
    value = DBIN->getExternalDrift(rank, ibfl);
  }
  else
  {
    value = DBOUT->getExternalDrift(IECH_OUT, ibfl);
  }
  return (value);
}

/****************************************************************************/
/*!
 **  Returns the value of the array (at rank if rank >= 0)
 **  or of the target (at IECH_OUT if rank < 0)
 **
 ** \param[in]  rank   Rank of the sample
 ** \param[in]  isimu  Rank of the simulation
 ** \param[in]  ivar   Rank of the variable
 ** \param[in]  icase  Rank of the PGS and GRF (or -1)
 ** \param[in]  nbsimu Number of simulations
 ** \param[in]  nvar   Number of variables
 **
 *****************************************************************************/
static double st_get_array(int rank,
                           int isimu,
                           int ivar,
                           int icase,
                           int nbsimu,
                           int nvar)
{
  double value;

  if (rank >= 0)
    value = DBIN->getSimvar(ELoc::SIMU, rank, isimu, ivar, icase, nbsimu, nvar);
  else
    value = DBOUT->getSimvar(ELoc::SIMU, IECH_OUT, isimu, ivar, icase, nbsimu,
                             nvar);
  return (value);
}

/****************************************************************************/
/*!
 **  Checks the kriging environment
 **
 ** \return  Error return code
 **
 ** \param[in]  flag_in   1 if the Input Db is used
 ** \param[in]  flag_out  1 if the Output Db is used
 ** \param[in]  model     Model structure (optional)
 ** \param[in]  neigh     Neigh structure (optional)
 **
 ** \remarks The address of the argument 'neigh' is memorized in a local
 ** \remarks static variable
 **
 *****************************************************************************/
static int st_check_environment(int flag_in,
                                int flag_out,
                                Model *model,
                                Neigh *neigh)
{
  double *dbin_mini, *dbin_maxi, *dbout_mini, *dbout_maxi;
  int error, ndim, nvar, nfex;

  /* Initializations */

  error = 1;
  nvar = ndim = nfex = 0;
  dbin_mini = dbin_maxi = dbout_mini = dbout_maxi = nullptr;

  /*********************************/
  /* Compatibility between two Dbs */
  /*********************************/

  ndim = 0;
  if (flag_in && ndim == 0) ndim = DBIN->getNDim();
  if (flag_out && ndim == 0) ndim = DBOUT->getNDim();
  if (flag_in && flag_out && !DBIN->hasSameDimension(DBOUT)) goto label_end;

  /**********************/
  /* Checking the model */
  /**********************/

  if (model != nullptr)
  {
    nvar = model->getVariableNumber();
    if (nvar <= 0)
    {
      messerr("The number of variables must be positive = %d",
              model->getVariableNumber());
      goto label_end;
    }
    // The following test is avoided in the case of simulations
    // as there may be no Z-variable defined as this stage (Gibbs)
    if (flag_in && !FLAG_SIMU && DBIN->getVariableNumber() != nvar)
    {
      messerr("The number of variables of the Data (%d)",
              DBIN->getVariableNumber());
      messerr("does not match the number of variables of the Model (%d)", nvar);
      goto label_end;
    }
    if (model->getCovaNumber() <= 0)
    {
      messerr("The number of covariance must be positive");
      goto label_end;
    }
    if (model->getDimensionNumber() <= 0)
    {
      messerr("The Space Dimension must be positive = %d",
              model->getDimensionNumber());
      goto label_end;
    }
    if (model->getDimensionNumber() != ndim)
    {
      messerr("The Space Dimension of the Db structure (%d)", ndim);
      messerr("Does not correspond to the Space Dimension of the model (%d)",
              model->getDimensionNumber());
      goto label_end;
    }

    // External drifts
    nfex = model_nfex(model);
    if (nfex > 0)
    {
      if (flag_out && DBOUT->getExternalDriftNumber() != nfex)
      {
        messerr("The Model requires %d external drift(s)", model_nfex(model));
        messerr("but the output Db refers to %d external drift variables",
                DBOUT->getExternalDriftNumber());
        goto label_end;
      }

      if (flag_in && DBIN->getExternalDriftNumber() != nfex)
      {
        if (!(flag_out && is_grid(DBOUT)))
        {
          messerr("The Model requires %d external drift(s)", model_nfex(model));
          messerr("but the input Db refers to %d external drift variables",
                  DBIN->getExternalDriftNumber());
          goto label_end;
        }
      }
    }
  }

  /*********************************/
  /* Calculate the field extension */
  /*********************************/

  if (model != nullptr)
  {

    /* Input Db structure */

    if (flag_in)
    {
      dbin_mini = db_sample_alloc(DBIN, ELoc::X);
      if (dbin_mini == nullptr) goto label_end;
      dbin_maxi = db_sample_alloc(DBIN, ELoc::X);
      if (dbin_maxi == nullptr) goto label_end;
      if (db_extension(DBIN, dbin_mini, dbin_maxi, nullptr)) goto label_end;
    }

    /* Output Db structure */

    if (flag_out)
    {
      dbout_mini = db_sample_alloc(DBOUT, ELoc::X);
      if (dbout_mini == nullptr) goto label_end;
      dbout_maxi = db_sample_alloc(DBOUT, ELoc::X);
      if (dbout_maxi == nullptr) goto label_end;
      if (db_extension(DBOUT, dbout_mini, dbout_maxi, nullptr)) goto label_end;
    }

    if (flag_in && flag_out)
      model->setField(
          ut_merge_extension(ndim, dbin_mini, dbin_maxi, dbout_mini,
                             dbout_maxi));

    dbin_mini = db_sample_free(dbin_mini);
    dbin_maxi = db_sample_free(dbin_maxi);
    dbout_mini = db_sample_free(dbout_mini);
    dbout_maxi = db_sample_free(dbout_maxi);
  }

  /*****************************/
  /* Checking the Neighborhood */
  /*****************************/

  if (neigh != nullptr)
  {
    if (neigh->getNDim() != ndim)
    {
      messerr("The Space Dimension of the Neighborhood (%d)", neigh->getNDim());
      messerr("does not correspond to the Space Dimension of the first Db (%d)",
              ndim);
      goto label_end;
    }
    if (neigh->getType() == ENeigh::IMAGE && (!flag_out || !is_grid(DBOUT)))
    {
      messerr(
          "The Image neighborhood can only be used when the output Db is a grid");
      goto label_end;
    }
  }

  /* Set the error return code */

  error = 0;

  label_end: return (error);
}

/****************************************************************************/
/*!
 **  Management of internal arrays used by cov and drift functions
 **
 ** \return  Error return code
 **
 ** \param[in]  mode   1 for allocation; -1 for deallocation
 ** \param[in]  model  Model structure
 **
 ** \remarks  This function manages covariance internal arrays with dimension
 ** \remarks  equal to the number of variables in the Model
 **
 *****************************************************************************/
static int st_model_manage(int mode, Model *model)

{
  int nvar, nbfl;

  /* Initializations */

  nvar = model->getVariableNumber();
  nbfl = model->getDriftNumber();

  /* Dispatch */

  if (mode == 1)
  {

    /* Allocation */

    if (MODEL_INIT) return (1);
    d1.resize(DBIN->getNDim());
    d1_1 = db_sample_alloc(DBIN, ELoc::X);
    if (d1_1 == nullptr) return (1);
    d1_2 = db_sample_alloc(DBIN, ELoc::X);
    if (d1_2 == nullptr) return (1);
    d1_t.resize(DBIN->getNDim());
    covtab = st_core(nvar, nvar);
    if (covtab == nullptr) return (1);
    covaux = st_core(nvar, nvar);
    if (covaux == nullptr) return (1);
    if (nbfl > 0)
    {
      drftab = st_core(nbfl, 1);
      if (drftab == nullptr) return (1);
    }
    MODEL_INIT = 1;
  }
  else
  {
    if (!MODEL_INIT) return (1);
    d1_1 = db_sample_free(d1_1);
    d1_2 = db_sample_free(d1_2);
    covtab = (double*) mem_free((char* ) covtab);
    covaux = (double*) mem_free((char* ) covaux);
    drftab = (double*) mem_free((char* ) drftab);
    MODEL_INIT = 0;
  }
  return (0);
}

/****************************************************************************/
/*!
 **  Management of internal arrays used by kriging procedure
 **
 ** \return  Error return code
 **
 ** \param[in]  mode   1 for allocation; -1 for deallocation
 ** \param[in]  nech   Number of samples in the Input Db
 **                    (only used for the neighborhood search, if any)
 ** \param[in]  nmax   Maximum number of samples per neighborhood
 ** \param[in]  nvar   Number of variables (to be calculated)
 ** \param[in]  nfeq   Number of drift equations
 **
 *****************************************************************************/
static int st_krige_manage_basic(int mode,
                                 int nech,
                                 int nmax,
                                 int nvar,
                                 int nfeq)
{
  int neqmax, ncmax;

  /* Initializations */

  ncmax = nmax * nvar;
  neqmax = ncmax + nfeq;
  if (FLAG_COLK) neqmax += nvar;
  if (FLAG_COLK) nech += 1;
  IECH_NBGH = -1;

  /* Dispatch */

  if (mode == 1)
  {

    /* Allocation */

    if (KRIGE_INIT) return (1);
    rank = st_icore(nech, 1);
    if (rank == nullptr) return (1);
    flag = st_icore(neqmax, 1);
    if (flag == nullptr) return (1);
    lhs = st_core(neqmax, neqmax);
    if (lhs == nullptr) return (1);
    lhs_b = st_core(neqmax, neqmax);
    if (lhs_b == nullptr) return (1);
    rhs = st_core(neqmax, nvar);
    if (rhs == nullptr) return (1);
    zext = st_core(neqmax, 1);
    if (zext == nullptr) return (1);
    zam1 = st_core(neqmax, 1);
    if (zam1 == nullptr) return (1);
    wgt = st_core(neqmax, nvar);
    if (wgt == nullptr) return (1);
    var0 = st_core(nvar, nvar);
    if (var0 == nullptr) return (1);
    if (FLAG_BAYES)
    {
      fsf = st_core(ncmax, ncmax);
      if (fsf == nullptr) return (1);
      varb = st_core(nvar, nvar);
      if (varb == nullptr) return (1);
      if (nfeq > 0)
      {
        fs = st_core(ncmax, nfeq);
        if (fs == nullptr) return (1);
        ff0 = st_core(nfeq, nvar);
        if (ff0 == nullptr) return (1);
      }
    }
    KRIGE_INIT = 1;
  }
  else
  {

    /* Deallocation */

    if (!KRIGE_INIT) return (1);
    rank = (int*) mem_free((char* ) rank);
    flag = (int*) mem_free((char* ) flag);
    lhs = (double*) mem_free((char* ) lhs);
    lhs = (double*) mem_free((char* ) lhs);
    lhs_b = (double*) mem_free((char* ) lhs_b);
    rhs = (double*) mem_free((char* ) rhs);
    zext = (double*) mem_free((char* ) zext);
    zam1 = (double*) mem_free((char* ) zam1);
    wgt = (double*) mem_free((char* ) wgt);
    var0 = (double*) mem_free((char* ) var0);
    if (FLAG_BAYES)
    {
      fs = (double*) mem_free((char* ) fs);
      fsf = (double*) mem_free((char* ) fsf);
      ff0 = (double*) mem_free((char* ) ff0);
    }
    KRIGE_INIT = 0;
  }

  return (0);
}

/****************************************************************************/
/*!
 **  Calculate the maximum number of samples for Bench Neighborhood
 **
 ** \return  Maximum number of samples per neighborhood
 **
 ** \param[in]  neigh  Neigh structure
 **
 *****************************************************************************/
static int st_bench_nmax(Neigh *neigh)

{
  int nech, nmax, iech, jech, nloc;
  double *tab;

  /* Initializations */

  tab = nullptr;
  nech = DBIN->getSampleNumber();
  nmax = nech;
  if (DBIN->getNDim() <= 2) return (nmax);

  /* Core allocation */
  tab = db_vector_alloc(DBIN);
  if (tab == nullptr) goto label_end;

  /* Read the vector of the third coordinates */
  if (db_coorvec_get(DBIN, DBIN->getNDim() - 1, tab)) goto label_end;

  /* Sort the third coordinate vector */
  ut_sort_double(0, nech, NULL, tab);

  /* Loop on the first point */
  nmax = 0;
  for (iech = 0; iech < nech - 1; iech++)
  {

    /* Loop on the second point */
    nloc = 1;
    for (jech = iech + 1; jech < nech; jech++)
    {
      if (ABS(tab[jech] - tab[iech]) > 2. * neigh->getWidth()) break;
      nloc++;
    }

    /* Store the maximum number of samples */
    if (nloc > nmax) nmax = nloc;
  }

  if (debug_query("db"))
  {
    message("Statistics on Bench neighborhood search:\n");
    message("- Vertical Tolerance = %lf\n", neigh->getWidth());
    message("- Maximum number of samples = %d\n", nmax);
  }

  label_end: tab = db_vector_free(tab);
  return (nmax);
}

/****************************************************************************/
/*!
 **  Returns the maximum number of points per neighborhood
 **
 ** \return  Maximum number of points per neighborhood
 **
 ** \param[in]  neigh  Neigh structure
 **
 *****************************************************************************/
static int st_get_nmax(Neigh *neigh)

{
  int nmax;

  nmax = DBIN->getSampleNumber();
  if (neigh->getType() == ENeigh::MOVING)
    nmax = (neigh->getFlagSector()) ? neigh->getNSect() * neigh->getNSMax() :
                                      neigh->getNMaxi();
  else if (neigh->getType() == ENeigh::BENCH)
    nmax = st_bench_nmax(neigh);
  else if (neigh->getType() == ENeigh::UNIQUE)
    nmax = DBIN->getActiveSampleNumber();
  else if (neigh->getType() == ENeigh::IMAGE)
  {
    nmax = 1;
    for (int idim = 0; idim < neigh->getNDim(); idim++)
      nmax *= (2. * neigh->getImageRadius(idim) + 1);
  }
  return nmax;
}

/****************************************************************************/
/*!
 **  Management of internal arrays used by kriging procedure
 **
 ** \return  Error return code
 **
 ** \param[in]  mode   1 for allocation; -1 for deallocation
 ** \param[in]  nvar   Number of variables to be calculated
 ** \param[in]  model  Model structure
 ** \param[in]  neigh  Neigh structure
 **
 ** \remarks  The number of variables corresponds to the number of variables
 ** \remarks  to be calculated. It is not necessarily equal to the number of
 ** \remarks  variables contained in Model (when kriging a linear combination
 ** \remarks  of variables for example): hence the use of the 'nvar' passed
 ** \remarks  as an argument
 **
 *****************************************************************************/
static int st_krige_manage(int mode, int nvar, Model *model, Neigh *neigh)
{
  int nech, nfeq, nmax;

  /* Initializations */

  nvar = model->getVariableNumber();
  nfeq = model->getDriftEquationNumber();
  nech = DBIN->getSampleNumber();
  nmax = st_get_nmax(neigh);
  IECH_NBGH = -1;

  return (st_krige_manage_basic(mode, nech, nmax, nvar, nfeq));
}

/****************************************************************************/
/*!
 **  Allocate the Target discretization
 **
 ** \param[in]  ndim       Space dimension
 ** \param[in]  ndisc      Discretization parameters (or NULL)
 **
 *****************************************************************************/
static int st_block_discretize_alloc(int ndim, VectorInt ndisc)
{
  int ntot;

  ntot = 1;
  for (int idim = 0; idim < ndim; idim++)
    ntot *= ndisc[idim];
  if (ntot <= 0) return (1);
  KOPTION->ntot = ntot;

  KOPTION->ndisc = st_icore(ndim, 1);
  if (KOPTION->ndisc == nullptr) return (1);
  KOPTION->disc1 = st_core(ndim, ntot);
  if (KOPTION->disc1 == nullptr) return (1);
  KOPTION->disc2 = st_core(ndim, ntot);
  if (KOPTION->disc2 == nullptr) return (1);
  for (int idim = 0; idim < ndim; idim++)
    KOPTION->ndisc[idim] = ndisc[idim];
  return (0);
}

/****************************************************************************/
/*!
 **  Allocate the Data discretization
 **
 ** \param[in] ndim    Space dimension
 **
 *****************************************************************************/
static void st_data_discretize_alloc(int ndim)

{
  int nrow, ncol;

  KOPTION->flag_data_disc = 0;
  if (DBIN->getBlockExtensionNumber() > 0)
  {
    if (!get_keypair("Data_Discretization", &nrow, &ncol, &KOPTION->dsize))
    {
      if (nrow * ncol != ndim)
      {
        messerr("Data discretization is defined using set_keypair mechanism");
        messerr("with keyword 'Data_Discretization'");
        messerr("But its dimension should be %d (instead of %d x %d)", ndim,
                nrow, ncol);
      }
      else
      {
        KOPTION->flag_data_disc = 1;
      }
    }
    else
    {
      if (DBIN->getBlockExtensionNumber() > 0)
      {
        message("\n");
        message("Your Input Data File contains 'dblk' locator(s)\n");
        message("defining a non-ponctual support to the data\n");
        message("This feature can be taken into account during Kriging\n");
        message("ONLY if you specify the discretization steps\n");
        message("for each space dimension, using\n");
        message("       set.keypair('Data_Discretization',c(hx,hy,...))\n");
        message("before calling the kriging() function\n");
        message("\n");
        message("Currently:\n");
        message("- the support is disregarded\n");
        message("- data are considered as ponctual\n");
        message("\n");
      }
    }
  }
}

/****************************************************************************/
/*!
 **  Discretize a block
 **
 ** \param[in]  mode      0 if the block extension is read from grid
 **                       1 if the block extension is read from variable
 ** \param[in]  flag_rand 0 if the second discretization is regular
 **                       1 if the second point must be randomized
 ** \param[in]  iech      rank of the variable (used when mode=1)
 **
 *****************************************************************************/
static void st_block_discretize(int mode, int flag_rand, int iech)
{
  int i, j, jech, ntot, nd, nval, ndim, idim, memo;
  double taille;

  /* Initializations */

  memo = law_get_random_seed();
  ntot = KOPTION->ntot;
  ndim = KOPTION->ndim;
  law_set_random_seed(1234546);

  /* Loop on the discretization points */

  for (i = 0; i < ntot; i++)
  {
    jech = i;
    nval = ntot;
    for (idim = ndim - 1; idim >= 0; idim--)
    {
      taille = (mode == 0) ? DBOUT->getDX(idim) :
                             DBOUT->getBlockExtension(iech, idim);
      nd = KOPTION->ndisc[idim];
      nval /= nd;
      j = jech / nval;
      jech -= j * nval;
      DISC1(i,idim) = taille * ((j + 0.5) / nd - 0.5);
      DISC2(i,idim) = DISC1(i, idim);
      if (flag_rand)
      DISC2(i,idim) += taille * law_uniform(-0.5, 0.5) / (double) nd;
    }
  }
  law_set_random_seed(memo);
}

/****************************************************************************/
/*!
 **  Management of Kriging option
 **
 ** \return  Error return code
 **
 ** \param[in]  mode        1 for allocation; -1 for deallocation
 ** \param[in]  flag_check  1 if the file should be checked
 ** \param[in]  calcul      Type of calculation (EKrigOpt)
 ** \param[in]  flag_rand   0 if the second discretization is regular
 **                         1 if the second point must be randomized
 ** \param[in]  ndisc       Discretization parameters (or NULL)
 **
 ** \remark  This function manages the global structure KOPTION
 **
 *****************************************************************************/
int krige_koption_manage(int mode,
                         int flag_check,
                         const EKrigOpt &calcul,
                         int flag_rand,
                         VectorInt ndisc)
{
  int ndim, error;

  /* Initializations */

  error = 1;
  ndim = DBOUT->getNDim();

  /* Dispatch */

  if (mode == 1)
  {

    /* Allocation of the structure */

    KOPTION = new Koption();
    KOPTION->calcul = calcul;

    // Target discretization
    KOPTION->ndim = ndim;
    KOPTION->ntot = 0;
    KOPTION->disc1 = nullptr;
    KOPTION->disc2 = nullptr;
    KOPTION->ndisc = nullptr;

    // Data discretization
    KOPTION->flag_data_disc = 0;
    KOPTION->dsize = nullptr;

    /* Data discretization case (optional) */

    st_data_discretize_alloc(ndim);

    /* Block discretization case */

    switch (KOPTION->calcul.toEnum())
    {
      case EKrigOpt::E_PONCTUAL:
      case EKrigOpt::E_DRIFT:
        break;

      case EKrigOpt::E_BLOCK:

        /* Preliminary checks */

        if (flag_check && !is_grid(DBOUT))
        {
          messerr("Discretization is not allowed if the Target is not a Grid");
          goto label_dealloc;
        }
        if (ndisc.empty())
        {
          messerr("For block estimation, Discretization must be provided");
          goto label_dealloc;
        }

        if (st_block_discretize_alloc(ndim, ndisc)) goto label_dealloc;

        st_block_discretize(0, flag_rand, 0);

        break;
    }
    error = 0;
  }
  else
  {
    error = 0;

    /* Deallocation procedure */

    label_dealloc: if (KOPTION != nullptr)
    {
      KOPTION->ndisc = (int*) mem_free((char* ) KOPTION->ndisc);
      KOPTION->disc1 = (double*) mem_free((char* ) KOPTION->disc1);
      KOPTION->disc2 = (double*) mem_free((char* ) KOPTION->disc2);
      KOPTION->dsize = (double*) mem_free((char* ) KOPTION->dsize);
      delete KOPTION;
    }
  }

  return (error);
}

/****************************************************************************/
/*!
 **  Define the array flag to convert from isotropic to heterotopic case
 **
 ** \param[in]  model  Model structure
 ** \param[in]  nech   Number of active samples
 ** \param[in]  neq    Number of equations
 **
 ** \param[out]  nred  Reduced number of equations
 **
 *****************************************************************************/
static void st_flag_define(Model *model, int nech, int neq, int *nred)
{
  int i, iech, ibfl, ib, il, ivar, idim, valid, count, nvar;

  /* Initializations */

  *nred = ivar = 0;
  nvar = model->getVariableNumber();
  for (i = 0; i < neq; i++)
    flag[i] = 1;

  /* Check on the coordinates */

  for (iech = 0; iech < nech; iech++)
  {
    valid = 1;
    for (idim = 0; idim < DBIN->getNDim(); idim++)
      if (FFFF(st_get_idim(rank[iech], idim))) valid = 0;
    if (!valid) for (ivar = 0; ivar < DBIN->getVariableNumber(); ivar++)
      FLAG(iech,ivar) = 0;
  }

  /* Check on the data values */

  for (iech = 0; iech < nech; iech++)
    for (ivar = 0; ivar < nvar; ivar++)
      if (FFFF(st_get_ivar(rank[iech], ivar))) FLAG(iech,ivar) = 0;

  /* Check on the external drifts */

  for (iech = 0; iech < nech; iech++)
    for (ibfl = 0; ibfl < model_nfex(model); ibfl++)
      if (FFFF(st_get_fext(rank[iech], ibfl)))
        for (ivar = 0; ivar < DBIN->getVariableNumber(); ivar++)
          FLAG(iech,ivar) = 0;

  /* Check on the drift */

  for (ib = 0; ib < model->getDriftEquationNumber(); ib++)
  {
    valid = 0;
    for (il = 0; il < model->getDriftNumber(); il++)
      for (ivar = 0; ivar < nvar; ivar++)
      {
        if (model->getCoefDrift(ivar, il, ib) == 0.) continue;
        for (iech = 0; iech < nech; iech++)
          if (!FFFF(st_get_ivar(rank[iech], ivar))) valid++;
      }
    FLAG(nech+ib,DBIN->getVariableNumber()-1) = (valid > 0);
  }

  /* Calculate the new number of equations */

  for (i = count = 0; i < neq; i++)
  {
    if (flag[i] != 0) count++;
  }

  /* Returning arguments */

  *nred = count;
  return;
}

/*****************************************************************************/
/*!
 **  Checks if the number of samples is compatible with the number of
 **  drift equations
 **
 ** \return  Error returned code: 1 if an error is found; 0 otherwise
 **
 ** \param[in]  model  Model structure
 ** \param[in]  nech   Number of active samples
 **
 *****************************************************************************/
static int st_authorize(Model *model, int nech)
{
  int i, nvar, nfeq, n_cov, n_drf, error;

  /* Initializations */

  error = 1;
  nvar = model->getVariableNumber();
  nfeq = model->getDriftEquationNumber();

  /* Preliminary check */

  if (nech * nvar < nfeq) goto label_end;

  /* Check that enough information is present */

  n_cov = n_drf = 0;
  for (i = 0; i < nvar * nech; i++)
    n_cov += flag[i];
  for (i = 0; i < nfeq; i++)
    n_drf += flag[i + nvar * nech];
  if (n_cov <= 0 || n_cov < n_drf) goto label_end;

  /* Set the error return code */

  error = 0;

  label_end: return (error);
}

/****************************************************************************/
/*!
 **  Establish the constant term for the variance calculation
 **
 ** \param[in]  model    Model structure
 ** \param[in]  nvar     Number of output variables
 ** \param[in]  matCL    Matrix of linear combination (or NULL)
 **                      (Dimension: nvarCL * model->getNVar())
 **
 ** \remarks When 'matCL' is provided, 'nvar' stands for the first dimension of
 ** \remarks the matrix 'matCL' (its second dimension is equal to model->getNVar()).
 ** \remarks Otherwise nvar designates model->getNVar()
 **
 *****************************************************************************/
static void st_variance0(Model *model, int nvar, VectorDouble matCL)
{
  double value;
  int nvar_m;

  /* Initializations */

  nvar_m = model->getVariableNumber();

  /* In the non-stationary case, the calculation is postponed. */
  /* The value is temporarily set to TEST                      */

  if (model->isNoStat())
  {
    for (int ivar = 0; ivar < nvar; ivar++)
      for (int jvar = 0; jvar < nvar; jvar++)
        VAR0(ivar,jvar) = TEST;
  }
  else
  {
    COVINT.setIcas1(2);
    COVINT.setIcas2(2);
    COVINT.setIech1(0);
    COVINT.setIech2(0);
    COVINT.setNdim(model->getDimensionNumber());
    model_variance0(model, KOPTION, covtab, var0);

    // If 'mat' is provided, some extra-calculations are needed

    if (!matCL.empty())
    {
      for (int ivar = 0; ivar < nvar; ivar++)
        for (int jvar = 0; jvar < nvar; jvar++)
        {
          value = 0.;
          for (int ivar_m = 0; ivar_m < model->getVariableNumber(); ivar_m++)
            for (int jvar_m = 0; jvar_m < model->getVariableNumber(); jvar_m++)
              value += (MATCL(ivar, ivar_m) * COVTAB(ivar_m, jvar_m)
                        * MATCL(jvar, jvar_m));
          VAR0(ivar,jvar) = value;
        }
    }
  }

  return;
}

/****************************************************************************/
/*!
 **  Establish the calculation of variance or standard deviation
 **
 ** \param[in]  model   Model structure
 ** \param[in]  ivar    Rank of the target variable
 ** \param[in]  jvar    Rank of the auxiliary variable
 ** \param[in]  nred    Reduced number of equations
 **
 *****************************************************************************/
static double st_variance(Model *model, int ivar, int jvar, int nred)
{
  double var;
  int i, nvar;

  nvar = model->getVariableNumber();

  // In the stationary case, var0 has already been calculated
  // Otherwise if must be derived here

  if (model->isNoStat() || model->hasExternalCov())
  {
    COVINT.setIcas1(2);
    COVINT.setIcas2(2);
    COVINT.setIech1(IECH_OUT);
    COVINT.setIech2(IECH_OUT);
    COVINT.setNdim(model->getDimensionNumber());
    model_variance0_nostat(model, KOPTION, &COVINT, covtab, var0);
  }

  var = VAR0(ivar, jvar);
  if (FLAG_BAYES) var += VARB(ivar, ivar);
  for (i = 0; i < nred; i++)
    var -= RHS_C(i,jvar) * WGT(i, ivar);

  return (var);
}

/****************************************************************************/
/*!
 **  Establish the variance of the estimator
 **
 ** \param[in]  ivar    Rank of the target variable
 ** \param[in]  jvar    Rank of the auxiliary variable
 ** \param[in]  nfeq    Number of drift equations
 ** \param[in]  nred    Reduced number of equations
 **
 *****************************************************************************/
static double st_varestimate(int ivar, int jvar, int nfeq, int nred)
{
  double var, signe;
  int i, cumflag;

  cumflag = nred - nfeq;

  var = 0.;
  for (i = 0; i < nred; i++)
  {
    signe = (i < cumflag) ? 1. :
                            -1.;
    var += signe * RHS_C(i, jvar) * WGT(i, ivar);
  }
  return (var);
}

/****************************************************************************/
/*!
 **  Establish the kriging L.H.S.
 **
 ** \param[in]  model  Model structure
 ** \param[in]  neigh  Neigh structure
 ** \param[in]  neq    Number of equations
 ** \param[in]  nech   Number of active data points
 **
 *****************************************************************************/
static void st_lhs(Model *model, Neigh *neigh, int nech, int neq)
{
  int i, iech, jech, idim, ivar, jvar, ib, il, nvar_m, nfeq, nbfl, code1, code2;
  double verr, cref, value;

  /* Initializations */

  nvar_m = model->getVariableNumber();
  nfeq = model->getDriftEquationNumber();
  nbfl = model->getDriftNumber();
  for (i = 0; i < neq * neq; i++)
    lhs[i] = 0.;

  /* Establish the covariance part */

  for (iech = 0; iech < nech; iech++)
    for (jech = 0; jech < nech; jech++)
    {
      model_covtab_init(1, model, covtab);
      for (idim = 0; idim < DBIN->getNDim(); idim++)
        d1[idim] = (st_get_idim(rank[jech], idim)
            - st_get_idim(rank[iech], idim));
      st_cov_dd(model, 0, 0, -1, 1., rank[iech], rank[jech], d1, covtab);

      for (ivar = 0; ivar < nvar_m; ivar++)
        for (jvar = 0; jvar < nvar_m; jvar++)
        {
          LHS(iech,ivar,jech,jvar) = COVTAB(ivar, jvar);

          /* Correction due to measurement errors */

          verr = 0.;
          if (FLAG_PROF)
          {
            code1 = (int) DBIN->getCode(rank[iech]);
            code2 = (int) DBIN->getCode(rank[jech]);
            if (code1 != 0 && code2 != 0 && code1 == code2)
              verr = DBIN->getVarianceError(rank[iech], 0);
          }
          else
          {
            if (iech == jech)
            {
              verr = DBIN->getVarianceError(rank[iech], ivar);

              if (flag_continuous_kriging(neigh))
              {
                // In the case of continuous Kriging, we must update the LHS
                // by considering the distance between data and target

                cref = LHS(iech, ivar, jech, jvar);
                verr = cref
                    * neigh_continuous_variance(neigh, DBIN, rank[iech], DBOUT,
                                                IECH_OUT);
              }
            }
          }
          if (!FFFF(verr) && verr > 0) LHS(iech,ivar,jech,jvar) += verr;

          // Correction in the DGM case

          if (FLAG_DGM)
          {
            if (iech != jech)
            LHS(iech,ivar,jech,jvar) *= (R_COEFF * R_COEFF);
          }
        }
    }

  /* Establish the drift part */

  if (nfeq <= 0 || nbfl <= 0) return;
  for (iech = 0; iech < nech; iech++)
  {
    if (rank[iech] >= 0)
      model_calcul_drift(model, ECalcMember::LHS, DBIN, rank[iech], drftab);
    else
      model_calcul_drift(model, ECalcMember::LHS, DBOUT, IECH_OUT, drftab);

    for (ivar = 0; ivar < nvar_m; ivar++)
      for (ib = 0; ib < nfeq; ib++)
      {
        value = 0.;
        for (il = 0; il < nbfl; il++)
          value += drftab[il] * model->getCoefDrift(ivar, il, ib);
        LHS(iech,ivar,ib,nvar_m) = value;
        LHS(ib,nvar_m,iech,ivar) = value;
      }
  }

  return;
}

/*****************************************************************************/
/*!
 **  Converts from isotopic to heterotopic the L.H.S
 **
 ** \param[in]  neq  Number of equations
 **
 *****************************************************************************/
static void st_lhs_iso2hetero(int neq)

{
  int lec_lhs, ecr_lhs, i, j;

  /* Loop on the elements */

  lec_lhs = ecr_lhs = 0;
  for (i = 0; i < neq; i++)
    for (j = 0; j < neq; j++)
    {
      if (flag[i] != 0 && flag[j] != 0) lhs[ecr_lhs++] = lhs[lec_lhs];
      lec_lhs++;
    }
  return;
}

/****************************************************************************/
/*!
 **  Print the L.H.S. matrix
 **
 ** \param[in]  nech  Number of active points (optional)
 ** \param[in]  neq   Number of equations
 ** \param[in]  nred  Reduced number of equations
 ** \param[in]  flag  Flag array (optional)
 ** \param[in]  lhs   Kriging L.H.S
 **
 *****************************************************************************/
void krige_lhs_print(int nech, int neq, int nred, int *flag, double *lhs)
{
  int *rel, i, j, ipass, npass, ideb, ifin;

  /* Initializations */

  rel = nullptr;
  rel = st_relative_position_array(1, neq, rel);
  npass = (nred - 1) / NBYPAS + 1;

  /* General Header */

  mestitle(0, "LHS of Kriging matrix (compressed)");
  if (nech > 0) message("Number of active samples    = %d\n", nech);
  message("Total number of equations   = %d\n", neq);
  message("Reduced number of equations = %d\n", nred);

  /* Loop on the passes */

  for (ipass = 0; ipass < npass; ipass++)
  {
    ideb = ipass * NBYPAS;
    ifin = MIN(nred, ideb + NBYPAS);
    message("\n");

    /* Header line */

    tab_prints(NULL, 1, EJustify::RIGHT, "Rank");
    tab_prints(NULL, 1, EJustify::RIGHT, "    ");
    for (j = ideb; j < ifin; j++)
      tab_printi(NULL, 1, EJustify::RIGHT, j + 1);
    message("\n");

    /* Flag line */

    if (flag != NULL)
    {
      tab_prints(NULL, 1, EJustify::RIGHT, "    ");
      tab_prints(NULL, 1, EJustify::RIGHT, "Flag");
      for (j = ideb; j < ifin; j++)
        tab_printi(NULL, 1, EJustify::RIGHT, rel[j]);
      message("\n");
    }

    /* Matrix lines */

    for (i = 0; i < nred; i++)
    {
      tab_printi(NULL, 1, EJustify::RIGHT, i + 1);
      tab_printi(NULL, 1, EJustify::RIGHT, rel[i]);
      for (j = ideb; j < ifin; j++)
        tab_printg(NULL, 1, EJustify::RIGHT, LHS_C(i, j));
      message("\n");
    }
  }

  rel = st_relative_position_array(-1, neq, rel);
  return;
}

/****************************************************************************/
/*!
 **  Define the neighborhood
 **
 ** \return  1 if a new Neighborhood has been found; 0 otherwise
 **
 ** \param[in]  neigh     Neigh structure
 **
 ** \param[out]  status   Neighborhood error status
 ** \param[out]  nech     Number of active data points
 **
 *****************************************************************************/
static int st_neigh(Neigh *neigh, int *status, int *nech)
{
  int iech, idim, ndim, ivar, jvar, nvarin, nval, found, flag_new;
  static int nech_mem;

  /* Initializations */

  *status = 0;
  flag_new = 0;
  nvarin = DBIN->getVariableNumber();

  /* Should the neighborhood search be performed again */

  switch (neigh->getType().toEnum())
  {
    case ENeigh::E_UNIQUE:
      if (IECH_NBGH >= 0) goto label_suite;
      break;

    case ENeigh::E_IMAGE:
      if (IECH_NBGH >= 0) goto label_suite;
      break;

    case ENeigh::E_BENCH:
      ndim = DBOUT->getNDim();
      if (IECH_NBGH < 0 || IECH_NBGH > DBOUT->getSampleNumber()) break;
      if (IECH_OUT < 0 || IECH_OUT > DBOUT->getSampleNumber()) break;
      if (is_grid(DBOUT))
      {
        nval = 1;
        for (idim = 0; idim < ndim - 1; idim++)
          nval *= DBOUT->getNX(idim);
        if ((IECH_OUT / nval) == (IECH_NBGH / nval)) goto label_suite;
      }
      else
      {
        if (DBOUT->getCoordinate(IECH_NBGH, ndim - 1) == DBOUT->getCoordinate(
            IECH_OUT, ndim - 1)) goto label_suite;
      }
      break;

    case ENeigh::E_MOVING:
      if (IECH_NBGH == IECH_OUT) goto label_suite;
      break;
  }

  /* Perform the neighborhood search */

  IECH_NBGH = IECH_OUT;
  *status = neigh_select(DBIN, DBOUT, IECH_OUT, neigh, FLAG_SIMU,
                         FLAG_NO_VAR_CHECK, &nech_mem, rank);
  *nech = nech_mem;
  flag_new = 1;

  label_suite: if (FLAG_COLK)
  {
    *nech = nech_mem;

    /* Do not add the target if no variable is defined */
    for (ivar = found = 0; ivar < nvarin && found <= 0; ivar++)
    {
      jvar = RANK_COLCOK[ivar];
      if (jvar < 0) continue;
      if (!FFFF(DBOUT->getArray(IECH_OUT, jvar))) found = 1;
    }
    if (!found) return (flag_new);

    /* Do not add the target if it coincides with a datum */
    for (iech = 0; iech < nech_mem; iech++)
    {
      if (distance_inter(DBIN, DBOUT, rank[iech], IECH_OUT, NULL) <= 0.)
        return (flag_new);
    }

    /* Add the target */

    rank[*nech] = -1;
    *nech = nech_mem + 1;
    flag_new = 1;
  }

  return (flag_new);
}

/****************************************************************************/
/*!
 **  Extract the valid data
 **  Operate the product by the inverse covariance matrix
 **
 ** \param[in]  model  Model structure
 ** \param[in]  rmean  Array giving the posterior means for the drift terms
 ** \param[in]  nech   Number of active samples
 ** \param[in]  nred   Reduced number of equations
 **
 ** \param[out] lterm  Product Z*C-1*Z
 **                    (only produced if FLAG_LTERM is true)
 **
 *****************************************************************************/
static void st_data_dual(Model *model,
                         double *rmean,
                         int nech,
                         int nred,
                         double *lterm)
{
  int i, iech, ivar, ecr, nvar, nfeq;
  double mean;

  /* Initializations */

  nvar = model->getVariableNumber();
  nfeq = model->getDriftEquationNumber();

  /* Set the whole array to 0 */

  for (i = 0; i < nred; i++)
    zext[i] = 0.;

  /* Extract the data */

  for (ivar = ecr = 0; ivar < nvar; ivar++)
  {
    for (iech = 0; iech < nech; iech++)
    {
      if (!FLAG(iech, ivar)) continue;
      mean = 0.;
      if (nfeq <= 0) mean = model->getContext().getMean(ivar);
      if (FLAG_BAYES)
        mean = model_drift_evaluate(1, model, DBIN, rank[iech], ivar, rmean,
                                    drftab);
      zext[ecr++] = st_get_ivar(rank[iech], ivar) - mean;
    }
  }

  /* Operate the product : Z * A-1 */

  matrix_product(nred, nred, 1, lhs, zext, zam1);

  /* Operate the product : Z * A-1 * Z */

  if (FLAG_LTERM) matrix_product(1, nred, 1, zam1, zext, lterm);

  return;
}

/****************************************************************************/
/*!
 **  Define the array flag[] and the kriging L.H.S.
 **
 ** \param[in]  model     Model structure
 ** \param[in]  neigh     Neigh structure
 ** \param[in]  nech      Number of selected data
 **
 ** \param[out]  status   Kriging error status
 ** \param[out]  nred_r   Reduced number of active points
 ** \param[out]  neq_r    Number of kriging equations
 **
 ** \remark If flag_inv is not switched ON, the inversion is not performed
 ** \remark and the Dual product neither
 ** \remark i.e.: LHS  contains the direct Kriging Matrix
 ** \remark       ZAM1 does not contain any relevant information
 **
 *****************************************************************************/
static void st_prepar(Model *model,
                      Neigh *neigh,
                      int nech,
                      int *status,
                      int *nred_r,
                      int *neq_r)
{
  int nred, neq;

  /* Initializations */

  *nred_r = 0;
  *neq_r = 0;
  *status = 1;
  neq = nech * model->getVariableNumber() + model->getDriftEquationNumber();

  /* Define the array flag */

  st_flag_define(model, nech, neq, &nred);

  /* Check if the number of points is compatible with the model */

  if (st_authorize(model, nech)) return;

  /* Establish the Kriging L.H.S. */

  st_lhs(model, neigh, nech, neq);
  st_lhs_iso2hetero(neq);

  if (debug_query("kriging")) krige_lhs_print(nech, neq, nred, flag, lhs);

  /* Backup the Kriging matrix before inversion */

  (void) memcpy((char*) lhs_b, (char*) lhs, nred * nred * sizeof(double));

  /* Invert the L.H.S. matrix */

  if (matrix_invert(lhs, nred, IECH_OUT))
  {
    messerr("The Kriging Matrix (%d,%d) is singular", nred, nred);
    messerr("One of the usual reason is the presence of duplicates");
    messerr("To display the Kriging Matrix, run the Kriging procedure again");
    messerr("typing the following command first:");
    messerr("  set.keypair('Dump_Kriging_Matrix',1)");
    if (get_keypone("Dump_Kriging_Matrix", 0))
      print_matrix("Singular matrix", 0, 1, nred, nred, NULL, lhs);
    return;
  }

  /* Returning arguments */

  *status = 0;
  *nred_r = nred;
  *neq_r = neq;

  return;
}

/****************************************************************************/
/*!
 **  Establish the kriging R.H.S
 **
 ** \param[in]  model    Model structure
 ** \param[in]  nech     Number of active data points
 ** \param[in]  neq      Number of equations
 ** \param[in]  nvar     Number of output variables
 ** \param[in]  matCL    Matrix of linear combinaison (or NULL)
 **                      (Dimension: nvar * model->getNVar())
 **
 ** \param[out]  status  Kriging error status
 **
 ** \remarks When 'matCL' is provided, 'nvar' stands for the first dimension of
 ** \remarks the matrix 'matCL' (its second dimension is equal to model->getNVar()).
 ** \remarks Otherwise nvar designates model->getNVar()
 **
 *****************************************************************************/
static void st_rhs(Model *model,
                   int nech,
                   int neq,
                   int nvar,
                   double *matCL,
                   int *status)
{
<<<<<<< HEAD
  int    i,iech,ib,nvar_m,nbfl,nfeq,idim,nscale;
  double value,ratio;
=======
  int i, iech, il, ib, nvar_m, nbfl, nfeq, idim, nscale;
  double value, ratio;
>>>>>>> 119d46b6

  /* Initializations */

  nscale = 1;
  nvar_m = model->getVariableNumber();
  nbfl = model->getDriftNumber();
  nfeq = model->getDriftEquationNumber();

  /* Establish the covariance part */

  for (iech = 0; iech < nech; iech++)
  {
    switch (KOPTION->calcul.toEnum())
    {
      case EKrigOpt::E_PONCTUAL:
        nscale = 1;
        model_covtab_init(1, model, covtab);
        for (idim = 0; idim < DBIN->getNDim(); idim++)
        {
          d1[idim] = (DBOUT->getCoordinate(IECH_OUT, idim)
              - st_get_idim(rank[iech], idim));
          // The next option is plugged for the case of target randomization
          // for the case of Point-Block Model
          if (RAND_INDEX >= 0 && KOPTION->disc1 != nullptr)
            d1[idim] += DISC1(RAND_INDEX, idim);
        }
        st_cov_dg(model, 0, 0, ECalcMember::RHS, -1, 1., rank[iech], -1, d1,
                  covtab);
        break;

      case EKrigOpt::E_BLOCK:
        nscale = KOPTION->ntot;
        model_covtab_init(1, model, covtab);
        for (i = 0; i < nscale; i++)
        {
          for (idim = 0; idim < DBIN->getNDim(); idim++)
            d1[idim] = (DBOUT->getCoordinate(IECH_OUT, idim)
                - st_get_idim(rank[iech], idim)
                        + DISC1(i, idim));
          st_cov_dg(model, 0, 0, ECalcMember::RHS, -1, 1., rank[iech], -1, d1,
                    covtab);
        }
        break;

      case EKrigOpt::E_DRIFT:
        nscale = 1;
        for (int ivar_m = 0; ivar_m < nvar_m; ivar_m++)
          for (int jvar_m = 0; jvar_m < nvar_m; jvar_m++)
            COVTAB(ivar_m,jvar_m) = 0;
        break;
    }

    /* Normation */

    ratio = 1. / (double) nscale;
    if (FLAG_DGM) ratio *= R_COEFF;
    for (int ivar_m = 0; ivar_m < nvar_m; ivar_m++)
      for (int jvar_m = 0; jvar_m < nvar_m; jvar_m++)
        COVTAB(ivar_m,jvar_m) *= ratio;

    if (matCL == nullptr)
    {
      for (int jvar = 0; jvar < nvar; jvar++)
        for (int ivar = 0; ivar < nvar; ivar++)
          RHS(iech,ivar,jvar) = COVTAB(ivar, jvar);
    }
    else
    {
      for (int jvar = 0; jvar < nvar; jvar++)
        for (int ivar_m = 0; ivar_m < nvar_m; ivar_m++)
        {
          value = 0.;
          for (int jvar_m = 0; jvar_m < nvar_m; jvar_m++)
            value += MATCL(jvar,jvar_m) * COVTAB(ivar_m, jvar_m);
          RHS(iech,ivar_m,jvar) = value;
        }
    }
  }

  /* Establish the drift part */

  if (nfeq <= 0) return;
<<<<<<< HEAD
  
  model_calcul_drift(model,ECalcMember::RHS,DBOUT,IECH_OUT,drftab);
  for (int il=0; il<nbfl; il++)
=======

  model_calcul_drift(model, ECalcMember::RHS, DBOUT, IECH_OUT, drftab);
  for (il = 0; il < nbfl; il++)
>>>>>>> 119d46b6
    if (FFFF(drftab[il]))
    {
      *status = 1;
      return;
    }

  if (matCL != nullptr)
  {
    if (model->isFlagLinked())
      messageAbort(
          "Kriging of a Linear combination is incompatible with linked drifts");
    for (int ivar = 0; ivar < nvar; ivar++)
      for (int jvar_m = ib = 0; jvar_m < nvar_m; jvar_m++)
        for (int jl = 0; jl < nbfl; jl++, ib++)
        {
          value = 0.;
          for (int il = 0; il < nbfl; il++)
            value += drftab[il] * model->getCoefDrift(jvar_m, il, ib);
          value *= MATCL(ivar, jvar_m);
          RHS(ib,nvar_m,ivar) = value; /* nvar_m is used to calculate shift */
        }
  }
  else
  {

    for (int ivar = 0; ivar < nvar; ivar++)
      for (ib = 0; ib < nfeq; ib++)
      {
        value = 0.;
        for (int il = 0; il < nbfl; il++)
          value += drftab[il] * model->getCoefDrift(ivar, il, ib);
        RHS(ib,nvar_m,ivar) = value; /* nvar_m is used to calculate shift */
      }
  }

  return;
}

/****************************************************************************/
/*!
 **  Establish the drift part of the kriging R.H.S
 **
 ** \param[in]  model     Model structure
 **
 ** \param[out]  status   Kriging error status
 **
 *****************************************************************************/
static void st_ff0(Model *model, int *status)
{
  int ivar, ib, il, nvar, nbfl, nfeq;
  double value;

  /* Initializations */

  nvar = model->getVariableNumber();
  nbfl = model->getDriftNumber();
  nfeq = model->getDriftEquationNumber();

  /* Establish the drift part */

  if (nbfl <= 0 || nfeq <= 0) return;

  model_calcul_drift(model, ECalcMember::RHS, DBOUT, IECH_OUT, drftab);
  for (il = 0; il < nbfl; il++)
    if (FFFF(drftab[il]))
    {
      *status = 1;
      return;
    }

  for (ivar = 0; ivar < nvar; ivar++)
    for (ib = 0; ib < nfeq; ib++)
    {
      value = 0.;
      for (il = 0; il < nbfl; il++)
        value += drftab[il] * model->getCoefDrift(ivar, il, ib);
      FF0(ib,ivar) = value;
    }

  return;
}

/****************************************************************************/
/*!
 **  Converts from isotopic to heterotopic the R.H.S.
 **
 ** \param[in]  neq  Number of equations
 ** \param[in]  nvar Number of variables
 **
 *****************************************************************************/
static void st_rhs_iso2hetero(int neq, int nvar)
{
  int i, ivar, lec_rhs, ecr_rhs;

  /* Loop on the elements */

  lec_rhs = ecr_rhs = 0;
  for (ivar = 0; ivar < nvar; ivar++)
    for (i = 0; i < neq; i++, lec_rhs++)
    {
      if (flag[i] == 0) continue;
      rhs[ecr_rhs++] = rhs[lec_rhs];
    }
  return;
}

/****************************************************************************/
/*!
 **  Print the R.H.S. matrix
 **
 ** \param[in]  nvar     Number of variables
 ** \param[in]  nech     Number of active points (optional)
 ** \param[in]  neq      Number of equations
 ** \param[in]  nred     Reduced number of equations
 ** \param[in]  flag     Flag array (optional)
 ** \param[in]  rhs      Kriging R.H.S. matrix
 **
 *****************************************************************************/
void krige_rhs_print(int nvar,
                     int nech,
                     int neq,
                     int nred,
                     int *flag,
                     double *rhs)
{
  int *rel, i, ivar, idim;

  /* Initializations */

  rel = nullptr;
  rel = st_relative_position_array(1, neq, NULL);

  /* General Header */

  mestitle(0, "RHS of Kriging matrix (compressed)");
  if (nech > 0) message("Number of active samples    = %d\n", nech);
  message("Total number of equations   = %d\n", neq);
  message("Reduced number of equations = %d\n", nred);
  message("Number of right-hand sides  = %d\n", nvar);

  /* Kriging option */

  if (KOPTION != nullptr)
  {
    switch (KOPTION->calcul.toEnum())
    {
      case EKrigOpt::E_PONCTUAL:
        message("Ponctual Estimation\n");
        break;

      case EKrigOpt::E_BLOCK:
        message("Block Estimation : Discretization = ");
        for (idim = 0; idim < KOPTION->ndim; idim++)
        {
          if (idim != 0) message(" x ");
          message("%d", KOPTION->ndisc[idim]);
        }
        message("\n");
        break;

      case EKrigOpt::E_DRIFT:
        message("Drift Estimation\n");
        break;
    }
  }
  message("\n");

  /* Header line */

  tab_prints(NULL, 1, EJustify::RIGHT, "Rank");
  if (flag != nullptr) tab_prints(NULL, 1, EJustify::RIGHT, "Flag");
  for (ivar = 0; ivar < nvar; ivar++)
    tab_printi(NULL, 1, EJustify::RIGHT, ivar + 1);
  message("\n");

  /* Matrix lines */

  for (i = 0; i < nred; i++)
  {
    tab_printi(NULL, 1, EJustify::RIGHT, i + 1);
    if (flag != nullptr) tab_printi(NULL, 1, EJustify::RIGHT, rel[i]);
    for (ivar = 0; ivar < nvar; ivar++)
      tab_printg(NULL, 1, EJustify::RIGHT, RHS_C(i, ivar));
    message("\n");
  }

  rel = st_relative_position_array(-1, neq, rel);
  return;
}

/****************************************************************************/
/*!
 **  Print the Dual matrix
 **
 ** \param[in]  nech     Number of active points (optional)
 ** \param[in]  neq      Number of equations
 ** \param[in]  nred     Reduced number of equations
 ** \param[in]  flag     Flag array (optional)
 ** \param[in]  dual     Kriging Dual matrix
 **
 *****************************************************************************/
void krige_dual_print(int nech, int neq, int nred, int *flag, double *dual)
{
  int *rel, i;

  /* Initializations */

  rel = nullptr;
  rel = st_relative_position_array(1, neq, NULL);

  /* General Header */

  mestitle(0, "Dual Vector (completed with zeroes and compressed)");
  if (nech > 0) message("Number of active samples    = %d\n", nech);
  message("Total number of equations   = %d\n", neq);
  message("Reduced number of equations = %d\n", nred);

  /* Header line */

  tab_prints(NULL, 1, EJustify::RIGHT, "Rank");
  if (flag != nullptr) tab_prints(NULL, 1, EJustify::RIGHT, "Flag");
  message("\n");

  /* Matrix lines */

  for (i = 0; i < nred; i++)
  {
    tab_printi(NULL, 1, EJustify::RIGHT, i + 1);
    if (flag != nullptr) tab_printi(NULL, 1, EJustify::RIGHT, rel[i]);
    tab_printg(NULL, 1, EJustify::RIGHT, dual[i]);
    message("\n");
  }

  rel = st_relative_position_array(-1, neq, rel);
  return;
}

/****************************************************************************/
/*!
 **  Calculate the final estimation and storage
 **
 ** \param[in]  model        Model structure
 ** \param[in]  rmean        Array giving the posterior means for drift terms
 ** \param[in]  flag_xvalid  when cross-validation option is switched ON
 **                          1: Z*-Z and (Z*-Z)/S*
 **                          2: Z* and S*
 **                          > 0 for ONE Point out
 **                          < 0 for excluding information with same code
 ** \param[in]  status       Kriging error status
 ** \param[in]  nvar         Number of output variables
 ** \param[in]  nred         Reduced number of equations
 **
 ** \remarks When 'matCL' is provided, 'nvar' stands for the first dimension of
 ** \remarks the matrix 'matCL' (its second dimension is equal to model->getNVar()).
 ** \remarks Otherwise nvar designates model->getNVar()
 **
 *****************************************************************************/
static void st_estimate(Model *model,
                        double *rmean,
                        int status,
                        int flag_xvalid,
                        int nvar,
                        int nred)
{
  int i, ivar, nfeq;
  double estim, stdv, var, valdat;

  /* Initializations */

  nfeq = model->getDriftEquationNumber();

  /* Estimation */

  if (FLAG_EST)
  {
    for (ivar = 0; ivar < nvar; ivar++)
    {
      estim = 0.;
      if (nfeq <= 0) estim = model->getContext().getMean(ivar);

      if (status == 0 && (nred > 0 || nfeq <= 0 || FLAG_BAYES))
      {
        if (FLAG_BAYES)
          estim = model_drift_evaluate(0, model, DBOUT, IECH_OUT, ivar, rmean,
                                       drftab);
        for (i = 0; i < nred; i++)
          estim += RHS_C(i,ivar) * ZAM1(i);

        if (ABS(flag_xvalid) == 1)
        {
          valdat = DBIN->getVariable(IECH_OUT, ivar);
          estim = (FFFF(valdat)) ? TEST :
                                   estim - valdat;
        }
      }
      else
      {
        // In case of failure with KS, set the result to mean
        if (nfeq > 0) estim = TEST;
      }
      DBOUT->setArray(IECH_OUT, IPTR_EST + ivar, estim);
    }
  }

  /* Variance of the estimation error */

  if (FLAG_STD)
  {
    for (ivar = 0; ivar < nvar; ivar++)
    {
      if (status == 0 && (nred > 0 || nfeq <= 0 || FLAG_BAYES))
      {
        stdv = st_variance(model, ivar, ivar, nred);
        if (stdv < 0) stdv = 0.;

        stdv = sqrt(stdv);

        if (ABS(flag_xvalid) == 1)
        {
          estim = DBOUT->getArray(IECH_OUT, IPTR_EST + ivar);
          stdv = (FFFF(estim) || stdv <= 0.) ? TEST :
                                               estim / stdv;
        }
      }
      else
      {
        stdv = TEST;
      }
      DBOUT->setArray(IECH_OUT, IPTR_STD + ivar, stdv);
    }
  }

  /* Variance of the estimator */

  if (FLAG_VARZ)
  {
    for (ivar = 0; ivar < nvar; ivar++)
    {
      if (status == 0 && (nred > 0 || nfeq <= 0))
        var = st_varestimate(ivar, ivar, nfeq, nred);
      else
        var = TEST;
      DBOUT->setArray(IECH_OUT, IPTR_VARZ + ivar, var);
    }
  }

  return;
}

/****************************************************************************/
/*!
 **  Calculate the final conditional simulation
 **
 ** \param[in]  model     Model structure
 ** \param[out] smean     Array for simulated posterior mean for the drift means
 ** \param[in]  status    Kriging error status
 ** \param[in]  icase     Rank of the PGS and GRF (or -1)
 ** \param[in]  nbsimu    Number of simulations
 ** \param[in]  nech      Number of active samples
 ** \param[in]  nred      Reduced number of equations
 **
 ** \remark  KS and BAYES are incompatible: we can use mean in both cases
 **
 *****************************************************************************/
static void st_simulate(Model *model,
                        double *smean,
                        int status,
                        int icase,
                        int nbsimu,
                        int nech,
                        int nred)
{
  int isimu, iech, jech, ivar, jvar, lec, ecr, nvar, nfeq;
  double simu, mean, data, value;

  /* Initializations */

  nvar = model->getVariableNumber();
  nfeq = model->getDriftEquationNumber();

  /* Simulation */

  for (isimu = ecr = 0; isimu < nbsimu; isimu++)
    for (ivar = 0; ivar < nvar; ivar++, ecr++)
    {
      simu = 0.;
      if (nfeq <= 0) simu = model->getContext().getMean(ivar);

      if (status == 0)
      {
        if (FLAG_BAYES)
          simu = model_drift_evaluate(0, model, DBOUT, IECH_OUT, ivar,
                                      &SMEAN(0, isimu), drftab);

        lec = ivar * nred;
        for (jvar = 0; jvar < nvar; jvar++)
          for (iech = 0; iech < nech; iech++)
          {
            if (!FLAG(iech, jvar)) continue;
            jech = rank[iech];

            mean = 0.;
            if (nfeq <= 0) mean = model->getMean(jvar);
            if (FLAG_BAYES)
              mean = model_drift_evaluate(1, model, DBIN, jech, jvar,
                                          &SMEAN(0, isimu), drftab);
            data = st_get_array(jech, isimu, jvar, icase, nbsimu, nvar);
            simu -= wgt[lec++] * (data + mean);
          }

        if (debug_query("kriging"))
        {
          value = DBOUT->getArray(IECH_OUT, IPTR_EST + ecr);
          message("Non-conditional simulation #%d = %lf\n", isimu + 1, value);
          message("Kriged difference = %lf\n", -simu);
          message("Conditional simulation #%d = %lf\n", isimu + 1,
                  value + simu);
        }
      }
      else
      {
        // In case of failure with KS, set the contidioning to mean
        if (nfeq > 0) simu = TEST;
      }

      /* Add the conditioning kriging to the NC simulation at target */
      DBOUT->updSimvar(ELoc::SIMU, IECH_OUT, isimu, ivar, icase, nbsimu, nvar,
                       0, simu);
    }

  return;
}

/****************************************************************************/
/*!
 **  Print the kriging weights
 **
 ** \param[in]  status  Kriging error status
 ** \param[in]  nvar    Number of variables (output)
 ** \param[in]  nvar_m  Number of variables in the Model
 ** \param[in]  nfeq    Number of drift equations
 ** \param[in]  nech    Number of active points
 ** \param[in]  nred    Reduced number of equations
 ** \param[in]  icase   Rank of the PGS or GRF
 ** \param[in]  flag    Flag array
 ** \param[in]  wgt     Array of Kriging weights
 **
 ** \remark In the case of simulations (icase>=0), the data vector is not
 ** \remark printed as it changes for every sample, per simulation
 **
 *****************************************************************************/
static void krige_wgt_print(int status,
                            int nvar,
                            int nvar_m,
                            int nfeq,
                            int nech,
                            int nred,
                            int icase,
                            int *flag,
                            double *wgt)
{
  double *sum, value;
  int iwgt, ivar, jvar_m, ivar_m, iech, lec, cumflag, idim, ndim, ib, number,
      flag_value;

  /* Initializations */

  ndim = DBIN->getNDim();
  sum = (double*) st_core(nvar_m, 1);
  if (sum == nullptr) return;

  /* Header */

  mestitle(0, "(Co-) Kriging weights");

  /* First line */

  tab_prints(NULL, 1, EJustify::RIGHT, "Rank");
  for (idim = 0; idim < ndim; idim++)
  {
    String strloc = getLocatorName(ELoc::X, idim);
    tab_prints(NULL, 1, EJustify::RIGHT, strloc.c_str());
  }
  if (DBIN->hasCode()) tab_prints(NULL, 1, EJustify::RIGHT, "Code");
  if (DBIN->getVarianceErrorNumber() > 0)
    tab_prints(NULL, 1, EJustify::RIGHT, "Err.");
  if (KOPTION->flag_data_disc) for (idim = 0; idim < ndim; idim++)
  {
    (void) gslSPrintf(string, "Size%d", idim + 1);
    tab_prints(NULL, 1, EJustify::RIGHT, string);
  }
  tab_prints(NULL, 1, EJustify::RIGHT, "Data");
  for (ivar = 0; ivar < nvar; ivar++)
  {
    (void) gslSPrintf(string, "Z%d*", ivar + 1);
    tab_prints(NULL, 1, EJustify::RIGHT, string);
  }
  message("\n");

  /* Display the information and the weights */

  for (jvar_m = lec = cumflag = 0; jvar_m < nvar_m; jvar_m++)
  {
    if (nvar > 1) message("Using variable Z%-2d\n", jvar_m + 1);

    /* Loop on the samples */

    for (ivar_m = 0; ivar_m < nvar_m; ivar_m++)
      sum[ivar_m] = 0.;
    for (iech = 0; iech < nech; iech++, lec++)
    {
      flag_value = (flag != nullptr) ? flag[lec] :
                                       1;
      tab_printi(NULL, 1, EJustify::RIGHT, iech + 1);
      for (idim = 0; idim < ndim; idim++)
        tab_printg(NULL, 1, EJustify::RIGHT, st_get_idim(rank[iech], idim));
      if (DBIN->hasCode())
        tab_printg(NULL, 1, EJustify::RIGHT, DBIN->getCode(rank[iech]));
      if (DBIN->getVarianceErrorNumber() > 0)
        tab_printg(NULL, 1, EJustify::RIGHT,
                   st_get_verr(rank[iech], (FLAG_PROF) ? 0 :
                                                         jvar_m));
      if (KOPTION->flag_data_disc)
      {
        for (idim = 0; idim < ndim; idim++)
          tab_printg(NULL, 1, EJustify::RIGHT,
                     DBIN->getBlockExtension(rank[iech], idim));
      }
      if (icase < 0)
        tab_printg(NULL, 1, EJustify::RIGHT, st_get_ivar(rank[iech], jvar_m));
      else
        tab_prints(NULL, 1, EJustify::RIGHT, "   ");

      for (ivar = 0; ivar < nvar; ivar++)
      {
        iwgt = nred * ivar + cumflag;
        value = (wgt != nullptr && status == 0 && flag_value) ? wgt[iwgt] :
                                                                TEST;
        if (!FFFF(value)) sum[ivar] += value;
        tab_printg(NULL, 1, EJustify::RIGHT, value);
      }
      if (flag_value) cumflag++;
      message("\n");
    }

    number = 1 + ndim + 1;
    if (DBIN->getVarianceErrorNumber() > 0) number++;
    if (KOPTION->flag_data_disc) number += ndim;
    tab_prints(NULL, number, EJustify::LEFT, "Sum of weights");
    for (ivar = 0; ivar < nvar; ivar++)
    {
      value = (status == 0) ? sum[ivar] :
                              TEST;
      tab_printg(NULL, 1, EJustify::RIGHT, value);
    }
    message("\n");
  }

  sum = (double*) mem_free((char* ) sum);
  if (nfeq <= 0 || wgt == nullptr) return;

  /* Header */

  mestitle(0, "Drift coefficients");

  /* First line */

  tab_prints(NULL, 1, EJustify::RIGHT, "Rank");
  tab_prints(NULL, 1, EJustify::RIGHT, "Coeff");
  message("\n");

  /* Loop on the drift coefficients */

  cumflag = nred - nfeq;
  for (ib = 0; ib < nfeq; ib++)
  {
    iwgt = ib + cumflag;
    tab_printi(NULL, 1, EJustify::RIGHT, ib + 1);
    value = (status == 0) ? zam1[iwgt] :
                            TEST;
    tab_printg(NULL, 1, EJustify::RIGHT, value);
    message("\n");
  }

  return;
}

/****************************************************************************/
/*!
 **  Store the neighborhood parameters
 **
 ** \param[in]  status    Kriging error status
 ** \param[in]  ntab      Number of neighborhood parameters
 ** \param[in]  tab       Array containing the neighborhood parameters
 **
 *****************************************************************************/
static void st_store_nbgh(int status, int ntab, double *tab)
{
  double value;
  int i;

  /* Loop on the parameters */

  for (i = 0; i < ntab; i++)
  {

    /* Store the parameter */

    value = (status == 0) ? tab[i] :
                            TEST;
    DBOUT->setArray(IECH_OUT, IPTR_NBGH + i, value);
  }

  return;
}

/****************************************************************************/
/*!
 **  Print the results
 **
 ** \param[in]  flag_xvalid  when cross-validation option is switched ON
 **                          1: Z*-Z and (Z*-Z)/S*
 **                          2: Z* and S*
 **                          > 0 for ONE Point out
 **                          < 0 for excluding information with same code
 ** \param[in]  nvar         Number of variables
 ** \param[in]  status       Kriging error status
 **
 *****************************************************************************/
static void st_result_kriging_print(int flag_xvalid, int nvar, int status)
{
  int ivar;
  double value, estim, estval, esterr, sigma, trueval, sterr, stdev;

  /* Header */

  if (flag_xvalid != 0)
    mestitle(0, "Cross-validation results");
  else
    mestitle(0, "(Co-) Kriging results");
  message("Target Sample = %d\n", IECH_OUT + 1);

  /* Loop on the results */

  for (ivar = 0; ivar < nvar; ivar++)
  {
    if (flag_xvalid != 0)
    {
      message("Variable Z%-2d\n", ivar + 1);
      if (FLAG_EST)
      {
        trueval = (status == 0) ? DBIN->getVariable(IECH_OUT, ivar) :
                                  TEST;
        estim = (status == 0) ? DBOUT->getArray(IECH_OUT, IPTR_EST + ivar) :
                                TEST;

        if (ABS(flag_xvalid) == 1)
        {
          estval = (status == 0) ? estim + trueval :
                                   TEST;
          esterr = (status == 0) ? estim :
                                   TEST;
        }
        else
        {
          estval = (status == 0) ? estim :
                                   TEST;
          esterr = (status == 0) ? estim - trueval :
                                   TEST;
        }

        tab_printg(" - True value        = ", 1, EJustify::RIGHT, trueval);
        message("\n");
        tab_printg(" - Estimated value   = ", 1, EJustify::RIGHT, estval);
        message("\n");
        tab_printg(" - Estimation Error  = ", 1, EJustify::RIGHT, esterr);
        message("\n");

        if (FLAG_STD)
        {
          stdev = (status == 0) ? DBOUT->getArray(IECH_OUT, IPTR_STD + ivar) :
                                  TEST;

          if (ABS(flag_xvalid) == 1)
          {
            sterr = stdev;
            sigma = (status == 0) ? esterr / stdev :
                                    TEST;
          }
          else
          {
            sigma = stdev;
            sterr = (status == 0) ? esterr / stdev :
                                    TEST;
          }

          tab_printg(" - Std. deviation    = ", 1, EJustify::RIGHT, sigma);
          message("\n");
          tab_printg(" - Normalized Error  = ", 1, EJustify::RIGHT, sterr);
          message("\n");
        }
      }
    }
    else
    {
      message("Variable Z%-2d\n", ivar + 1);
      if (FLAG_EST)
      {
        value = (status == 0) ? DBOUT->getArray(IECH_OUT, IPTR_EST + ivar) :
                                TEST;
        tab_printg(" - Estimate  = ", 1, EJustify::RIGHT, value);
        message("\n");
      }
      if (FLAG_STD)
      {
        value = (status == 0) ? DBOUT->getArray(IECH_OUT, IPTR_STD + ivar) :
                                TEST;
        tab_printg(" - Std. Dev. = ", 1, EJustify::RIGHT, value);
        value = (status == 0) ? VAR0(ivar, ivar) :
                                TEST;
        message("\n");
        tab_printg(" - Cov(h=0)  = ", 1, EJustify::RIGHT, value);
        message("\n");
      }
      if (FLAG_VARZ)
      {
        value = (status == 0) ? DBOUT->getArray(IECH_OUT, IPTR_VARZ + ivar) :
                                TEST;
        tab_printg(" - Var(Z*)   = ", 1, EJustify::RIGHT, value);
        message("\n");
      }
    }
  }
  return;
}

/****************************************************************************/
/*!
 **  Print the simulation results
 **
 ** \param[in]  nbsimu       Number of simulations
 ** \param[in]  nvar         Number of variables
 ** \param[in]  status       Kriging error status
 **
 *****************************************************************************/
static void st_result_simulate_print(int nbsimu, int nvar, int status)
{
  int ivar, isimu, ecr;
  double value;

  /* Header */

  mestitle(0, "Simulation results");

  /* Loop on the results */

  for (isimu = ecr = 0; isimu < nbsimu; isimu++)
    for (ivar = 0; ivar < nvar; ivar++, ecr++)
    {
      message("Simulation #%d of Z%-2d : ", isimu + 1, ivar + 1);
      value = (status == 0) ? DBOUT->getArray(IECH_OUT, IPTR_EST + ecr) :
                              TEST;
      tab_printg(" = ", 1, EJustify::RIGHT, value);
      message("\n");
    }
  return;
}

/****************************************************************************/
/*!
 **  Print the neighborhood parameters
 **
 ** \param[in]  status  Kriging error status
 ** \param[in]  tab     Array of neighborhood parameters
 **
 *****************************************************************************/
static void st_res_nbgh_print(int status, double *tab)
{
  if (status != 0) return;

  /* Header */

  mestitle(0, "Neighborhood Parameters");

  message("Number of selected samples          = %d\n", (int) tab[0]);
  message("Maximum neighborhood distance       = %lf\n", tab[1]);
  message("Minimum neighborhood distance       = %lf\n", tab[2]);
  message("Number of non-empty sectors         = %d\n", (int) tab[3]);
  message("Number of consecutive empty sectors = %d\n", (int) tab[4]);

  return;
}

/****************************************************************************/
/*!
<<<<<<< HEAD
**  Create a grid which matches the grid containing the image to be
**  processed and is dimensionned to the neighborhood
**
** \return  The newly created db structure
**
** \param[in]  neigh  Neigh structure
** \param[in]  nvar   Number of variables 
**
*****************************************************************************/
static Db *st_image_build(Neigh *neigh,
                          int    nvar)
{
  int    *indg,error,ndim,nech,natt;
  double *coor,seuil,value;
  Db     *dbaux;
=======
 **  Create a grid which matches the grid containing the image to be
 **  processed and is dimensionned to the neighborhood
 **
 ** \return  The newly created db structure
 **
 ** \param[in]  neigh  Neigh structure
 ** \param[in]  nvar   Number of variables
 **
 *****************************************************************************/
static Db* st_image_build(Neigh *neigh, int nvar)

{
  int *indg, error, ndim, i, nech, natt;
  double *coor, seuil, value;
  Db *dbaux;
>>>>>>> 119d46b6
  VectorInt nx;
  VectorDouble tab;

  /* Initializations */

  dbaux = nullptr;
  indg = nullptr;
  coor = nullptr;
  error = 1;

  /* Preliminary checks */

  if (!is_grid(DBOUT)) goto label_end;
  ndim = DBOUT->getNDim();
  natt = ndim + nvar;
  seuil = 1. / neigh->getSkip();

  /* Core allocation */

  nx.resize(ndim);
  nech = 1;
<<<<<<< HEAD
  for (int i=0; i<ndim; i++)
=======
  for (i = 0; i < ndim; i++)
>>>>>>> 119d46b6
  {
    nx[i] = 2 * neigh->getImageRadius(i) + 1;
    nech *= nx[i];
  }

  tab.resize(nech * natt);
  for (int i = 0; i < nech * natt; i++)
    tab[i] = 0.;
  for (int iech = 0; iech < nech; iech++)
  {
    value = (law_uniform(0., 1.) < seuil) ? 0. :
                                            TEST;
    for (int ivar = 0; ivar < nvar; ivar++)
      tab[ivar * nech + iech] = value;
  }

  /* Create the grid */

  dbaux = db_create_grid_generic(ndim, natt, ELoadBy::COLUMN, 1, nx, tab);

  /* Copy the grid characteristics */

  if (db_grid_copy_params(DBOUT, 3, dbaux)) goto label_end;
  if (db_grid_copy_params(DBOUT, 4, dbaux)) goto label_end;

  /* Set the locators */

  dbaux->setLocatorsByAttribute(nvar, 0, ELoc::Z);
  dbaux->setLocatorsByAttribute(ndim, nvar, ELoc::X);
  if (db_grid_define_coordinates(dbaux)) goto label_end;

  /* Shift the origin */

<<<<<<< HEAD
  for (int i=0; i<ndim; i++) dbaux->setX0(i,0.);
=======
  for (i = 0; i < ndim; i++)
    dbaux->setX0(i, 0.);
>>>>>>> 119d46b6
  indg = db_indg_alloc(dbaux);
  if (indg == nullptr) goto label_end;
  coor = db_sample_alloc(dbaux, ELoc::X);
  if (coor == nullptr) goto label_end;
<<<<<<< HEAD
  db_index_sample_to_grid(dbaux,nech/2,indg);
  grid_to_point(dbaux,indg,nullptr,coor);
  for (int i=0; i<ndim; i++) dbaux->setX0(i, dbaux->getX0(i) -coor[i]);
=======
  db_index_sample_to_grid(dbaux, nech / 2, indg);
  grid_to_point(dbaux, indg, nullptr, coor);
  for (i = 0; i < ndim; i++)
    dbaux->setX0(i, dbaux->getX0(i) - coor[i]);
>>>>>>> 119d46b6
  indg = db_indg_free(indg);
  coor = db_sample_free(coor);
  if (db_grid_define_coordinates(dbaux)) goto label_end;

  /* Set the error return status */

  error = 0;

  label_end: if (error) dbaux = db_delete(dbaux);
  return (dbaux);
}

/****************************************************************************/
/*!
 **  Calculate the kriging weights
 **
 ** \return  Error return code
 **
 ** \param[in]  model Model structure
 ** \param[in]  neigh Neigh structure
 **
 ** \param[out] nred_out Number of covariance equations
 ** \param[out] neq_out  Number of equations per variable
 **
 *****************************************************************************/
static int st_image_kriging(Model *model,
                            Neigh *neigh,
                            int *nred_out,
                            int *neq_out)
{
  int status, nred, neq, nvar, nech, nfeq;
  double stdv;

  /* Initialization */

  nvar = model->getVariableNumber();
  nfeq = model->getDriftEquationNumber();

  /* Prepare the Koption structure */

  if (krige_koption_manage(1, 1, EKrigOpt::PONCTUAL, 1, VectorInt()))
    return (1);

  /* Prepare the neighborhood */

  neigh->setType(ENeigh::UNIQUE);
  (void) st_neigh(neigh, &status, &nech);
  neigh->setType(ENeigh::IMAGE);
  IECH_OUT = nech / 2;

  /* Establish the L.H.S. */

  st_prepar(model, neigh, nech, &status, &nred, &neq);
  if (status) return (1);

  /* Establish the kriging R.H.S. */

  st_rhs(model, nech, neq, nvar, NULL, &status);
  if (status) return (1);
  st_rhs_iso2hetero(neq, nvar);
  if (debug_query("kriging")) krige_rhs_print(nvar, nech, neq, nred, flag, rhs);

  /* Derive the kriging weights */

  matrix_product(nred, nred, nvar, lhs, rhs, wgt);
  if (debug_query("kriging"))
    krige_wgt_print(status, nvar, nvar, nfeq, nech, nred, -1, flag, wgt);

  /* Calculate the kriging variance */

  if (FLAG_STD)
  {
    st_variance0(model, nvar, VectorDouble());
    stdv = st_variance(model, 0, 0, nred);
    if (stdv < 0) stdv = 0.;
    stdv = sqrt(stdv);
  }

  (void) krige_koption_manage(-1, 1, EKrigOpt::PONCTUAL, 1, VectorInt());
  *nred_out = nred;
  *neq_out = neq;
  return (0);
}

/****************************************************************************/
/*!
 **  Check the consistency of the Colocation specification
 **
 ** \return  Error return code
 **
 ** \param[in]  dbin          Input Db structure
 ** \param[in]  dbout         Output Db structure
 ** \param[in]  rank_colcok   Array of ranks of colocated variables
 **
 ** \remarks The array 'rank_colcok' (if present) must be dimensioned
 ** \remarks to the number of variables in Dbin.
 ** \remarks Each element gives the rank of the colocated variable within Dbout
 ** \remarks or -1 if not colocated
 ** \remarks If the array 'rank_colcok' is absent, colocation option is OFF.
 **
 ** \remarks In input, the numbering in ; rank_colcok' starts from 1
 ** \remarks In output, the numbering starts from 0
 **
 ** \remarks FLAG_COLK is defined in this function
 **
 *****************************************************************************/
static int st_check_colcok(Db *dbin, Db *dbout, int *rank_colcok)
{
  int ivar, jvar;

  FLAG_COLK = 0;
  if (rank_colcok == nullptr) return (0);

  /* Loop on the ranks of the colocated variables */

  for (ivar = 0; ivar < dbin->getVariableNumber(); ivar++)
  {
    jvar = rank_colcok[ivar];
    if (IFFFF(jvar)) jvar = 0;
    if (jvar > dbout->getFieldNumber())
    {
      messerr("Error in the Colocation array:");
      messerr("Input variable (#%d): rank of the colocated variable is %d",
              ivar + 1, jvar);
      messerr("But the Output file only contains %d attributes(s)",
              dbout->getFieldNumber());
      return (1);
    }
    rank_colcok[ivar] = jvar - 1;
  }

  // Assign the array of ranks as a global variable
  RANK_COLCOK = rank_colcok;
  FLAG_COLK = 1;
  return (0);
}

/****************************************************************************/
/*!
 **  Save the (Co-) Kriging weights using the keypair mechanism
 **
 ** \param[in]  status   Kriging error status
 ** \param[in]  iech_out Rank of the output sample
 ** \param[in]  nvar     Number of variables
 ** \param[in]  nech     Number of active points
 ** \param[in]  nred     Reduced number of equations
 ** \param[in]  flag     Flag array
 ** \param[in]  wgt      Array of Kriging weights
 **
 *****************************************************************************/
static void st_save_keypair_weights(int status,
                                    int iech_out,
                                    int nvar,
                                    int nech,
                                    int nred,
                                    int *flag,
                                    double *wgt)
{
  double wgtloc, values[5];
  int lec, flag_value, iwgt, cumflag;

  /* Initializations */

  if (status != 0) return;
  values[0] = iech_out;

  /* Loop on the output variables */

  for (int jvar = lec = cumflag = 0; jvar < nvar; jvar++)
  {
    values[1] = jvar;

    /* Loop on the input samples */

    for (int iech = 0; iech < nech; iech++, lec++)
    {
      flag_value = (flag != nullptr) ? flag[lec] :
                                       1;
      if (flag_value)
      {
        values[2] = rank[iech];

        /* Loop on the input variables */

        for (int ivar = 0; ivar < nvar; ivar++)
        {
          iwgt = nred * ivar + cumflag;
          wgtloc = (wgt != nullptr && flag_value) ? wgt[iwgt] :
                                                    TEST;
          if (!FFFF(wgtloc))
          {
            values[3] = ivar;
            values[4] = wgtloc;
            app_keypair("KrigingWeights", 1, 1, 5, values);
          }
        }
        if (flag_value) cumflag++;
      }
    }
  }
  return;
}

/****************************************************************************/
/*!
 **  Standard Kriging
 **
 ** \return  Error return code
 **
 ** \param[in]  dbin        Input Db structure
 ** \param[in]  dbout       Output Db structure
 ** \param[in]  model       Model structure
 ** \param[in]  neigh       Neigh structure
 ** \param[in]  calcul      Kriging calculation option (EKrigOpt)
 ** \param[in]  ndisc       Array giving the discretization counts
 ** \param[in]  flag_est    Option for storing the estimation
 ** \param[in]  flag_std    Option for storing the standard deviation
 ** \param[in]  flag_varz   Option for storing the variance of the estimator
 ** \param[in]  rank_colcok Option for running Collocated Cokriging
 ** \param[in]  matCL       Matrix of linear combination (or NULL)
 **                         (Dimension: nvarCL * model->getNVar())
 ** \param[in]  namconv     Naming convention
 **
 *****************************************************************************/
int kriging(Db *dbin,
            Db *dbout,
            Model *model,
            Neigh *neigh,
            const EKrigOpt &calcul,
            int flag_est,
            int flag_std,
            int flag_varz,
            VectorInt ndisc,
            VectorInt rank_colcok,
            VectorDouble matCL,
            const NamingConvention& namconv)
{
  int iext, error, status, nech, neq, nred, nvar, flag_new_nbgh, nfeq;
  int save_keypair;
  double ldum;

  /* Preliminary checks */

  error = 1;
  iext = -1;
  nvar = 0;
  st_global_init(dbin, dbout);
  save_keypair = (int) get_keypone("SaveKrigingWeights", 0.);
  FLAG_EST = flag_est;
  FLAG_STD = flag_std;
  FLAG_VARZ = flag_varz;
  FLAG_WGT = flag_std || flag_varz || save_keypair;
  if (st_check_colcok(dbin, dbout, rank_colcok.data())) goto label_end;
  if (st_check_environment(1, 1, model, neigh)) goto label_end;
  if (manage_external_info(1, ELoc::F, DBIN, DBOUT, &iext)) goto label_end;
  if (manage_nostat_info(1, model, DBIN, DBOUT)) goto label_end;
  if (matCL.empty())
    nvar = model->getVariableNumber();
  else
    nvar = static_cast<int>(matCL.size()) / model->getVariableNumber();
  nfeq = model->getDriftEquationNumber();
  nred = neq = 0;
  if (neigh->getType() == ENeigh::IMAGE)
  {
    messerr("This tool cannot function with an IMAGE neighborhood");
    goto label_end;
  }

  /* Add the attributes for storing the results */

  if (FLAG_EST)
  {
    IPTR_EST = dbout->addFields(nvar, 0.);
    if (IPTR_EST < 0) goto label_end;
  }
  if (FLAG_STD)
  {
    IPTR_STD = dbout->addFields(nvar, 0.);
    if (IPTR_STD < 0) goto label_end;
  }
  if (FLAG_VARZ)
  {
    IPTR_VARZ = dbout->addFields(nvar, 0.);
    if (IPTR_VARZ < 0) goto label_end;
  }

  /* Pre-calculations */

  if (neigh_start(DBIN, neigh)) goto label_end;
  if (st_model_manage(1, model)) goto label_end;
  if (st_krige_manage(1, nvar, model, neigh)) goto label_end;
  if (krige_koption_manage(1, 1, calcul, 1, ndisc)) goto label_end;
  if (FLAG_STD) st_variance0(model, nvar, matCL);

  /* Loop on the targets to be processed */

  status = 0;
  for (IECH_OUT = 0; IECH_OUT < DBOUT->getSampleNumber(); IECH_OUT++)
  {
    mes_process("Kriging sample", DBOUT->getSampleNumber(), IECH_OUT);
    debug_index(IECH_OUT + 1);
    if (!dbout->isActive(IECH_OUT)) continue;
    if (debug_query("kriging") || debug_query("nbgh") || debug_query("results"))
    {
      mestitle(1, "Target location");
      db_sample_print(dbout, IECH_OUT, 1, 0, 0);
    }

    /* Select the Neighborhood */

    flag_new_nbgh = st_neigh(neigh, &status, &nech);
    if (status) goto label_store;

    /* Establish the kriging L.H.S. */

    if (flag_new_nbgh || flag_continuous_kriging(neigh) || debug_force())
    {
      st_prepar(model, neigh, nech, &status, &nred, &neq);
      if (status) goto label_store;
      st_data_dual(model, NULL, nech, nred, &ldum);
    }

    /* Establish the kriging R.H.S. */

    st_rhs(model, nech, neq, nvar, matCL.data(), &status);
    if (status) goto label_store;
    st_rhs_iso2hetero(neq, nvar);
    if (debug_query("kriging"))
      krige_rhs_print(nvar, nech, neq, nred, flag, rhs);

    /* Derive the kriging weights */

    if (FLAG_WGT)
    {
      matrix_product(nred, nred, nvar, lhs, rhs, wgt);
      if (debug_query("kriging"))
        krige_wgt_print(status, nvar, model->getVariableNumber(), nfeq, nech,
                        nred, -1, flag, wgt);
    }

    /* Optional save of the Kriging/Cokriging weights */

    if (save_keypair)
      st_save_keypair_weights(status, IECH_OUT, model->getVariableNumber(),
                              nech, nred, flag, wgt);

    /* Perform the estimation */

    label_store: st_estimate(model, NULL, status, neigh->getFlagXvalid(), nvar,
                             nred);
    if (debug_query("results"))
      st_result_kriging_print(neigh->getFlagXvalid(), nvar, status);
  }

  /* Set the error return flag */

  error = 0;
  namconv.setNamesAndLocators(dbin, ELoc::Z, nvar, dbout, IPTR_VARZ, "varz", 1,
                              false);
  if (ABS(neigh->getFlagXvalid()) == 1)
    namconv.setNamesAndLocators(dbin, ELoc::Z, -1, dbout, IPTR_STD, "stderr", 1,
                                false);
  else
    namconv.setNamesAndLocators(dbin, ELoc::Z, -1, dbout, IPTR_STD, "stdev", 1,
                                false);
  if (ABS(neigh->getFlagXvalid()) == 1)
    namconv.setNamesAndLocators(dbin, ELoc::Z, -1, dbout, IPTR_EST, "esterr");
  else
    namconv.setNamesAndLocators(dbin, ELoc::Z, -1, dbout, IPTR_EST, "estim");

  label_end: debug_index(0);
  (void) st_model_manage(-1, model);
  (void) st_krige_manage(-1, nvar, model, neigh);
  (void) krige_koption_manage(-1, 1, calcul, 1, ndisc);
  (void) manage_external_info(-1, ELoc::F, DBIN, DBOUT, &iext);
  (void) manage_nostat_info(-1, model, DBIN, DBOUT);
  neigh_stop();
  return (error);
}

/****************************************************************************/
/*!
 **  Perform the Cross-validation in Unique Neighborhood
 **  This is a specific efficient algorithm
 **
 ** \return  Error return code
 **
 ** \param[in]  dbin        Input Db structure
 ** \param[in]  model       Model structure
 ** \param[in]  neigh       Neigh structrue
 ** \param[in]  flag_est    Option for the storing the estimation
 ** \param[in]  flag_std    Option for the storing the standard deviation
 ** \param[in]  rank_colcok Option for running Collocated Cokriging
 ** \param[in]  namconv     Naming Convention
 **
 *****************************************************************************/
static int st_xvalid_unique(Db *dbin,
                            Model *model,
                            Neigh *neigh,
                            int flag_est,
                            int flag_std,
                            VectorInt rank_colcok,
                            const NamingConvention& namconv)
{
  int iext, error, status, nech, neq, nred, nvar, flag_xvalid_memo,
      flag_new_nbgh;
  int iech, iiech, jech, jjech;
  double variance, value, stdv, valref;

  /* Preliminary checks */

  error = 1;
  iext = -1;
  nvar = 0;
  st_global_init(dbin, dbin);
  FLAG_EST = flag_est;
  FLAG_STD = flag_std;
  FLAG_WGT = flag_std;
  if (st_check_colcok(dbin, dbin, rank_colcok.data())) goto label_end;
  if (st_check_environment(1, 1, model, neigh)) goto label_end;
  if (manage_external_info(1, ELoc::F, DBIN, DBOUT, &iext)) goto label_end;
  if (manage_nostat_info(1, model, DBIN, DBOUT)) goto label_end;
  nvar = model->getVariableNumber();

  /* Additional checks */

  if (neigh->getType() != ENeigh::UNIQUE)
  {
    messerr(
        "This algorithm for Cross-Validation is dedicated to Unique Neighborhood");
    goto label_end;
  }
  if (FLAG_COLK)
  {
    messerr("The algorithm for Cross-Validation in Unique Neighborhood");
    messerr("does not allow the Colocated CoKriging Option");
    goto label_end;
  }
  if (nvar > 1)
  {
    messerr("The algorithm for Cross-Validation in Unique Neighborhood");
    messerr("is restricted to a single variable");
    goto label_end;
  }

  /* Add the attributes for storing the results */

  if (FLAG_EST)
  {
    IPTR_EST = dbin->addFields(nvar, 0.);
    if (IPTR_EST < 0) goto label_end;
  }
  if (FLAG_STD)
  {
    IPTR_STD = dbin->addFields(nvar, 0.);
    if (IPTR_STD < 0) goto label_end;
  }

  /* Pre-calculations */

  if (neigh_start(DBIN, neigh)) goto label_end;
  if (st_model_manage(1, model)) goto label_end;
  if (st_krige_manage(1, nvar, model, neigh)) goto label_end;
  if (krige_koption_manage(1, 1, EKrigOpt::PONCTUAL, 1, VectorInt()))
    goto label_end;

  /* Loop on the targets to be processed */

  status = 0;
  for (iech = iiech = 0; iech < dbin->getSampleNumber(); iech++)
  {
    IECH_OUT = iech;
    mes_process("Cross-Validation sample", dbin->getSampleNumber(), iech);
    debug_index(iech + 1);
    if (FLAG_EST) dbin->setArray(iech, IPTR_EST, TEST);
    if (FLAG_STD) dbin->setArray(iech, IPTR_STD, TEST);
    if (!dbin->isActive(iech)) continue;
    valref = dbin->getVariable(iech, 0);
    if (FFFF(valref)) continue;
    if (debug_query("kriging") || debug_query("nbgh") || debug_query("results"))
    {
      mestitle(1, "Target location");
      db_sample_print(dbin, iech, 1, 0, 0);
    }

    /* Establish the Kriging matrix (without excluding any sample) */
    /* and invert it once for all */

    flag_xvalid_memo = neigh->getFlagXvalid();
    neigh->setFlagXvalid(0);
    flag_new_nbgh = st_neigh(neigh, &status, &nech);
    neigh->setFlagXvalid(flag_xvalid_memo);

    /* Establish the kriging L.H.S. */

    if (flag_new_nbgh || flag_continuous_kriging(neigh) || debug_force())
    {
      st_prepar(model, neigh, nech, &status, &nred, &neq);
      if (status) goto label_end;
    }

    /* Get the estimation variance */

    variance = 1. / LHS_C(iiech, iiech);
    stdv = sqrt(variance);

    /* Perform the estimation */

    value = (ABS(neigh->getFlagXvalid()) == 1) ? -valref :
                                                 0.;
    for (jech = jjech = 0; jech < dbin->getSampleNumber(); jech++)
    {
      if (!dbin->isActive(jech)) continue;
      if (FFFF(dbin->getVariable(jech, 0))) continue;
      if (iiech != jjech)
        value -= LHS_C(iiech,jjech) * variance * dbin->getVariable(jech, 0);
      jjech++;
    }

    if (FLAG_EST) dbin->setArray(iech, IPTR_EST, value);

    if (ABS(neigh->getFlagXvalid()) == 1) stdv = value / stdv;
    if (FLAG_STD) dbin->setArray(iech, IPTR_STD, stdv);
    if (debug_query("results"))
      st_result_kriging_print(neigh->getFlagXvalid(), nvar, status);
    iiech++;
  }

  /* Set the error return flag */

  error = 0;
  if (ABS(neigh->getFlagXvalid()) == 1)
    namconv.setNamesAndLocators(dbin, ELoc::Z, -1, dbin, IPTR_STD, "stderr", 1,
                                false);
  else
    namconv.setNamesAndLocators(dbin, ELoc::Z, -1, dbin, IPTR_STD, "stdev", 1,
                                false);
  if (ABS(neigh->getFlagXvalid()) == 1)
    namconv.setNamesAndLocators(dbin, ELoc::Z, -1, dbin, IPTR_EST, "esterr");
  else
    namconv.setNamesAndLocators(dbin, ELoc::Z, -1, dbin, IPTR_EST, "estim");

  label_end: debug_index(0);
  (void) st_model_manage(-1, model);
  (void) st_krige_manage(-1, nvar, model, neigh);
  (void) krige_koption_manage(-1, 1, EKrigOpt::PONCTUAL, 1, VectorInt());
  (void) manage_external_info(-1, ELoc::F, DBIN, DBOUT, &iext);
  (void) manage_nostat_info(-1, model, DBIN, DBOUT);
  neigh_stop();
  return (error);
}

/****************************************************************************/
/*!
 **  Standard Cross-Validation
 **
 ** \return  Error return code
 **
 ** \param[in]  db          Db structure
 ** \param[in]  model       Model structure
 ** \param[in]  neigh       Neigh structure
 ** \param[in]  flag_xvalid Type of output (see details)
 ** \param[in]  flag_code   1 if a code (K-FOLD) is used
 ** \param[in]  flag_est    Option for storing the estimation
 ** \param[in]  flag_std    Option for storing the standard deviation
 ** \param[in]  rank_colcok Option for running Collocated Cokriging
 ** \param[in]  namconv     Naming Convention
 **
 ** \details When flag_xvalid = 1, the outputs are:
 ** \details - estimation: Z*-Z, st. dev: (Z*-Z)/S
 ** \details When flag_xvalid = 2, the outputs are:
 ** \details - estimation: Z*; st. dev: S
 **
 *****************************************************************************/
int xvalid(Db *db,
           Model *model,
           Neigh *neigh,
           int flag_xvalid,
           int flag_code,
           int flag_est,
           int flag_std,
           VectorInt rank_colcok,
           const NamingConvention& namconv)
{
  int ret_code;
  if (flag_code)
  {
    if (!db->hasCode())
      messerr("The K-FOLD option is ignored (no Code defined)");
    else if (neigh->getType() == ENeigh::UNIQUE)
      messerr("K-FOLD is not available in Unique Neighborhood");
    else
      neigh->setFlagXvalid(-flag_xvalid);
  }
  else
    neigh->setFlagXvalid(flag_xvalid);

  if (neigh->getType() == ENeigh::UNIQUE)
    ret_code = st_xvalid_unique(db, model, neigh, flag_est, flag_std,
                                rank_colcok, namconv);
  else
    ret_code = kriging(db, db, model, neigh, EKrigOpt::PONCTUAL, flag_est,
                       flag_std, 0, VectorInt(), rank_colcok, VectorDouble(),
                       namconv);
  neigh->setFlagXvalid(0);
  return ret_code;
}

/****************************************************************************/
/*!
 **  Kriging in the Gaussian Discrete Model
 **
 ** \return  Error return code
 **
 ** \param[in]  dbin        Input Db structure
 ** \param[in]  dbout       Output Db structure
 ** \param[in]  model       Model structure
 ** \param[in]  neigh       Neigh structure
 ** \param[in]  flag_est    Option for storing the estimation
 ** \param[in]  flag_std    Option for storing the standard deviation
 ** \param[in]  flag_varz   Option for storing the variance of the estimator
 ** \param[in]  rval        Change of support coefficient
 **
 *****************************************************************************/
int krigdgm_f(Db *dbin,
              Db *dbout,
              Model *model,
              Neigh *neigh,
              int flag_est,
              int flag_std,
              int flag_varz,
              double rval)
{
  int iext, error, status, nech, neq, nred, nvar, flag_new_nbgh, nfeq;
  int save_keypair;
  double ldum;

  /* Preliminary checks */

  error = 1;
  iext = -1;
  nvar = 0;
  st_global_init(dbin, dbout);
  save_keypair = (int) get_keypone("SaveKrigingWeights", 0.);
  FLAG_EST = flag_est;
  FLAG_STD = flag_std;
  FLAG_VARZ = flag_varz;
  FLAG_WGT = flag_std || flag_varz || save_keypair;
  FLAG_DGM = 1;
  R_COEFF = rval;
  if (st_check_environment(1, 1, model, neigh)) goto label_end;
  if (manage_external_info(1, ELoc::F, DBIN, DBOUT, &iext)) goto label_end;
  if (manage_nostat_info(1, model, DBIN, DBOUT)) goto label_end;
  nvar = model->getVariableNumber();
  nfeq = model->getDriftEquationNumber();
  nred = neq = 0;
  if (neigh->getType() == ENeigh::IMAGE)
  {
    messerr("This tool cannot function with an IMAGE neighborhood");
    goto label_end;
  }

  /* Add the attributes for storing the results */

  if (FLAG_EST)
  {
    IPTR_EST = dbout->addFields(nvar, 0.);
    if (IPTR_EST < 0) goto label_end;
  }
  if (FLAG_STD)
  {
    IPTR_STD = dbout->addFields(nvar, 0.);
    if (IPTR_STD < 0) goto label_end;
  }
  if (FLAG_VARZ)
  {
    IPTR_VARZ = dbout->addFields(nvar, 0.);
    if (IPTR_VARZ < 0) goto label_end;
  }

  /* Pre-calculations */

  if (neigh_start(DBIN, neigh)) goto label_end;
  if (st_model_manage(1, model)) goto label_end;
  if (st_krige_manage(1, nvar, model, neigh)) goto label_end;
  if (krige_koption_manage(1, 1, EKrigOpt::PONCTUAL, 1, VectorInt()))
    goto label_end;
  if (FLAG_STD) st_variance0(model, nvar, VectorDouble());

  /* Loop on the targets to be processed */

  status = 0;
  for (IECH_OUT = 0; IECH_OUT < DBOUT->getSampleNumber(); IECH_OUT++)
  {
    mes_process("Kriging sample", DBOUT->getSampleNumber(), IECH_OUT);
    debug_index(IECH_OUT + 1);
    if (!dbout->isActive(IECH_OUT)) continue;
    if (debug_query("kriging") || debug_query("nbgh") || debug_query("results"))
    {
      mestitle(1, "Target location");
      db_sample_print(dbout, IECH_OUT, 1, 0, 0);
    }

    /* Select the Neighborhood */

    flag_new_nbgh = st_neigh(neigh, &status, &nech);
    if (status) goto label_store;

    /* Establish the kriging L.H.S. */

    if (flag_new_nbgh || flag_continuous_kriging(neigh) || debug_force())
    {
      st_prepar(model, neigh, nech, &status, &nred, &neq);
      if (status) goto label_store;
      st_data_dual(model, NULL, nech, nred, &ldum);
    }

    /* Establish the kriging R.H.S. */

    st_rhs(model, nech, neq, nvar, NULL, &status);
    if (status) goto label_store;
    st_rhs_iso2hetero(neq, nvar);
    if (debug_query("kriging"))
      krige_rhs_print(nvar, nech, neq, nred, flag, rhs);

    /* Derive the kriging weights */

    if (FLAG_WGT)
    {
      matrix_product(nred, nred, nvar, lhs, rhs, wgt);
      if (debug_query("kriging"))
        krige_wgt_print(status, nvar, model->getVariableNumber(), nfeq, nech,
                        nred, -1, flag, wgt);
    }

    /* Optional save of the Kriging/Cokriging weights */

    if (save_keypair)
      st_save_keypair_weights(status, IECH_OUT, model->getVariableNumber(),
                              nech, nred, flag, wgt);

    /* Perform the estimation */

    label_store: st_estimate(model, NULL, status, neigh->getFlagXvalid(), nvar,
                             nred);
    if (debug_query("results"))
      st_result_kriging_print(neigh->getFlagXvalid(), nvar, status);
  }

  /* Set the error return flag */

  error = 0;

  label_end: debug_index(0);
  (void) st_model_manage(-1, model);
  (void) st_krige_manage(-1, nvar, model, neigh);
  (void) krige_koption_manage(-1, 1, EKrigOpt::PONCTUAL, 1, VectorInt());
  (void) manage_external_info(-1, ELoc::F, DBIN, DBOUT, &iext);
  (void) manage_nostat_info(-1, model, DBIN, DBOUT);
  neigh_stop();
  return (error);
}

/****************************************************************************/
/*!
 **  Ponctual Kriging based on profiles
 **
 ** \return  Error return code
 **
 ** \param[in]  dbin      input Db structure
 ** \param[in]  dbout     output Db structure
 ** \param[in]  model     Model structure
 ** \param[in]  neigh     Neigh structrue
 ** \param[in]  ncode     Number (maximum) of codes expected
 ** \param[in]  flag_est  Option for the storing the estimation
 ** \param[in]  flag_std  Option for the storing the standard deviation
 **
 *****************************************************************************/
int krigprof_f(Db *dbin,
               Db *dbout,
               Model *model,
               Neigh *neigh,
               int ncode,
               int flag_est,
               int flag_std)
{
  int iext, status, nech, neq, nred, nvar, flag_new_nbgh, nfeq, iptr_dat, icode;
  int error;
  double ldum;

  /* Preliminary checks */

  if (!dbin->isVariableNumberComparedTo(1))
  {
    messerr("This method is restricted to the monovariate case");
    return (1);
  }
  if (!dbin->hasCode() || dbin->getVarianceErrorNumber() != 1)
  {
    messerr("This method requires variables CODE and V to be defined");
    return (1);
  }

  /* Preliminary checks */

  error = 1;
  iext = iptr_dat = -1;
  st_global_init(dbin, dbout);
  FLAG_EST = flag_est;
  FLAG_STD = flag_std;
  FLAG_WGT = flag_std;
  FLAG_PROF = 1;
  nvar = dbin->getVariableNumber();
  if (st_check_environment(1, 1, model, neigh)) goto label_end;
  if (manage_external_info(1, ELoc::F, DBIN, DBOUT, &iext)) goto label_end;
  if (manage_nostat_info(1, model, DBIN, DBOUT)) goto label_end;

  /* Add the attributes for storing the results */

  if (FLAG_EST)
  {
    IPTR_EST = dbout->addFields(ncode, 0.);
    if (IPTR_EST < 0) goto label_end;
  }
  if (FLAG_STD)
  {
    IPTR_STD = dbout->addFields(ncode, 0.);
    if (IPTR_STD < 0) goto label_end;
  }

  /* Preliminary transforms */

  iptr_dat = DBIN->addFields(ncode, TEST);
  if (iptr_dat < 0) goto label_end;
  nfeq = model->getDriftEquationNumber();

  /* Pre-calculations */

  if (neigh_start(DBIN, neigh)) goto label_end;
  if (st_model_manage(1, model)) goto label_end;
  if (st_krige_manage(1, nvar, model, neigh)) goto label_end;
  if (krige_koption_manage(1, 1, EKrigOpt::PONCTUAL, 1, VectorInt()))
    goto label_end;
  if (FLAG_STD) st_variance0(model, nvar, VectorDouble());

  /* Loop on the targets to be processed */

  status = 0;
  for (IECH_OUT = 0; IECH_OUT < DBOUT->getSampleNumber(); IECH_OUT++)
  {
    mes_process("Kriging sample", DBOUT->getSampleNumber(), IECH_OUT);
    debug_index(IECH_OUT + 1);
    if (!dbout->isActive(IECH_OUT)) continue;
    if (debug_query("kriging") || debug_query("nbgh") || debug_query("results"))
    {
      mestitle(1, "Target location");
      db_sample_print(dbout, IECH_OUT, 1, 0, 0);
    }

    /* Select the Neighborhood */

    flag_new_nbgh = st_neigh(neigh, &status, &nech);
    if (status) goto label_store;

    /* Establish the kriging L.H.S. */

    if (flag_new_nbgh || flag_continuous_kriging(neigh) || debug_force())
    {
      st_prepar(model, neigh, nech, &status, &nred, &neq);
      if (status) goto label_store;
      st_data_dual(model, NULL, nech, nred, &ldum);
    }

    /* Establish the kriging R.H.S. */

    st_rhs(model, nech, neq, nvar, NULL, &status);
    if (status) goto label_store;
    st_rhs_iso2hetero(neq, nvar);
    if (debug_query("kriging"))
      krige_rhs_print(nvar, nech, neq, nred, flag, rhs);

    /* Derive the kriging weights */

    if (FLAG_WGT)
    {
      matrix_product(nred, nred, nvar, lhs, rhs, wgt);
      if (debug_query("kriging"))
        krige_wgt_print(status, nvar, nvar, nfeq, nech, nred, -1, flag, wgt);
    }

    /* Perform the estimation */

    label_store: st_estimate(model, NULL, status, neigh->getFlagXvalid(), nvar,
                             nred);
    if (debug_query("results"))
      st_result_kriging_print(neigh->getFlagXvalid(), nvar, status);
  }

  /* Set the error return flag */

  error = 0;

  label_end: debug_index(0);
  (void) st_model_manage(-1, model);
  (void) st_krige_manage(-1, nvar, model, neigh);
  (void) krige_koption_manage(-1, 1, EKrigOpt::PONCTUAL, 1, VectorInt());
  (void) manage_external_info(-1, ELoc::F, DBIN, DBOUT, &iext);
  (void) manage_nostat_info(-1, model, DBIN, DBOUT);
  if (iptr_dat >= 0) for (icode = 0; icode < ncode; icode++)
    dbin->deleteFieldByAttribute(iptr_dat + icode);
  neigh_stop();
  return (error);
}

/****************************************************************************/
/*!
 **  Management of internal arrays used by bayesian procedure
 **
 ** \return  Error return code
 **
 ** \param[in]  mode      1 for allocation; -1 for deallocation
 ** \param[in]  nbsimu    Number of simulation (0 for kriging)
 ** \param[in]  model     Model structure
 **
 ** \param[out] rmean     Array giving the posterior means for the drift terms
 ** \param[out] rcov      Array containing the posterior covariance matrix
 **                       for the drift terms
 ** \param[out] smean     Array for simulated posterior mean for the drift means
 **                       (only if nbsimu > 0)
 **
 *****************************************************************************/
static int bayes_manage(int mode,
                        int nbsimu,
                        Model *model,
                        double **rmean,
                        double **rcov,
                        double **smean)
{
  int nfeq;

  /* Initializations */

  nfeq = model->getDriftEquationNumber();

  /* Dispatch */

  if (mode == 1)
  {

    /* Allocation */

    *rmean = st_core(nfeq, 1);
    if (*rmean == nullptr) return (1);
    *rcov = st_core(nfeq, nfeq);
    if (*rcov == nullptr) return (1);
    if (nbsimu > 0)
    {
      *smean = st_core(nfeq, nbsimu);
      if (*smean == nullptr) return (1);
    }
  }
  else
  {

    /* Deallocation */

    *rmean = (double*) mem_free((char* ) (*rmean));
    *rcov = (double*) mem_free((char* ) (*rcov));
    if (nbsimu > 0) *smean = (double*) mem_free((char* ) (*smean));
  }
  return (0);
}

/****************************************************************************/
/*!
 **  Perform the Bayesian estimation of the Drift Coefficients
 **
 ** \return  Error return code
 **
 ** \param[in]  model     Model structure
 ** \param[in]  neigh     Neigh structrue
 ** \param[in]  dmean     Array giving the prior means for the drift terms
 ** \param[in]  dcov      Array containing the prior covariance matrix
 **                       for the drift terms
 **
 ** \param[out] rmean     Array giving the posterior means for the drift terms
 ** \param[out] rcov      Array containing the  posterior covariance matrix
 **                       for the drift terms
 **
 *****************************************************************************/
static int bayes_precalc(Model *model,
                         Neigh *neigh,
                         double *dmean,
                         double *dcov,
                         double *rmean,
                         double *rcov)
{
<<<<<<< HEAD
  int nfeq,error,status,nech,nred,neq,shift,ib,jb,il,jl,flag_fix;
  double *ff,*smu,*sigma,*vars;
=======
  int nfeq, error, status, nech, nred, neq, shift, ib, jb, il, jl, flag_fix;
  double *ff, *smu, *sigma, *vars, value;
>>>>>>> 119d46b6

  /* Initializations */

  error = 1;
  nfeq = model->getDriftEquationNumber();
  ff = smu = sigma = vars = nullptr;

  /* Preliminary Checks */

  if (neigh->getType() != ENeigh::UNIQUE)
  {
    messerr("The Bayesian Estimation of the Drift Coefficients");
    messerr("is only available in Unique Neighborhood");
    goto label_end;
  }

  /* Core allocation */

  IECH_OUT = DBIN->getSampleNumber() / 2;

  /* Check that the variance-covariance matrix is symmetric */

  flag_fix = is_matrix_null(nfeq, nfeq, dcov, 0);
  if (!is_matrix_symmetric(nfeq, dcov, 1)) goto label_end;

  /* Prepare the Kriging matrix (without correction) */

  (void) st_neigh(neigh, &status, &nech);
  FLAG_BAYES = 0;
  st_prepar(model, neigh, nech, &status, &nred, &neq);
  FLAG_BAYES = 1;
  if (status) goto label_end;
  shift = nred - nfeq;

  /* Complementary core allocation */

  ff = st_core(shift, nfeq);
  if (ff == nullptr) goto label_end;
  smu = st_core(shift, 1);
  if (smu == nullptr) goto label_end;
  sigma = st_core(shift, shift);
  if (sigma == nullptr) goto label_end;
  vars = st_core(shift, 1);
  if (vars == nullptr) goto label_end;

  // Create the array of variables

  ib = 0;
  for (int iech = 0; iech < DBIN->getSampleNumber(); iech++)
  {
    if (!DBIN->isActive(iech)) continue;
    for (int ivar = 0; ivar < DBIN->getVariableNumber(); ivar++)
    {
      double value = DBIN->getVariable(rank[iech], ivar);
      if (FFFF(value)) continue;
      vars[ib++] = value;
    }
  }

  /* Copy DCOV into S and DMEAN into RMEAN */

  (void) memcpy((char*) rcov, (char*) dcov, sizeof(double) * nfeq * nfeq);
  (void) memcpy((char*) rmean, (char*) dmean, sizeof(double) * nfeq);
  if (flag_fix) goto label_print;

  /* Establish the drift array FF */

  for (il = 0; il < nfeq; il++)
    for (ib = 0; ib < shift; ib++)
      FF(ib,il) = LHS_B(ib, shift + il);

  /* Calculate S-1 */

  if (matrix_invert(rcov, nfeq, -1)) goto label_end;

  /* Calculate: SMU = S-1 * MEAN */

  matrix_product(nfeq, nfeq, 1, rcov, dmean, smu);

  /* Covariance matrix SIGMA */

  for (ib = 0; ib < shift; ib++)
    for (jb = 0; jb < shift; jb++)
      SIGMA(ib,jb) = LHS_B(ib, jb);

  /* Calculate SIGMA-1 */

  if (matrix_invert(sigma, shift, -1)) goto label_end;

  /* Inverse of posterior covariance matrix: SC-1 = FFt * SIGMA-1 * FF + S-1 */

  for (il = 0; il < nfeq; il++)
    for (jl = 0; jl < nfeq; jl++)
    {
<<<<<<< HEAD
      double value = 0.;
      for (ib=0; ib<shift; ib++)
        for (jb=0; jb<shift; jb++)
          value += FF(ib,il) * SIGMA(ib,jb) * FF(jb,jl);
=======
      value = 0.;
      for (ib = 0; ib < shift; ib++)
        for (jb = 0; jb < shift; jb++)
          value += FF(ib,il) * SIGMA(ib, jb) * FF(jb, jl);
>>>>>>> 119d46b6
      RCOV(il,jl) += value;
    }

  /* Calculating: SMU = FFt * SIGMA-1 * Z + S-1 * MU */

  for (il = 0; il < nfeq; il++)
  {
<<<<<<< HEAD
    double value = 0.;
    for (ib=0; ib<shift; ib++)
      for (jb=0; jb<shift; jb++)
        value += FF(ib,il) * SIGMA(ib,jb) * vars[jb];
=======
    value = 0.;
    for (ib = 0; ib < shift; ib++)
      for (jb = 0; jb < shift; jb++)
        value += FF(ib,il) * SIGMA(ib, jb) * vars[jb];
>>>>>>> 119d46b6
    SMU(il) += value;
  }

  /* Posterior mean: RMEAN = SC * SMU */

  if (matrix_invert(rcov, nfeq, -1)) goto label_end;
  matrix_product(nfeq, nfeq, 1, rcov, smu, rmean);

  label_print: if (debug_query("bayes"))
  {
    mestitle(0, "Bayesian Drift coefficients");
    print_matrix("Prior Mean", 0, 1, nfeq, 1, NULL, dmean);
    print_matrix("Prior Variance-Covariance", 0, 1, nfeq, nfeq, NULL, dcov);

    print_matrix("Posterior Mean", 0, 1, nfeq, 1, NULL, rmean);
    print_matrix("Posterior Variance-Covariance", 0, 1, nfeq, nfeq, NULL, rcov);
    message("\n");
  }

  /* Set the error return code */

  error = 0;
  IECH_NBGH = -1;

  label_end:

  /* Core deallocation */

  ff = (double*) mem_free((char* ) ff);
  smu = (double*) mem_free((char* ) smu);
  sigma = (double*) mem_free((char* ) sigma);
  vars = (double*) mem_free((char* ) vars);

  return (error);
}

/****************************************************************************/
/*!
 **  Correct the arrays RHS and VARB in Bayesian case
 **
 ** \param[in]  model  Model structure
 ** \param[in]  rcov   Array containing the posterior covariance matrix
 **                    for the drift terms
 **
 ** \param[out] status Returned status
 **
 *****************************************************************************/
static void st_bayes_correct(Model *model, double *rcov, int *status)
{
  int ivar, jvar, il, jl, nvar, nfeq;

  /* Initializations */

  nvar = model->getVariableNumber();
  nfeq = model->getDriftEquationNumber();

  /* Establish the Drift matrix */

  st_ff0(model, status);
  if (*status) return;

  /* Correct the arrays */

  for (ivar = 0; ivar < nvar; ivar++)
    for (jvar = 0; jvar < nvar; jvar++)
    {
      VARB(ivar,jvar) = 0.;
      for (il = 0; il < nfeq; il++)
        for (jl = 0; jl < nfeq; jl++)
          VARB(ivar,jvar) += FF0(il,ivar) * RCOV(il, jl) * FF0(jl, jvar);
    }
  return;
}

/****************************************************************************/
/*!
 **  Estimation with Bayesian Drift
 **
 ** \return  Error return code
 **
 ** \param[in]  dbin      input Db structure
 ** \param[in]  dbout     output Db structure
 ** \param[in]  model     Model structure
 ** \param[in]  neigh     Neigh structrue
 ** \param[in]  dmean     Array giving the prior means for the drift terms
 ** \param[in]  dcov      Array containing the prior covariance matrix
 **                       for the drift terms
 ** \param[in]  flag_est  Pointer for the storing the estimation
 ** \param[in]  flag_std  Pointer for the storing the standard deviation
 **
 *****************************************************************************/
int kribayes_f(Db *dbin,
               Db *dbout,
               Model *model,
               Neigh *neigh,
               double *dmean,
               double *dcov,
               int flag_est,
               int flag_std)
{
  int iext, error, status, nech, neq, nred, nvar, flag_new_nbgh;
  double *rmean, *rcov, *smean, ldum;
  Model *model_sk;

  /* Preliminary checks */

  error = 1;
  iext = -1;
  nvar = 0;
  model_sk = nullptr;
  rmean = smean = rcov = nullptr;
  st_global_init(dbin, dbout);
  FLAG_BAYES = 1;
  FLAG_EST = flag_est;
  FLAG_STD = flag_std;
  FLAG_WGT = flag_std;
  if (st_check_environment(1, 1, model, neigh)) goto label_end;
  if (manage_external_info(1, ELoc::F, DBIN, DBOUT, &iext)) goto label_end;
  if (manage_nostat_info(1, model, DBIN, DBOUT)) goto label_end;
  nvar = model->getVariableNumber();

  /* Add the attributes for storing the results */

  if (FLAG_EST)
  {
    IPTR_EST = dbout->addFields(nvar, 0.);
    if (IPTR_EST < 0) goto label_end;
  }
  if (FLAG_STD)
  {
    IPTR_STD = dbout->addFields(nvar, 0.);
    if (IPTR_STD < 0) goto label_end;
  }

  /* Complementary core allocation */

  if (bayes_manage(1, 0, model, &rmean, &rcov, &smean)) goto label_end;

  /* Pre-calculations */

  if (neigh_start(DBIN, neigh)) goto label_end;
  if (st_model_manage(1, model)) goto label_end;
  if (st_krige_manage(1, nvar, model, neigh)) goto label_end;
  if (krige_koption_manage(1, 1, EKrigOpt::PONCTUAL, 1, VectorInt()))
    goto label_end;
  if (FLAG_STD) st_variance0(model, nvar, VectorDouble());

  /* Solve the Bayesian estimation of the Drift coefficients */

  if (bayes_precalc(model, neigh, dmean, dcov, rmean, rcov)) goto label_end;

  /* Duplicate the model, suppressing the Drift terms */

  model_sk = model_duplicate(model, 0., -1);
  if (model_sk == nullptr) goto label_end;

  /* Loop on the targets to be processed */

  status = 0;
  for (IECH_OUT = 0; IECH_OUT < DBOUT->getSampleNumber(); IECH_OUT++)
  {
    mes_process("Bayesian estimation", DBOUT->getSampleNumber(), IECH_OUT);
    debug_index(IECH_OUT + 1);
    if (!dbout->isActive(IECH_OUT)) continue;
    if (debug_query("kriging") || debug_query("nbgh") || debug_query("results"))
    {
      mestitle(1, "Target location");
      db_sample_print(dbout, IECH_OUT, 1, 0, 0);
    }

    /* Select the Neighborhood */

    flag_new_nbgh = st_neigh(neigh, &status, &nech);
    if (status) goto label_store;

    /* Establish the kriging L.H.S. */

    if (flag_new_nbgh || flag_continuous_kriging(neigh) || debug_force())
    {
      st_prepar(model_sk, neigh, nech, &status, &nred, &neq);
      if (status) goto label_store;
      // We must use the drift initial assumption, hence model (not model_sk)
      st_data_dual(model, rmean, nech, nred, &ldum);
    }

    /* Establish the kriging R.H.S. */

    st_rhs(model_sk, nech, neq, nvar, NULL, &status);
    if (status) goto label_store;
    st_rhs_iso2hetero(neq, nvar);

    /* Modify the arrays in the Bayesian case */

    st_bayes_correct(model, rcov, &status);
    if (status) goto label_store;
    if (debug_query("kriging"))
      krige_rhs_print(nvar, nech, neq, nred, flag, rhs);

    /* Derive the kriging weights */

    if (FLAG_WGT)
    {
      matrix_product(nred, nred, nvar, lhs, rhs, wgt);
      if (debug_query("kriging"))
        krige_wgt_print(status, nvar, nvar, 0, nech, nred, -1, flag, wgt);
    }

    /* Perform the estimation */

    label_store:
    // We must use the drift initial assumption, hence model (not model_sk)
    st_estimate(model, rmean, status, neigh->getFlagXvalid(), nvar, nred);
    if (debug_query("results"))
      st_result_kriging_print(neigh->getFlagXvalid(), nvar, status);
  }

  /* Set the error return flag */

  error = 0;

  label_end: debug_index(0);
  model_sk = model_free(model_sk);
  (void) bayes_manage(-1, 0, model, &rmean, &rcov, &smean);
  (void) st_model_manage(-1, model);
  (void) st_krige_manage(-1, nvar, model, neigh);
  (void) krige_koption_manage(-1, 1, EKrigOpt::PONCTUAL, 1, VectorInt());
  (void) manage_external_info(-1, ELoc::F, DBIN, DBOUT, &iext);
  (void) manage_nostat_info(-1, model, DBIN, DBOUT);
  neigh_stop();
  return (error);
}

/****************************************************************************/
/*!
 **  Check the Neighborhood
 **
 ** \return  Error return code
 **
 ** \param[in]  dbin      input Db structure
 ** \param[in]  dbout     output Db structure
 ** \param[in]  model     Model structure (optional)
 ** \param[in]  neigh     Neigh structure
 ** \param[in]  namconv   Naming Convention
 **
 ** \remark This procedure creates the following arrays:
 ** \remark 1 - The number of selected samples
 ** \remark 2 - The maximum neighborhood distance
 ** \remark 3 - The minimum neighborhood distance
 ** \remark 4 - The number of non-empty sectors
 ** \remark 5 - The number of consecutive empty sectors
 **
 *****************************************************************************/
int test_neigh(Db *dbin,
               Db *dbout,
               Model *model,
               Neigh *neigh,
               const NamingConvention &namconv)
{
  int error, status, nech, ntab, iext;
  double tab[5];

  /* Preliminary checks */

  error = 1;
  iext = -1;
  ntab = 5;
  st_global_init(dbin, dbout);
  if (st_check_environment(1, 1, model, neigh)) goto label_end;
  if (manage_external_info(1, ELoc::F, DBIN, DBOUT, &iext)) goto label_end;
  if (manage_nostat_info(1, model, DBIN, DBOUT)) goto label_end;

  /* Add the attributes for storing the results */

  IPTR_NBGH = dbout->addFields(ntab, 0.);
  if (IPTR_NBGH < 0) goto label_end;

  /* Pre-calculations */

  if (neigh_start(DBIN, neigh)) goto label_end;
  if (st_model_manage(1, model)) goto label_end;
  if (st_krige_manage(1, model->getVariableNumber(), model, neigh))
    goto label_end;

  /* Loop on the targets to be processed */

  status = 0;
  for (IECH_OUT = 0; IECH_OUT < DBOUT->getSampleNumber(); IECH_OUT++)
  {
    mes_process("Neighborhood Test", DBOUT->getSampleNumber(), IECH_OUT);
    debug_index(IECH_OUT + 1);
    if (!dbout->isActive(IECH_OUT)) continue;
    if (debug_query("kriging") || debug_query("nbgh") || debug_query("results"))
    {
      mestitle(1, "Target location");
      db_sample_print(dbout, IECH_OUT, 1, 0, 0);
    }

    /* Select the Neighborhood */

    (void) st_neigh(neigh, &status, &nech);

    /* Retrieve the neighborhood parameters */

    neigh_echo(dbin, neigh, rank, nech, tab);

    /* Store the neighborhood parameters */

    st_store_nbgh(status, ntab, tab);
    if (debug_query("nbgh")) st_res_nbgh_print(status, tab);
  }

  /* Set the error return flag */

  error = 0;
  namconv.setNamesAndLocators(NULL, ELoc::UNKNOWN, 1, dbout, IPTR_NBGH,
                              "Number");
  namconv.setNamesAndLocators(NULL, ELoc::UNKNOWN, 1, dbout, IPTR_NBGH + 1,
                              "MaxDist");
  namconv.setNamesAndLocators(NULL, ELoc::UNKNOWN, 1, dbout, IPTR_NBGH + 2,
                              "MinDist");
  namconv.setNamesAndLocators(NULL, ELoc::UNKNOWN, 1, dbout, IPTR_NBGH + 3,
                              "NbNESect");
  namconv.setNamesAndLocators(NULL, ELoc::UNKNOWN, 1, dbout, IPTR_NBGH + 4,
                              "NbCESect");
  namconv.setLocators(dbout, IPTR_NBGH, ntab);

  label_end: debug_index(0);
  (void) st_model_manage(-1, model);
  (void) st_krige_manage(-1, model->getVariableNumber(), model, neigh);
  (void) manage_external_info(-1, ELoc::F, DBIN, DBOUT, &iext);
  (void) manage_nostat_info(-1, model, DBIN, DBOUT);
  neigh_stop();
  return (error);
}

/****************************************************************************/
/*!
 **  Conditioning Kriging
 **
 ** \return  Error return code
 **
 ** \param[in]  strloc     Message used for process
 ** \param[in]  dbin       input Db structure
 ** \param[in]  dbout      output Db structure
 ** \param[in]  model      Model structure
 ** \param[in]  neigh      Neigh structrue
 ** \param[in]  dmean      Array giving the prior means for the drift terms
 ** \param[in]  dcov       Array containing the prior covariance matrix
 **                        for the drift terms
 ** \param[in]  icase      Case for PGS and GRF (or -1)
 ** \param[in]  nbsimu     Number of simulations
 ** \param[in]  flag_dgm   1 if the DGM version of kriging should be used
 ** \param[in]  rval       Change of support coefficient
 **
 *****************************************************************************/
int _krigsim(const char *strloc,
             Db *dbin,
             Db *dbout,
             Model *model,
             Neigh *neigh,
             double *dmean,
             double *dcov,
             int icase,
             int nbsimu,
             int flag_dgm,
             double rval)
{
  int error, status, nech, neq, nred, nvar, flag_new_nbgh, iext, nfeq;
  double *rmean, *rcov, *smean;
  Model *model_sk;

  /* Preliminary checks */

  error = 1;
  iext = -1;
  nvar = 0;
  model_sk = nullptr;
  rmean = smean = rcov = nullptr;
  st_global_init(dbin, dbout);
  FLAG_BAYES = (dmean != nullptr);
  FLAG_EST = 1;
  FLAG_STD = 0;
  FLAG_WGT = 1;
  FLAG_SIMU = 1;
  FLAG_DGM = flag_dgm;
  R_COEFF = rval;
  IPTR_EST = dbout->getColumnByLocator(ELoc::SIMU, 0);
  if (st_check_environment(1, 1, model, neigh)) goto label_end;
  if (manage_external_info(1, ELoc::F, DBIN, DBOUT, &iext)) goto label_end;
  if (manage_nostat_info(1, model, DBIN, DBOUT)) goto label_end;
  nvar = model->getVariableNumber();
  nfeq = model->getDriftEquationNumber();

  /* Core allocation */

  if (FLAG_BAYES)
  {
    if (bayes_manage(1, nbsimu, model, &rmean, &rcov, &smean)) goto label_end;
  }

  /* Pre-calculations */

  if (neigh_start(DBIN, neigh)) goto label_end;
  if (st_model_manage(1, model)) goto label_end;
  if (st_krige_manage(1, nvar, model, neigh)) goto label_end;
  if (krige_koption_manage(1, 1, EKrigOpt::PONCTUAL, 1, VectorInt()))
    goto label_end;
  if (FLAG_STD) st_variance0(model, nvar, VectorDouble());

  /* Solve the Bayesian estimation of the Drift coefficients */

  if (FLAG_BAYES)
  {
    if (bayes_precalc(model, neigh, dmean, dcov, rmean, rcov)) goto label_end;
  }

  /* Simulate the drift coefficients from the posterior distributions */

  if (FLAG_BAYES)
  {
    if (bayes_simulate(model, nbsimu, rmean, rcov, smean)) goto label_end;
  }

  /* Duplicate the model, suppressing the Drift terms */

  if (FLAG_BAYES)
  {
    model_sk = model_duplicate(model, 0., -1);
    if (model_sk == nullptr) goto label_end;
  }
  else
  {
    model_sk = model;
  }

  /* Loop on the targets to be processed */

  status = 0;
  for (IECH_OUT = 0; IECH_OUT < DBOUT->getSampleNumber(); IECH_OUT++)
  {
    mes_process(strloc, DBOUT->getSampleNumber(), IECH_OUT);
    debug_index(IECH_OUT + 1);
    if (!dbout->isActive(IECH_OUT)) continue;
    if (debug_query("kriging") || debug_query("nbgh") || debug_query("results"))
    {
      mestitle(1, "Target location");
      db_sample_print(dbout, IECH_OUT, 1, 0, 0);
    }

    /* Select the Neighborhood */

    flag_new_nbgh = st_neigh(neigh, &status, &nech);
    if (status) goto label_store;

    /* Establish the kriging L.H.S. */

    if (flag_new_nbgh || flag_continuous_kriging(neigh) || debug_force())
    {
      st_prepar(model_sk, neigh, nech, &status, &nred, &neq);
      if (status) goto label_store;
    }

    /* Establish the kriging R.H.S. */

    st_rhs(model_sk, nech, neq, nvar, NULL, &status);
    if (status) goto label_store;
    st_rhs_iso2hetero(neq, nvar);

    /* Modify the arrays in the Bayesian case */

    if (FLAG_BAYES)
    {
      st_bayes_correct(model, dcov, &status);
      if (status) goto label_store;
    }
    if (debug_query("kriging"))
      krige_rhs_print(nvar, nech, neq, nred, flag, rhs);

    /* Derive the kriging weights */

    if (FLAG_WGT)
    {
      matrix_product(nred, nred, nvar, lhs, rhs, wgt);
      if (debug_query("kriging"))
        krige_wgt_print(status, nvar, nvar, nfeq, nech, nred, icase, flag, wgt);
    }

    /* Perform the simulation */

    label_store: st_simulate(model, smean, status, icase, nbsimu, nech, nred);
    if (debug_query("results")) st_result_simulate_print(nbsimu, nvar, status);
  }

  /* Set the error return flag */

  error = 0;

  label_end: debug_index(0);
  if (FLAG_BAYES)
  {
    model_sk = model_free(model_sk);
    (void) bayes_manage(-1, nbsimu, model, &rmean, &rcov, &smean);
  }
  (void) st_model_manage(-1, model);
  (void) st_krige_manage(-1, nvar, model, neigh);
  (void) krige_koption_manage(-1, 1, EKrigOpt::PONCTUAL, 1, VectorInt());
  (void) manage_external_info(-1, ELoc::F, DBIN, DBOUT, &iext);
  (void) manage_nostat_info(-1, model, DBIN, DBOUT);
  neigh_stop();
  return (error);
}

/****************************************************************************/
/*!
 **  Kriging (Factorial) a regular grid
 **
 ** \return  Error return code
 **
 ** \param[in]  dbgrid    input and output Db grid structure
 ** \param[in]  model     Model structure
 ** \param[in]  neigh     Neigh structure
 **
 *****************************************************************************/
int krimage_func(Db *dbgrid, Model *model, Neigh *neigh)
{
  int i, iech, jech, error, nvar, nfeq, nb_neigh, ecr, ndim, nred, neq;
  int *indn0, *indnl, *indg0, *indgl;
  double data, estim;
  Db *dbaux;

  /* Preliminary checks */

  error = 1;
  dbaux = nullptr;
  indn0 = indnl = indg0 = indgl = nullptr;
  st_global_init(dbgrid, dbgrid);
  nvar = model->getVariableNumber();
  nfeq = model->getDriftEquationNumber();
  ndim = dbgrid->getNDim();
  FLAG_EST = 1;
  FLAG_STD = 1;
  FLAG_WGT = 1;
  if (st_check_environment(1, 1, model, neigh)) goto label_end;

  /* Add the attributes for storing the results */

  IPTR_EST = dbgrid->addFields(nvar, 0.);
  if (IPTR_EST < 0) goto label_end;

  /* Core allocation */

  indg0 = db_indg_alloc(dbgrid);
  indgl = db_indg_alloc(dbgrid);

  /* Create the secondary grid for image processing */

  dbaux = st_image_build(neigh, nvar);
  if (dbaux == nullptr) goto label_end;

  nb_neigh = dbaux->getSampleNumber();
  indn0 = db_indg_alloc(dbaux);
  indnl = db_indg_alloc(dbaux);
  db_index_sample_to_grid(dbaux, nb_neigh / 2, indn0);

  /* Pre-calculations */

  if (neigh_start(dbaux, neigh)) goto label_end;
  if (st_model_manage(1, model)) goto label_end;
  if (st_krige_manage(1, nvar, model, neigh)) goto label_end;

  /* Establish the kriging weights */

  DBOUT = DBIN = dbaux;
  if (st_image_kriging(model, neigh, &nred, &neq)) goto label_end;

  /* Loop on the targets to be processed */

  DBIN = dbaux;
  DBOUT = dbgrid;
  for (IECH_OUT = 0; IECH_OUT < dbgrid->getSampleNumber(); IECH_OUT++)
  {
    mes_process("Image filtering", DBOUT->getSampleNumber(), IECH_OUT);
    debug_index(IECH_OUT + 1);
    if (!DBOUT->isActive(IECH_OUT)) continue;
    db_index_sample_to_grid(DBOUT, IECH_OUT, indg0);

    /* Loop on the target variables */

    for (int ivar = 0; ivar < nvar; ivar++)
    {

      /* Loop on the neighboring points */

      estim = 0.;
      if (nfeq <= 0) estim = model->getMean(ivar);

      /* Loop on the explanatory variables */

      ecr = ivar * neq;
      for (int jvar = 0; jvar < nvar; jvar++)
      {
        for (iech = 0; iech < nb_neigh; iech++)
        {
          if (FFFF(DBIN->getVariable(iech, 0))) continue;
          db_index_sample_to_grid(DBIN, iech, indnl);
          for (i = 0; i < ndim; i++)
          {
            indgl[i] = indg0[i] - indn0[i] + indnl[i];
            indgl[i] = get_mirror_sample(DBOUT->getNX(i), indgl[i]);
          }
          jech = db_index_grid_to_sample(DBOUT, indgl);
          data = DBOUT->getVariable(jech, jvar);
          if (FFFF(data))
          {
            estim = TEST;
            goto label_store;
          }
          if (nfeq <= 0) data -= model->getMean(jvar);
          estim += data * wgt[ecr];
          ecr++;
        }
      }

      label_store: DBOUT->setArray(IECH_OUT, IPTR_EST + ivar, estim);
    }
  }

  /* Set the error return flag */

  error = 0;

  label_end: debug_index(0);
  (void) st_model_manage(-1, model);
  (void) st_krige_manage(-1, nvar, model, neigh);
  dbaux = db_delete(dbaux);
  indn0 = db_indg_free(indn0);
  indnl = db_indg_free(indnl);
  indg0 = db_indg_free(indg0);
  indgl = db_indg_free(indgl);
  neigh_stop();
  return (error);
}

/****************************************************************************/
/*!
 **  Global estimation over a territory using arithmetic average
 **
 ** \param[in]  dbin          Db structure
 ** \param[in]  dbgrid        Db grid structure
 ** \param[in]  model         Model structure
 ** \param[in]  ivar          Rank of the target variable
 ** \param[in]  flag_verbose  1 for a verbose output
 ** \param[in]  seed          Seed for the random number generator
 ** \param[in]  surface       surface of the integration polygon
 **                           (all the grid if not defined)
 **
 ** \param[out]  zest   global arithmetic average
 ** \param[out]  sse    global estimation standard devation
 ** \param[out]  cvgeo  CV geo
 **
 ** \remark  This function erases any Weight variable already defined
 **
 *****************************************************************************/
int global_arithmetic(Db *dbin,
                      Db *dbgrid,
                      Model *model,
                      int ivar,
                      int flag_verbose,
                      int seed,
                      double surface,
                      double *zest,
                      double *sse,
                      double *cvgeo)
{
  double cvv, cxv, cxx, wtot, ave, var, cvsam, cviid, mini, maxi;
  int error, np, ng, iatt;

  /* Initializations */

  error = 1;
  st_global_init(dbin, dbgrid);

  /* Preliminary checks */

  if (st_check_environment(1, 1, model, NULL)) goto label_end;
  if (ivar < 0 || ivar >= dbin->getVariableNumber())
  {
    messerr(
        "The target variable (%d) must lie between 1 and the number of variables (%d)",
        ivar + 1, dbin->getVariableNumber());
    goto label_end;
  }

  /* Preliminary assignments */

  np = dbin->getActiveSampleNumber();
  ng = dbgrid->getActiveSampleNumber();
  if (FFFF(surface)) surface = ng * db_grid_maille(dbgrid);
  if (seed != 0) law_set_random_seed(seed);

  /* Average covariance over the data */

  cxx = model_cxx(model, dbin, dbin, ivar, ivar, 0, 0.);

  /* Average covariance between the data and the territory */

  cxv = model_cxx(model, dbin, dbgrid, ivar, ivar, 0, 0.);

  /* Average covariance over the territory */

  cvv = model_cxx(model, dbgrid, dbgrid, ivar, ivar, 0,
                  db_epsilon_distance(dbgrid));

  /* Auxiliary calculations */

  iatt = db_attribute_identify(dbin, ELoc::Z, ivar);
  db_monostat(dbin, iatt, &wtot, &ave, &var, &mini, &maxi);

  /* Auxiliary calculations */

  *zest = ave;
  *sse = cvv - 2. * cxv + cxx;
  *sse = (*sse > 0) ? sqrt(*sse) :
                      0.;
  cvsam = (ave != 0.) ? sqrt(var) / ave :
                        TEST;
  cviid = cvsam / sqrt(np);
  *cvgeo = (ave != 0.) ? (*sse) / ave :
                         TEST;

  if (flag_verbose)
  {
    message("Global estimation by arithmetic average\n");
    message("=======================================\n");
    message("Total number of data             = %d\n", dbin->getSampleNumber());
    message("Number of active data            = %d\n", np);
    message("Sample variance                  = %lf\n", var);
    message("CVsample                         = %lf\n", cvsam);
    message("CViid                            = %lf\n", cviid);
    message("Cxx                              = %lf\n", cxx);
    message("Cxv                              = %lf\n", cxv);
    message("Cvv                              = %lf\n", cvv);
    if (FFFF(ave))
      message("Estimation by arithmetic average = NA\n");
    else
      message("Estimation by arithmetic average = %lf\n", ave);
    message("Estimation St. dev. of the mean  = %lf\n", *sse);
    if (FFFF(*cvgeo))
      message("CVgeo                            = NA\n");
    else
      message("CVgeo                            = %lf\n", *cvgeo);
    message("\n");
    message("Surface                          = %lf\n", surface);
    if (FFFF(ave))
      message("Q (Estimation * Surface)         = NA\n");
    else
      message("Q (Estimation * Surface)         = %lf\n", ave * surface);
    message("\n");
  }

  /* Set the error return code */

  error = 0;

  label_end: return (error);
}

/****************************************************************************/
/*!
 **  Global estimation over a territory using kriging
 **
 ** \param[in]  dbin          Db structure
 ** \param[in]  dbout         Db grid structure
 ** \param[in]  model         Model structure
 ** \param[in]  ivar          Rank of the target variable
 ** \param[in]  flag_verbose  1 for a verbose output
 ** \param[in]  calcul        EKrigOpt::PONCTUAL or EKrigOpt::DRIFT
 ** \param[in]  seed          Seed for the random number generator
 ** \param[in]  surface       surface of the integration polygon
 **                           (all the grid if not defined)
 **
 ** \param[out]  zest     global estimation
 ** \param[out]  sse      global standard deviation
 ** \param[out]  cvgeo    CV geo
 ** \param[out]  weights  Array of weights attached to data
 **                       (Dimension: nvar * nech)
 **
 *****************************************************************************/
int global_kriging(Db *dbin,
                   Db *dbout,
                   Model *model,
                   int ivar,
                   int flag_verbose,
                   const EKrigOpt &calcul,
                   int seed,
                   double surface,
                   double *zest,
                   double *sse,
                   double *cvgeo,
                   double *weights)
{
  double *rhs_tot, estim, stdv, cvv, ldum;
  int error, i, np, ng, size, nbfl, status, nech, nred, neq, nfeq, nvar;
  int flag_new_nbgh, ntot, lec, jvar;
  Neigh *neigh;

  /* Initializations */

  error = 1;
  nvar = 0;
  rhs_tot = nullptr;
  st_global_init(dbin, dbout);
  neigh = neigh_init_unique(dbin->getNDim());
  if (st_check_environment(1, 1, model, neigh)) goto label_end;
  if (ivar < 0 || ivar >= dbin->getVariableNumber())
  {
    messerr(
        "The target variable (%d) must lie between 1 and the number of variables (%d)",
        ivar + 1, dbin->getVariableNumber());
    goto label_end;
  }
  FLAG_EST = 1;
  FLAG_STD = 1;
  FLAG_WGT = 1;

  /* Preliminary checks */

  np = dbin->getActiveSampleNumber();
  ng = dbout->getActiveSampleNumber();
  nbfl = model->getDriftNumber();
  nfeq = model->getDriftEquationNumber();
  nvar = model->getVariableNumber();
  ntot = dbin->getSampleNumber();
  if (FFFF(surface)) surface = ng * db_grid_maille(dbout);
  if (seed != 0) law_set_random_seed(seed);

  /* Pre-calculations */

  if (neigh_start(dbin, neigh)) goto label_end;
  if (st_model_manage(1, model)) goto label_end;
  if (st_krige_manage(1, nvar, model, neigh)) goto label_end;
  if (krige_koption_manage(1, 1, calcul, 1, VectorInt())) goto label_end;

  /* Core allocation */

  size = (np + nbfl) * nvar * nvar;
  rhs_tot = (double*) mem_alloc(sizeof(double) * size, 0);
  if (rhs_tot == nullptr) goto label_end;
  for (i = 0; i < size; i++)
    rhs_tot[i] = 0.;

  /* Average covariance over the territory */

  cvv = model_cxx(model, dbout, dbout, ivar, ivar, 0,
                  db_epsilon_distance(dbin));

  /* Loop on the targets to be processed */

  status = 0;
  for (IECH_OUT = 0; IECH_OUT < DBOUT->getSampleNumber(); IECH_OUT++)
  {
    mes_process("Global estimation", DBOUT->getSampleNumber(), IECH_OUT);
    debug_index(IECH_OUT + 1);
    if (!dbout->isActive(IECH_OUT)) continue;
    if (debug_query("nbgh") || debug_query("results"))
    {
      mestitle(1, "Target location");
      db_sample_print(dbout, IECH_OUT, 1, 0, 0);
    }

    /* Select the Neighborhood */

    flag_new_nbgh = st_neigh(neigh, &status, &nech);
    if (status) goto label_store;

    /* Establish the kriging L.H.S. */

    if (flag_new_nbgh || flag_continuous_kriging(neigh) || debug_force())
    {
      st_prepar(model, neigh, nech, &status, &nred, &neq);
      if (status) goto label_store;
      st_data_dual(model, NULL, nech, nred, &ldum);
    }

    /* Establish the kriging R.H.S. */

    st_rhs(model, nech, neq, nvar, NULL, &status);
    if (status) goto label_store;

    /* Cumulate the R.H.S */

    for (i = 0; i < size; i++)
      rhs_tot[i] += rhs[i];
  }

  label_store: if (status || ng <= 0)
  {
    estim = stdv = TEST;
  }
  else
  {

    /* Load the scaled cumulated R.H.S. in the array rhs */

    for (i = 0; i < size; i++)
      rhs[i] = rhs_tot[i] / (double) ng;
    st_rhs_iso2hetero(neq, nvar);
    if (debug_query("kriging"))
      krige_rhs_print(nvar, nech, neq, nred, flag, rhs);

    /* Derive the kriging weights */

    matrix_product(nred, nred, nvar, lhs, rhs, wgt);
    if (debug_query("kriging"))
      krige_wgt_print(status, nvar, nvar, nfeq, nech, nred, -1, flag, wgt);

    /* Perform the estimation */

    estim = 0.;
    for (i = 0; i < nred; i++)
      estim += RHS_C(i,ivar) * ZAM1(i);
    stdv = cvv;
    for (i = 0; i < nred; i++)
      stdv -= RHS_C(i,ivar) * WGT(i, ivar);
  }

  /* Auxiliary calculations */

  *zest = estim;
  *sse = (stdv > 0) ? sqrt(stdv) :
                      0.;
  *cvgeo = (estim == 0. || FFFF(estim)) ? TEST :
                                          (*sse) / estim;

  /* Store the weights */

  for (i = 0; i < nvar * ntot; i++)
    weights[i] = TEST;
  for (jvar = lec = 0; jvar < nvar; jvar++)
    for (i = 0; i < np; i++)
      if (flag[jvar * ntot + i] && rank[i] >= 0)
        weights[ntot * jvar + rank[i]] = wgt[lec++];

  /* Printout */

  if (flag_verbose)
  {
    message("Global estimation kriging\n");
    message("=========================\n");
    message("Total number of data             = %d\n", ntot);
    message("Number of active data            = %d\n", np);
    message("Number of variables              = %d\n", nvar);
    message("Cvv                              = %lf\n", cvv);
    if (FFFF(estim))
      message("Estimation by kriging            = NA\n");
    else
    {
      message("Estimation by kriging            = %lf\n", estim);
      if (nbfl > 0)
        for (i = 0; i < nbfl; i++)
          message("Lagrange Parameter #%d            = %lf\n", i + 1,
                  wgt[np + i]);
    }
    message("Estimation St. Dev. of the mean  = %lf\n", *sse);
    if (FFFF(*cvgeo))
      message("CVgeo                            = NA\n");
    else
      message("CVgeo                            = %lf\n", *cvgeo);
    message("\n");
    message("Surface                          = %lf\n", surface);
    if (FFFF(estim))
      message("Q (Estimation * Surface)         = NA\n");
    else
      message("Q (Estimation * Surface)         = %lf\n", estim * surface);
    message("\n");
  }

  /* Set the error return code */

  error = 0;

  label_end: debug_index(0);
  (void) st_model_manage(-1, model);
  (void) st_krige_manage(-1, nvar, model, neigh);
  (void) krige_koption_manage(-1, 1, calcul, 1, VectorInt());
  neigh_stop();
  rhs_tot = (double*) mem_free((char* ) rhs_tot);
  neigh = neigh_free(neigh);
  return (error);
}

/****************************************************************************/
/*!
 **  Estimation of the variance by transitive method
 **
 ** \return  Error return code
 **
 ** \param[in]  dbgrid       Db structure containing the dicretization grid
 ** \param[in]  model        Model structure
 ** \param[in]  flag_verbose 1 for a verbose output
 ** \param[in]  flag_regular 1 for regular; 0 for stratified
 ** \param[in]  ndisc        Number of Discretization steps
 **
 ** \param[out]  abundance   Global estimated abundance
 ** \param[out]  sse         Global standard deviation
 ** \param[out]  cvtrans     CV transitive
 **
 *****************************************************************************/
int global_transitive(Db *dbgrid,
                      Model *model,
                      int flag_verbose,
                      int flag_regular,
                      int ndisc,
                      double *abundance,
                      double *sse,
                      double *cvtrans)
{
  int idim, ndim, i, ix, iy, ix1, ix2, iy1, iy2, nx, ny, error, flag_value;
  double c00, cvv, dx, dy, dsum, gint, dsse, wtot;
  double value;
  VectorDouble d1;
  CovCalcMode mode;

  /* Initializations */

  error = 1;
  cvv = wtot = dsse = gint = dsum = 0.;
  flag_value = 0;
  st_global_init(dbgrid, dbgrid);
  if (st_check_environment(0, 1, model, NULL)) goto label_end;
  ndim = dbgrid->getNDim();
  d1.resize(2);

  if (ndim < 1 || ndim > 2)
  {
    messerr(
        "The transitive global estimation is implemented for 1 and 2 space only");
    goto label_end;
  }
  if (model->getVariableNumber() != 1)
  {
    messerr(
        "The transitive global estimation is implemented for 1 variable only");
    goto label_end;
  }
  if (!is_grid(dbgrid))
  {
    messerr(
        "The transitive global estimation requires a Db organized as a grid");
    goto label_end;
  }

  /* Core allocation */

  for (idim = 0; idim < ndim; idim++)
    d1[idim] = 0.;
  model_calcul_cov(model, mode, 1, 1., d1, &c00);

  /* Abundance estimation */

  flag_value = 0;
  if (dbgrid->getVariableNumber() == 1)
  {
    for (i = 0; i < dbgrid->getSampleNumber(); i++)
    {
      value = dbgrid->getVariable(i, 0);
      if (!FFFF(value)) dsum += value;
    }
    flag_value = 1;
  }

  /* 2-D case */

  if (ndim == 2)
  {
    dx = dbgrid->getDX(0);
    dy = dbgrid->getDX(1);
    nx = dbgrid->getNX(0);
    ny = dbgrid->getNX(1);
    if (flag_value) dsum *= dx * dy;

    /* Estimation */

    if (flag_regular)
    {

      /* Regular case */

      for (ix = -nx + 1; ix <= nx; ix++)
        for (iy = -ny + 1; iy <= ny; iy++)
        {
          d1[0] = dx * ix;
          d1[1] = dy * iy;
          model_calcul_cov(model, mode, 0, 1., d1, &dsse);
        }
      dsse *= dx * dy;
      // TODO : appeler model_integral
      // if (model_integral(model,ndisc,&gint)) goto label_end;
      *sse = dsse - gint;
    }
    else
    {

      /* Stratified case */

      for (ix1 = 0; ix1 < ndisc; ix1++)
        for (iy1 = 0; iy1 < ndisc; iy1++)
          for (ix2 = 0; ix2 < ndisc; ix2++)
            for (iy2 = 0; iy2 < ndisc; iy2++)
            {
              d1[0] = dx * (ix2 - ix1) / ndisc;
              d1[1] = dy * (iy2 - iy1) / ndisc;
              model_calcul_cov(model, mode, 0, 1., d1, &cvv);
              wtot += 1.;
            }
      cvv /= wtot;
      *sse = dx * dy * (c00 - cvv);
    }
  }
  else
  {

    /* 1-D case */

    dx = dbgrid->getDX(0);
    nx = dbgrid->getNX(0);
    if (flag_value) dsum *= dx;

    if (flag_regular)
    {

      /* Regular case */

      for (ix = -nx + 1; ix <= nx; ix++)
      {
        d1[0] = dx * ix;
        model_calcul_cov(model, mode, 0, 1., d1, &dsse);
      }
      dsse *= dx;
      // TODO: appeler model_integral
      // if (model_integral(model,ndisc,&gint)) goto label_end;
      *sse = dsse - gint;
    }
    else
    {

      /* Stratified case */

      for (ix1 = 0; ix1 < ndisc; ix1++)
        for (ix2 = 0; ix2 < ndisc; ix2++)
        {
          d1[0] = dx * (ix2 - ix1) / ndisc;
          model_calcul_cov(model, mode, 0, 1., d1, &cvv);
          wtot += 1.;
        }
      cvv /= wtot;
      *sse = dx * (c00 - cvv);
    }
  }

  if (flag_value)
  {
    *abundance = dsum;
    *cvtrans = ((*sse) <= 0.) ? TEST :
                                dsum / (*sse);
  }
  else
  {
    *abundance = *cvtrans = TEST;
  }
  (*sse) = (*sse > 0) ? sqrt(*sse) :
                        0.;

  /* Optional printout */

  if (flag_verbose)
  {
    if (flag_regular)
    {
      message("Transitive estimation (Regular case)\n");
      message("====================================\n");
      message("Space dimension           = %d \n", ndim);
      message("s * Sum[G(ks)]            = %lf\n", dsse);
      message("Integral[G(h)]            = %lf\n", gint);
    }
    else
    {
      message("Transitive estimation (Stratified case)\n");
      message("=======================================\n");
      message("Space dimension           = %d \n", ndim);
      message("G(0)                      = %lf\n", c00);
      message("G(s,s)                    = %lf\n", cvv);
    }
    message("Estimation St. Dev.       = %lf\n", (*sse));
    if (flag_value)
    {
      message("Global abundance          = %lf\n", (*abundance));
      if (FFFF(*cvtrans))
        message("Coefficient of Variation  = NA\n");
      else
        message("Coefficient of Variation  = %lf\n", (*cvtrans));
    }
  }

  /* Set the error return code */

  error = 0;

  label_end: return (error);
}

/****************************************************************************/
/*!
 **  Inverse distance estimation when Input DB is a grid
 **
 ** \param[in]  exponent    exponent of the inverse distance
 ** \param[in]  flag_expand 1 for expansion option
 **
 ** \param[out] indg        Working array
 ** \param[out] indref      Working array
 ** \param[out] coor        Working array
 ** \param[out] cooref      Working array
 **
 *****************************************************************************/
static void st_grid_invdist(int exponent,
                            int flag_expand,
                            int *indg,
                            int *indref,
                            double *coor,
                            double *cooref)
{
  int idim, ndim, maxneigh, incorrect, ind, rank, iech_neigh;
  double result, total, val_neigh, dist, wgt, dmin;

  /* Initializations */

  ndim = DBIN->getNDim();
  maxneigh = (int) pow(2., (double) ndim);
  (void) db_extension_diag(DBOUT, &dmin);
  dmin /= 1.e5;

  /* Loop on the targets to be processed */

  for (IECH_OUT = 0; IECH_OUT < DBOUT->getSampleNumber(); IECH_OUT++)
  {
    mes_process("Estimation by Inverse distance", DBOUT->getSampleNumber(),
                IECH_OUT);
    if (!DBOUT->isActive(IECH_OUT)) continue;
    if (debug_query("kriging") || debug_query("nbgh") || debug_query("results"))
    {
      mestitle(1, "Target location");
      db_sample_print(DBOUT, IECH_OUT, 1, 0, 0);
    }

    /* Find the grid index corresponding to the target */

    for (idim = 0; idim < ndim; idim++)
      cooref[idim] = DBOUT->getCoordinate(IECH_OUT, idim);
    point_to_grid(DBIN, cooref, flag_expand, indref);

    /* Loop on the neighbors */

    result = total = 0.;
    for (rank = 0; rank < maxneigh; rank++)
    {
      for (idim = 0; idim < ndim; idim++)
        indg[idim] = indref[idim];

      /* Decompose the neighborhood rank */

      idim = 0;
      ind = rank;
      while (ind > 0)
      {
        if (ind % 2 == 1) indg[idim] += 1;
        ind /= 2;
        idim++;
      }

      /* Check that the neighboring point lies within the grid */

      for (idim = incorrect = 0; idim < ndim && incorrect == 0; idim++)
      {
        if (indg[idim] >= DBIN->getNX(idim))
        {
          if (flag_expand)
            indg[idim]--;
          else
            incorrect = 1;
        }
      }

      /* Process the new neighboring point */

      if (incorrect)
      {
        result = TEST;
        break;
      }
      else
      {

        /* Check the value */

        iech_neigh = db_index_grid_to_sample(DBIN, indg);
        val_neigh = DBIN->getVariable(iech_neigh, 0);
        if (FFFF(val_neigh))
        {
          result = TEST;
          break;
        }
        else
        {

          /* Calculate the distance from neighborhood to target */

          dist = 0.;
          grid_to_point(DBIN, indg, NULL, coor);
          dist = ut_distance(ndim, cooref, coor);
          if (dist < dmin)
          {
            result = val_neigh;
            total = 1.;
            break;
          }
          wgt = 1. / pow(dist, exponent);
          result += wgt * val_neigh;
          total += wgt;
        }
      }
    }
    if (!FFFF(result)) result /= total;
    DBOUT->setArray(IECH_OUT, IPTR_EST, result);
  }

  return;
}

/****************************************************************************/
/*!
 **  Inverse distance estimation when Input DB is a point file
 **
 ** \param[in]  exponent    exponent of the inverse distance
 ** \param[in]  dmax        Maximum search radius (only used for Point Db)
 **
 ** \param[out] coor        Working array
 ** \param[out] cooref      Working array
 **
 *****************************************************************************/
static void st_point_invdist(int exponent,
                             double dmax,
                             double *coor,
                             double *cooref)
{
  int idim, iech_in, ndim;
  double result, total, val_neigh, dist, wgt, dmin;

  /* Initializations */

  ndim = DBIN->getNDim();
  (void) db_extension_diag(DBOUT, &dmin);
  dmin /= 1.e5;

  /* Loop on the targets to be processed */

  for (IECH_OUT = 0; IECH_OUT < DBOUT->getSampleNumber(); IECH_OUT++)
  {
    mes_process("Estimation by Inverse distance", DBOUT->getSampleNumber(),
                IECH_OUT);
    if (!DBOUT->isActive(IECH_OUT)) continue;
    if (debug_query("kriging") || debug_query("nbgh") || debug_query("results"))
    {
      mestitle(1, "Target location");
      db_sample_print(DBOUT, IECH_OUT, 1, 0, 0);
    }
    for (idim = 0; idim < ndim; idim++)
      cooref[idim] = DBOUT->getCoordinate(IECH_OUT, idim);

    /* Loop on the data points */

    result = total = 0.;
    for (iech_in = 0; iech_in < DBIN->getSampleNumber(); iech_in++)
    {
      if (!DBIN->isActive(iech_in)) continue;
      for (idim = 0; idim < ndim; idim++)
        coor[idim] = DBIN->getCoordinate(iech_in, idim);
      val_neigh = DBIN->getVariable(iech_in, 0);
      if (FFFF(val_neigh)) continue;

      /* Check that the data point is a valid neighbor */

      dist = ut_distance(ndim, coor, cooref);
      if (!FFFF(dmax) && dist > dmax) continue;

      /* Process the new neighboring point */

      if (dist < dmin)
      {
        result = val_neigh;
        total = 1.;
        break;
      }
      wgt = 1. / pow(dist, exponent);
      result += wgt * val_neigh;
      total += wgt;
    }
    if (!FFFF(result)) result /= total;
    DBOUT->setArray(IECH_OUT, IPTR_EST, result);
  }

  return;
}

/****************************************************************************/
/*!
 **  Inverse distance estimation
 **
 ** \return  Error return code
 **
 ** \param[in]  dbin        Input Db structure
 ** \param[in]  dbout       Output Db structure
 ** \param[in]  exponent    exponent of the inverse distance
 ** \param[in]  flag_expand 1 for expansion option
 ** \param[in]  dmax        Maximum search radius (used only for Points Db)
 **
 *****************************************************************************/
int invdist_f(Db *dbin, Db *dbout, int exponent, int flag_expand, double dmax)
{
  int *indg, *indref, error;
  double *coor, *cooref;

  /* Initializations */

  error = 1;
  indg = indref = nullptr;
  coor = cooref = nullptr;
  st_global_init(dbin, dbout);
  if (st_check_environment(1, 1, NULL, NULL)) goto label_end;

  /* Add the attribute for storing the result */

  IPTR_EST = dbout->addFields(1, 0.);
  if (IPTR_EST < 0) goto label_end;
  coor = db_sample_alloc(dbout, ELoc::X);
  if (coor == nullptr) goto label_end;
  cooref = db_sample_alloc(dbout, ELoc::X);
  if (cooref == nullptr) goto label_end;

  if (!is_grid(DBIN))
  {
    st_point_invdist(exponent, dmax, coor, cooref);
  }
  else
  {
    indg = db_indg_alloc(dbin);
    if (indg == nullptr) goto label_end;
    indref = db_indg_alloc(dbin);
    if (indref == nullptr) goto label_end;
    st_grid_invdist(exponent, flag_expand, indg, indref, coor, cooref);
  }

  /* Set the error return code */

  error = 0;

  label_end: coor = db_sample_free(coor);
  cooref = db_sample_free(cooref);
  if (is_grid(DBIN))
  {
    indg = db_indg_free(indg);
    indref = db_indg_free(indref);
  }
  return (error);
}

/****************************************************************************/
/*!
 **  Returns the limits of the area of interest
 **
 ** \return  Error returned code
 **
 ** \param[in]  db      input Db structure
 ** \param[in]  top     Elevation of the Top variable
 ** \param[in]  bot     Elevation of the bottom variable
 **
 ** \param[out] ideb    Index of the starting sample
 ** \param[out] ifin    Index of the ending sample
 **
 *****************************************************************************/
static int st_get_limits(Db *db, double top, double bot, int *ideb, int *ifin)
{
  int ndim, nz, iad;
  double z0, dz;

  /* Initializations */

  ndim = db->getNDim();
  z0 = db->getX0(ndim - 1);
  nz = db->getNX(ndim - 1);
  dz = db->getDX(ndim - 1);

  /* Preliminary checks */

  if (!FFFF(bot) && !FFFF(top) && top < bot)
  {
    messerr("Error: Top(%lf) must be larger than Bottom (%lf)", top, bot);
    return (1);
  }

  if (FFFF(bot))
    iad = 0;
  else
    iad = (int) ((bot - z0) / dz);
  if (bot > z0 + iad * dz) iad++;
  *ideb = MAX(0, MIN(iad, nz-1));

  if (FFFF(top))
    iad = nz - 1;
  else
    iad = (int) ((top - z0) / dz);
  *ifin = MAX(0, MIN(iad, nz-1));
  return (0);
}

/****************************************************************************/
/*!
 **  Definition of the neighborhood
 **
 ** \return  Error return code: 1 if the target does not belong to the
 ** \return  area of interest
 **
 ** \param[in]  ideb          Index of the starting sample
 ** \param[in]  ifin          Index of the ending sample
 ** \param[in]  neigh_radius  Radius of the Neighborhood
 **
 ** \param[out] status        Neighborhood error status
 ** \param[out] nbefore       Number of samples in neighborhood before target
 ** \param[out] nafter        Number of samples in neighborhood after target
 **
 *****************************************************************************/
static int st_get_neigh(int ideb,
                        int ifin,
                        int neigh_radius,
                        int *status,
                        int *nbefore,
                        int *nafter)
{
  int iad;

  *status = 1;
  if (IECH_OUT < ideb || IECH_OUT > ifin) return (1);

  iad = MAX(IECH_OUT - neigh_radius, ideb);
  *nbefore = IECH_OUT - iad;

  iad = MIN(IECH_OUT + neigh_radius, ifin);
  *nafter = iad - IECH_OUT;

  *status = 0;
  return (0);
}

/****************************************************************************/
/*!
 **  Calculate the discretized covariance
 **
 ** \param[in]  dist          Integer distance
 ** \param[in]  cov           Array of discretized covariances
 ** \param[in]  cov_radius    Radius of the covariance array
 ** \param[in]  flag_sym      1 for symmetrized covariance
 **
 *****************************************************************************/
static double st_cov_exp(int dist, double *cov, int cov_radius, int flag_sym)
{
  double val1, val2, val;

  if (flag_sym)
  {
    val1 = cov[cov_radius - dist];
    val2 = cov[cov_radius + dist];
    val = (val1 + val2) / 2.;
  }
  else
  {
    val = cov[cov_radius + dist];
  }
  return (val);
}

/****************************************************************************/
/*!
 **  Establish the L.H.S. of the Kriging system
 **  in the case of the discretized covariances
 **
 ** \param[in]  covdd         Array of discretized covariance (data-data)
 ** \param[in]  cov_radius    Radius of the covariance array
 ** \param[in]  flag_sym      1 for symmetrized covariance
 ** \param[in]  nfeq          0 or 1 drift function(s)
 ** \param[in]  nbefore       Number of samples in neighborhood before target
 ** \param[in]  nafter        Number of samples in neighborhood after target
 ** \param[in]  neq           Number of kriging equations
 **
 *****************************************************************************/
static void st_lhs_exp(double *covdd,
                       int cov_radius,
                       int flag_sym,
                       int nfeq,
                       int nbefore,
                       int nafter,
                       int neq)
{
  int i, j;

  /* Covariance part */

  for (i = -nbefore; i <= nafter; i++)
    for (j = -nbefore; j <= nafter; j++)
    {
      LHS_EXP(i+nbefore,j+nbefore) = st_cov_exp(i - j, covdd, cov_radius,
                                                flag_sym);
      LHS_EXP(j+nbefore,i+nbefore) = st_cov_exp(j - i, covdd, cov_radius,
                                                flag_sym);
    }

  /* Drift part */

  if (nfeq == 0) return;
  for (i = -nbefore; i <= nafter; i++)
  {
    LHS_EXP(i+nbefore,neq-1) = 1.;
    LHS_EXP(neq-1,i+nbefore) = 1.;
  }
  LHS_EXP(neq-1,neq-1) = 0.;
  return;
}

/****************************************************************************/
/*!
 **  Establish the R.H.S. of the Kriging system in the case
 **  of the discretized covariances
 **
 ** \param[in]  covd0         Array of discretized covariance (data-data)
 ** \param[in]  cov_radius    Radius of the covariance array
 ** \param[in]  flag_sym      1 for symmetrized covariance
 ** \param[in]  nfeq          0 or 1 drift function(s)
 ** \param[in]  nbefore       Number of samples in neighborhood before target
 ** \param[in]  nafter        Number of samples in neighborhood after target
 ** \param[in]  neq           Number of equations
 **
 *****************************************************************************/
static void st_rhs_exp(double *covd0,
                       int cov_radius,
                       int flag_sym,
                       int nfeq,
                       int nbefore,
                       int nafter,
                       int neq)
{
  int i;

  /* Covariance part */

  for (i = -nbefore; i <= nafter; i++)
    RHS_EXP(i+nbefore) = st_cov_exp(i, covd0, cov_radius, flag_sym);

  /* Drift part */

  if (nfeq == 0) return;
  RHS_EXP(neq-1) = 1.;
  return;
}

/****************************************************************************/
/*!
 **  Perform the estimation for the Factorial Kriging Analysis
 **  in the case of the discretized covariances
 **
 ** \param[in]  db            Db structure
 ** \param[in]  wgt           Array containing the kriging weights
 ** \param[in]  nbefore       Number of samples in neighborhood before target
 ** \param[in]  nafter        Number of samples in neighborhood after target
 **
 *****************************************************************************/
static double st_estim_exp(Db *db, double *wgt, int nbefore, int nafter)
{
  int i;
  double result;

  /* Perform the estimation */

  result = 0.;
  for (i = -nbefore; i <= nafter; i++)
    result += wgt[i + nbefore] * db->getVariable(IECH_OUT + i, 0);

  return (result);
}

/****************************************************************************/
/*!
 **  Factorial Kriging analysis on a 1-D grid file using
 **  discretized covariances for total and partial variables
 **
 ** \return  Error return code
 **
 ** \param[in]  db            input Db structure
 ** \param[in]  covdd         Array of discretized cov. for total variable
 ** \param[in]  covd0         Array of discretized cov. for partial variable
 ** \param[in]  top           Elevation of the Top variable
 ** \param[in]  bot           Elevation of the bottom variable
 ** \param[in]  cov_radius    Radius of the Covariance arrays
 ** \param[in]  neigh_radius  Radius of the Neighborhood
 ** \param[in]  flag_sym      1 for symmetrized covariance
 ** \param[in]  nfeq          0 or 1 drift function(s)
 **
 *****************************************************************************/
int anakexp_f(Db *db,
              double *covdd,
              double *covd0,
              double top,
              double bot,
              int cov_radius,
              int neigh_radius,
              int flag_sym,
              int nfeq)
{
  int i, ndim, nvarin, nech, size, error, ideb, ifin, neq, status;
  int nbefore, nafter, nbefore_mem, nafter_mem;
  double result;

  /* Initializations */

  error = 1;
  st_global_init(db, db);
  FLAG_EST = 1;
  lhs = rhs = wgt = nullptr;
  ndim = db->getNDim();
  nvarin = db->getVariableNumber();
  nbefore_mem = nafter_mem = -1;
  size = nech = 0;

  /* Prepare the Koption structure */

  if (krige_koption_manage(1, 1, EKrigOpt::PONCTUAL, 1, VectorInt()))
    return (1);

  /* Preliminary checks */

  if (ndim != 1 || !is_grid(db))
  {
    messerr("This procedure is limited to 1-D grid");
    goto label_end;
  }
  if (nvarin != 1)
  {
    messerr("This procedure is limited to the monovariate case");
    goto label_end;
  }
  nech = db->getNX(ndim - 1);
  if (nfeq != 0 && nfeq != 1)
  {
    messerr("This procedure is limited to Stationary or Intrinsic case");
    messerr("The argument 'nfeq' must be 0 or 1");
    goto label_end;
  }
  if (neigh_radius > cov_radius / 2)
  {
    messerr("The radius of the neighborhood (%d) must be smaller or equal",
            neigh_radius);
    messerr("to the radius of the covariance (%d)", cov_radius);
    goto label_end;
  }

  /* Add the attribute for storing the result */

  IPTR_EST = db->addFields(nvarin, 0.);
  if (IPTR_EST < 0) goto label_end;
  DBOUT = db;

  /* Core allocation */

  size = 2 * neigh_radius + 1;
  st_krige_manage_basic(1, size, size, 1, nfeq);
  for (i = 0; i < nech; i++)
  {
    rank[i] = i;
    flag[i] = 1;
  }

  /* Get the limits of the area to be processed */

  if (st_get_limits(db, top, bot, &ideb, &ifin)) goto label_end;

  /* Loop on the grid nodes */

  status = 0;
  for (IECH_OUT = 0; IECH_OUT < nech; IECH_OUT++)
  {
    mes_process("Factorial Kriging Analysis", nech, IECH_OUT);
    debug_index(IECH_OUT + 1);
    if (!db->isActive(IECH_OUT)) continue;
    if (debug_query("kriging") || debug_query("nbgh") || debug_query("results"))
    {
      mestitle(1, "Target location");
      db_sample_print(db, IECH_OUT, 1, 0, 0);
    }

    /* Discard the grid nodes which doe not belong to the processed area */

    DBOUT->setArray(IECH_OUT, IPTR_EST, TEST);

    /* Look for the neighborhood */

    if (st_get_neigh(ideb, ifin, neigh_radius, &status, &nbefore, &nafter))
      continue;

    /* If the neighborhood has changed, establish the kriging system */

    neq = nafter + nbefore + 1;
    if (nfeq == 1) neq++;
    if (nbefore_mem != nbefore || nafter_mem != nafter || debug_force())
    {
      nbefore_mem = nbefore;
      nafter_mem = nafter;

      /* Establish the L.H.S. of the kriging system */

      st_lhs_exp(covdd, cov_radius, flag_sym, nfeq, nbefore, nafter, neq);
      if (debug_query("kriging")) krige_lhs_print(nech, neq, neq, flag, lhs);

      /* Invert the kriging system */

      if (matrix_invert(lhs, neq, IECH_OUT))
      {
        status = 1;
        continue;
      }

      /* Establish the R.H.S. of the kriging system */

      st_rhs_exp(covd0, cov_radius, flag_sym, nfeq, nbefore, nafter, neq);
      if (debug_query("kriging"))
        krige_rhs_print(nvarin, nech, neq, neq, flag, rhs);

      /* Derive the kriging weights */

      matrix_product(neq, neq, 1, lhs, rhs, wgt);
    }

    /* Calculate the estimation */

    result = st_estim_exp(db, wgt, nbefore, nafter);
    DBOUT->setArray(IECH_OUT, IPTR_EST, result);
    if (debug_query("results")) st_result_kriging_print(0, nvarin, status);
  }

  /* Set the error return flag */

  error = 0;

  label_end: debug_index(0);
  (void) krige_koption_manage(-1, 1, EKrigOpt::PONCTUAL, 1, VectorInt());
  st_krige_manage_basic(-1, size, size, 1, nfeq);
  return (error);
}

/****************************************************************************/
/*!
 **  Calculate the experimental covariance of the residual variable
 **  defined on the grid
 **
 ** \param[in]  db            input Db structure
 ** \param[in]  model         Model describing the horizontal structure
 ** \param[in]  cov_ref       Array of discretized covariance for target variable
 ** \param[in]  cov_radius    Radius of the covariance array
 ** \param[in]  flag_sym      1 for symmetrized covariance
 ** \param[in]  cov_ss        Array of dimensions of the Covariance array
 ** \param[in]  cov_nn        Array of radius of the Covariance array
 **
 ** \param[out] cov_res       Array containing the covariance of the residual
 **                           variable
 **
 *****************************************************************************/
static void st_calculate_covres(Db *db,
                                Model *model,
                                double *cov_ref,
                                int cov_radius,
                                int flag_sym,
                                int cov_ss[3],
                                int cov_nn[3],
                                double *cov_res)
{
  double dx, dy, c00, covtot, covtab, covver;
  int i, ix, iy, iz;
  VectorDouble d1;
  CovCalcMode mode;

  /* Initializations */

  d1.resize(3);
  dx = db->getDX(0);
  dy = db->getDX(1);
  covtot = COV_REF(0);
  for (i = 0; i < 3; i++)
    d1[i] = 0.;
  model_calcul_cov(model, mode, 1, 1., d1, &c00);

  /* Evaluate the array of experimental covariance of the residual variable */

  for (ix = -cov_nn[0]; ix <= cov_nn[0]; ix++)
    for (iy = -cov_nn[1]; iy <= cov_nn[1]; iy++)
      for (iz = -cov_nn[2]; iz <= cov_nn[2]; iz++)
      {
        if (!flag_sym)
          covver = COV_REF(iz);
        else
          covver = (COV_REF(iz) + COV_REF(-iz)) / 2.;
        d1[0] = dx * ix;
        d1[1] = dy * iy;
        model_calcul_cov(model, mode, 1, 1., d1, &covtab);
        COV_RES(ix,iy,iz)= covver * (covtab + covtot - c00) / covtot;
      }

  return;
}

/****************************************************************************/
/*!
 **  Calculate the experimental covariance of the total variable
 **  defined on the grid
 **
 ** \param[in]  db            input Db structure
 ** \param[in]  ix0           index of the grid index along X
 ** \param[in]  iy0           index of the grid index along Y
 ** \param[in]  flag_sym      1 for symmetrized covariance
 ** \param[in]  cov_ss        Array of dimensions of the Covariance array
 ** \param[in]  cov_nn        Array of radius of the Covariance array
 **
 ** \param[out] num_tot       Array containing the numb er of pairs
 ** \param[out] cov_tot       Array containing the covariance of the total
 **                           variable
 **
 *****************************************************************************/
static void st_calculate_covtot(Db *db,
                                int ix0,
                                int iy0,
                                int flag_sym,
                                int cov_ss[3],
                                int cov_nn[3],
                                int *num_tot,
                                double *cov_tot)
{
  int ix, iy, iz, ix1, iy1, iz1, jx1, jy1, jz1, jx2, jy2, jz2, indg[3];
  int idx, idy, idz, jdx, jdy, iad, jad;
  double val1, val2, val, ratio;

  /* Initialization */

  for (ix = -cov_nn[0]; ix <= cov_nn[0]; ix++)
    for (iy = -cov_nn[1]; iy <= cov_nn[1]; iy++)
      for (iz = -cov_nn[2]; iz <= cov_nn[2]; iz++)
      {
        COV_TOT(ix,iy,iz)= 0.;
        NUM_TOT(ix,iy,iz) = 0;
      }

      /* Loop on the first point */

  for (iz1 = 0; iz1 < db->getNX(2); iz1++)
    for (iy1 = -cov_nn[1]; iy1 <= cov_nn[1]; iy1++)
      for (ix1 = -cov_nn[0]; ix1 <= cov_nn[0]; ix1++)
      {
        jx1 = ix0 + ix1;
        if (jx1 < 0 || jx1 >= db->getNX(0)) continue;
        jy1 = iy0 + iy1;
        if (jy1 < 0 || jy1 >= db->getNX(1)) continue;
        jz1 = iz1;

        indg[0] = jx1;
        indg[1] = jy1;
        indg[2] = jz1;
        iad = db_index_grid_to_sample(db, indg);
        if (!db->isActive(iad)) continue;
        val1 = db->getVariable(iad, 0);
        if (FFFF(val1)) continue;

        /* Loop on the second point within the covariance array */

        for (idz = -cov_nn[2]; idz <= cov_nn[2]; idz++)
          for (idy = -cov_nn[1]; idy <= cov_nn[1]; idy++)
            for (idx = -cov_nn[0]; idx <= cov_nn[0]; idx++)
            {
              jx2 = jx1 + idx;
              if (jx2 < 0 || jx2 >= db->getNX(0)) continue;
              jy2 = jy1 + idy;
              if (jy2 < 0 || jy2 >= db->getNX(1)) continue;
              jz2 = jz1 + idz;
              if (jz2 < 0 || jz2 >= db->getNX(2)) continue;

              jdx = jx2 - ix0;
              if (jdx < -cov_nn[0] || jdx > cov_nn[0]) continue;
              jdy = jy2 - iy0;
              if (jdy < -cov_nn[1] || jdy > cov_nn[1]) continue;

              indg[0] = jx2;
              indg[1] = jy2;
              indg[2] = jz2;
              jad = db_index_grid_to_sample(db, indg);
              if (!db->isActive(jad)) continue;
              val2 = db->getVariable(jad, 0);
              if (FFFF(val2)) continue;

              /* Update the Covariance */

              COV_TOT(idx,idy,idz)+= val1 * val2;
              NUM_TOT(idx,idy,idz)+= 1;
            }
          }

          /* Scaling */

  ratio = NUM_TOT(0, 0, 0);
  for (ix = -cov_nn[0]; ix <= cov_nn[0]; ix++)
    for (iy = -cov_nn[1]; iy <= cov_nn[1]; iy++)
      for (iz = -cov_nn[2]; iz <= cov_nn[2]; iz++)
      {
        if (NUM_TOT(ix,iy,iz)<= 0.)
        {
          COV_TOT(ix,iy,iz) = TEST;
        }
        else
        {
          COV_TOT(ix,iy,iz) /= ratio;
        }
      }

      /* Symmetry */

  for (ix = -cov_nn[0]; ix < 0; ix++)
    for (iy = -cov_nn[1]; iy <= cov_nn[1]; iy++)
      for (iz = -cov_nn[2]; iz <= cov_nn[2]; iz++)
      {
        val1 = COV_TOT(ix, iy, iz);
        val2 = COV_TOT(-ix, iy, iz);
        val = (FFFF(val1) || FFFF(val2)) ? TEST :
                                           (val1 + val2) / 2.;
        COV_TOT( ix,iy,iz)= COV_TOT(-ix,iy,iz) = val;
      }

  for (ix = -cov_nn[0]; ix <= cov_nn[0]; ix++)
    for (iy = -cov_nn[1]; iy < 0; iy++)
      for (iz = -cov_nn[2]; iz <= cov_nn[2]; iz++)
      {
        val1 = COV_TOT(ix, -iy, iz);
        val2 = COV_TOT(ix, iy, iz);
        val = (FFFF(val1) || FFFF(val2)) ? TEST :
                                           (val1 + val2) / 2.;
        COV_TOT(ix, iy,iz)= COV_TOT(ix,-iy,iz) = val;
      }

  if (flag_sym) for (ix = -cov_nn[0]; ix <= cov_nn[0]; ix++)
    for (iy = -cov_nn[1]; iy <= cov_nn[1]; iy++)
      for (iz = -cov_nn[2]; iz < 0; iz++)
      {
        val1 = COV_TOT(ix, iy, -iz);
        val2 = COV_TOT(ix, iy, iz);
        val = (FFFF(val1) || FFFF(val2)) ? TEST :
                                           (val1 + val2) / 2.;
        COV_TOT(ix,iy,-iz)= COV_TOT(ix,iy, iz) = val;
}

  return;
}

/****************************************************************************/
/*!
 **  Find the neighborhood of a pixel
 **
 ** \param[in]  db            input Db structure
 ** \param[in]  ix0           index of the pixel along X
 ** \param[in]  iy0           index of the pixel along Y
 ** \param[in]  iz0           index of the pixel along Z
 ** \param[in]  nei_ss        Array of dimensions of the Neighborhood
 ** \param[in]  nei_nn        Array of radius of the Neighborhood
 **
 ** \param[out] nei_cur       Array containing the neighborhood
 ** \param[out] nech          Number of samples in the neighborhood
 **
 *****************************************************************************/
static void st_neigh_find(Db *db,
                          int ix0,
                          int iy0,
                          int iz0,
                          int nei_ss[3],
                          int nei_nn[3],
                          int *nech,
                          int *nei_cur)
{
  int ix, iy, iz, jx, jy, jz, indg[3], number, locrank;

  /* Loop on the pixels of the neighborhood */

  number = 0;
  for (ix = -nei_nn[0]; ix <= nei_nn[0]; ix++)
    for (iy = -nei_nn[1]; iy <= nei_nn[1]; iy++)
      for (iz = -nei_nn[2]; iz <= nei_nn[2]; iz++)
      {
        NEI_CUR(ix,iy,iz)= -1;
        jx = ix0 + ix;
        if (jx < 0 || jx >= db->getNX(0)) continue;
        jy = iy0 + iy;
        if (jy < 0 || jy >= db->getNX(1)) continue;
        jz = iz0 + iz;
        if (jz < 0 || jz >= db->getNX(2)) continue;
        indg[0] = jx;
        indg[1] = jy;
        indg[2] = jz;
        locrank = db_index_grid_to_sample(db,indg);
        if (FFFF(db->getVariable(locrank,0))) continue;
        NEI_CUR(ix,iy,iz) = rank[number] = locrank;
        flag[number] = 1;
        number++;
      }

      /* Define the returned argument */

  *nech = number;

  return;
}

/****************************************************************************/
/*!
 **  Check if two neighborhood patterns are similar
 **
 ** \return  1 if the patterns are different; 0 otherwise
 **
 ** \param[in]  nei_ss        Array of dimensions of the Neighborhood
 ** \param[in]  nei_nn        Array of radius of the Neighborhood
 ** \param[in]  nei_ref       Array containing the reference neighborhood
 ** \param[in]  nei_cur       Array containing the current neighborhood
 **
 *****************************************************************************/
static int st_neigh_diff(int nei_ss[3],
                         int nei_nn[3],
                         int *nei_ref,
                         int *nei_cur)
{
  int ix, iy, iz, flag1, flag2, flag_diff;

  /* Loop on the pixels of the neighborhood */

  flag_diff = 1;
  for (ix = -nei_nn[0]; ix <= nei_nn[0]; ix++)
    for (iy = -nei_nn[1]; iy <= nei_nn[1]; iy++)
      for (iz = -nei_nn[2]; iz <= nei_nn[2]; iz++)
      {
        flag1 = NEI_REF(ix,iy,iz)< 0;
        flag2 = NEI_CUR(ix,iy,iz) < 0;
        if (flag1 != flag2) goto label_end;
      }
  flag_diff = 0;

  label_end:

  /* Copy the current neighborhood into the reference neighborhood */

  for (ix = -nei_nn[0]; ix <= nei_nn[0]; ix++)
    for (iy = -nei_nn[1]; iy <= nei_nn[1]; iy++)
      for (iz = -nei_nn[2]; iz <= nei_nn[2]; iz++)
        NEI_REF(ix,iy,iz)= NEI_CUR(ix,iy,iz);

  return (flag_diff);
}

/****************************************************************************/
/*!
 **  Establish the kriging L.H.S. using discretized covariances
 **
 ** \param[in]  nech          Number of samples in the Neighborhood
 ** \param[in]  nfeq          Number of drift functions
 ** \param[in]  nei_ss        Array of dimensions of the Neighborhood
 ** \param[in]  nei_nn        Array of radius of the Neighborhood
 ** \param[in]  cov_ss        Array of dimensions of the Covariance array
 ** \param[in]  cov_nn        Array of radius of the Covariance array
 ** \param[in]  nei_cur       Array containing the current neighborhood
 ** \param[in]  cov_tot       Array containing the total variable covariance
 ** \param[in]  nugget        Amount of additional Nugget Effect
 **
 *****************************************************************************/
static void st_lhs_exp_3D(int nech,
                          int nfeq,
                          int nei_ss[3],
                          int nei_nn[3],
                          int cov_ss[3],
                          int cov_nn[3],
                          int *nei_cur,
                          double *cov_tot,
                          double nugget)
{
  int ix, iy, iz, jx, jy, jz, i, j, neq;
  double value;

  /* Initializations */

  neq = nech + nfeq;

  /* Covariance part of the L.H.S. */

  i = 0;
  for (ix = -nei_nn[0]; ix <= nei_nn[0]; ix++)
    for (iy = -nei_nn[1]; iy <= nei_nn[1]; iy++)
      for (iz = -nei_nn[2]; iz <= nei_nn[2]; iz++)
      {
        if (NEI_CUR(ix,iy,iz)< 0) continue;

        j = 0;
        for (jx=-nei_nn[0]; jx<=nei_nn[0]; jx++)
        for (jy=-nei_nn[1]; jy<=nei_nn[1]; jy++)
        for (jz=-nei_nn[2]; jz<=nei_nn[2]; jz++)
        {
          if (NEI_CUR(jx,jy,jz) < 0) continue;
          value = COV_TOT(ix-jx,iy-jy,iz-jz);
          LHS_EXP(i,j) = LHS_EXP(j,i) = value;
          if (i == j) LHS_EXP(i,j) += nugget;
          j++;
        }
        i++;
      }

      /* Drift part */

  if (nfeq == 0) return;
  for (i = 0; i < nech; i++)
  {
    LHS_EXP(i,neq-1) = 1.;
    LHS_EXP(neq-1,i) = 1.;
  }
  LHS_EXP(neq-1,neq-1) = 0.;

  return;
}

/****************************************************************************/
/*!
 **  Establish the kriging R.H.S. using discretized covariances
 **
 ** \param[in]  nech          Number of samples in the neighborhood
 ** \param[in]  nfeq          Number of drift functions
 ** \param[in]  nei_ss        Array of dimensions of the Neighborhood
 ** \param[in]  nei_nn        Array of radius of the Neighborhood
 ** \param[in]  cov_ss        Array of dimensions of the Covariance array
 ** \param[in]  cov_nn        Array of radius of the Covariance array
 ** \param[in]  nei_cur       Array containing the current neighborhood
 ** \param[in]  cov_res       Array containing the residual variable covariance
 **
 *****************************************************************************/
static void st_rhs_exp_3D(int nech,
                          int nfeq,
                          int nei_ss[3],
                          int nei_nn[3],
                          int cov_ss[3],
                          int cov_nn[3],
                          int *nei_cur,
                          double *cov_res)
{
  int ix, iy, iz, neq, i;

  /* Initializations */

  neq = nech + nfeq;

  /* Covariance part of the R.H.S. */

  i = 0;
  for (ix = -nei_nn[0]; ix <= nei_nn[0]; ix++)
    for (iy = -nei_nn[1]; iy <= nei_nn[1]; iy++)
      for (iz = -nei_nn[2]; iz <= nei_nn[2]; iz++)
      {
        if (NEI_CUR(ix,iy,iz)< 0) continue;
        RHS_EXP(i) = COV_RES(ix,iy,iz);
        i++;
      }

      /* Drift part */

  if (nfeq == 0) return;
  RHS_EXP(neq-1) = 1.;

  return;
}

/****************************************************************************/
/*!
 **  Evaluate the Factorial Kriging estimate
 **
 ** \return  The estimation result
 **
 ** \param[in]  db            input Db structure
 ** \param[in]  nei_ss        Array of dimensions of the Neighborhood
 ** \param[in]  nei_nn        Array of radius of the Neighborhood
 ** \param[in]  nei_cur       Array containing the current neighborhood
 ** \param[in]  weight        Array of Kriging weights
 **
 *****************************************************************************/
static double st_estim_exp_3D(Db *db,
                              int nei_ss[3],
                              int nei_nn[3],
                              int *nei_cur,
                              double *weight)
{
  int i, ix, iy, iz;
  double result;

  /* Initializations */

  result = 0.;
  i = 0;
  for (ix = -nei_nn[0]; ix <= nei_nn[0]; ix++)
    for (iy = -nei_nn[1]; iy <= nei_nn[1]; iy++)
      for (iz = -nei_nn[2]; iz <= nei_nn[2]; iz++)
      {
        if (NEI_CUR(ix,iy,iz)< 0) continue;
        result += weight[i] * db->getVariable(NEI_CUR(ix,iy,iz),0);
        i++;
      }

  return (result);
}

/****************************************************************************/
/*!
 **  Dump the contents of the covariance maps
 **
 ** \param[in]  file     FILE structure where the dmp must be produced
 ** \param[in]  ix0      Rank of the trace along X (-1 for the reference)
 ** \param[in]  iy0      Rank of the trace along Y (-1 for the reference)
 ** \param[in]  cov_ss   Array of dimensions of the Covariance array
 ** \param[in]  cov_nn   Array of radius of the Covariance array
 ** \param[out] num_tot  Array containing the numb er of pairs
 ** \param[out] cov_tot  Array containing the covariance of the total variable
 **
 *****************************************************************************/
static void st_vario_dump(FILE *file,
                          int ix0,
                          int iy0,
                          int cov_ss[3],
                          int cov_nn[3],
                          int *num_tot,
                          double *cov_tot)
{
  int ix, iy, iz, num;
  double cov;

  fprintf(file, "*%3d %3d\n", ix0, iy0);

  for (ix = -cov_nn[0]; ix <= cov_nn[0]; ix++)
    for (iy = -cov_nn[1]; iy <= cov_nn[1]; iy++)
      for (iz = -cov_nn[2]; iz <= cov_nn[2]; iz++)
      {
        num = (num_tot == nullptr) ? 0 :
                                     NUM_TOT(ix, iy, iz);
        cov = COV_TOT(ix, iy, iz);
        fprintf(file, "%3d %3d %3d %3d %lf\n", ix, iy, iz, num, cov);
      }
  return;
}

/****************************************************************************/
/*!
 **  Factorial Kriging analysis on a grid file using discretized
 **  covariances for the target variable.
 **  The discretized covariance of the total variable is calculated on the fly
 **
 ** \return  Error return code
 **
 ** \param[in]  db            input Db structure
 ** \param[in]  cov_ref       Array of discretized covariance for target variable
 ** \param[in]  cov_radius    Radius of the covariance array
 ** \param[in]  neigh_ver     Radius of the Neighborhood along Vertical
 ** \param[in]  neigh_hor     Radius of the Neighborhood along Horizontal
 ** \param[in]  flag_sym      1 for symmetrized covariance
 ** \param[in]  model         Model structure (only used for horizontal)
 ** \param[in]  nugget        Additional Nugget Effect component
 ** \param[in]  nfeq          0 or 1 drift function(s)
 ** \param[in]  dbg_ix        Rank of the trace along X for variogram debug
 ** \param[in]  dbg_iy        Rank of the trace along Y for variogram debug
 **
 ** \remark  The discretized covariance of the target variable is provided
 ** \remark  in 1-D along the vertical. Its extension to the space dimension
 ** \remark  is performed using the theoretical factorized model
 **
 ** \remark  If dbg_ix < -1 || dbg_iy < -1, no variogram debug file is created
 **
 *****************************************************************************/
int anakexp_3D(Db *db,
               double *cov_ref,
               int cov_radius,
               int neigh_ver,
               int neigh_hor,
               int flag_sym,
               Model *model,
               double nugget,
               int nfeq,
               int dbg_ix,
               int dbg_iy)
{
  int i, ix, iy, iz, ndim, nvarin, nech, error, neq, status, ecr;
  int size_cov, size_nei, flag_new, flag_col;
  int cov_ss[3], cov_nn[3], nei_ss[3], nei_nn[3], indg[3];
  int *num_tot, *nei_cur, *nei_ref;
  double *cov_tot, *cov_res, result;
  FILE *fildmp;

  /* Initializations */

  error = 1;
  st_global_init(db, db);
  FLAG_EST = 1;
  fildmp = nullptr;
  cov_tot = cov_res = nullptr;
  num_tot = nei_cur = nei_ref = nullptr;
  lhs = rhs = wgt = nullptr;
  ndim = db->getNDim();
  nvarin = db->getVariableNumber();
  size_nei = 0;

  /* Prepare the Koption structure */

  if (krige_koption_manage(1, 1, EKrigOpt::PONCTUAL, 1, VectorInt()))
    return (1);

  /* Preliminary checks */

  if (ndim != 3 || !is_grid(db))
  {
    messerr("This procedure is limited to 3-D grid");
    goto label_end;
  }
  if (nvarin != 1)
  {
    messerr("This procedure is limited to the monovariate case");
    goto label_end;
  }
  if (nfeq != 0 && nfeq != 1)
  {
    messerr("This procedure is limited to Stationary or Intrinsic case");
    messerr("The argument 'nfeq' must be 0 or 1");
    goto label_end;
  }
  if (neigh_ver > cov_radius / 2)
  {
    messerr("The radius of the neighborhood (%d) must be smaller or equal",
            neigh_ver);
    messerr("to the radius of the covariance (%d)", cov_radius);
    goto label_end;
  }

  /* Open the Variogram debugging file */

  if (dbg_ix >= -1 && dbg_ix < db->getNX(0) && dbg_iy >= -1
      && dbg_iy < db->getNX(1))
  {
    fildmp = gslFopen("Vario.dat", "w");
    if (fildmp == nullptr) goto label_end;
  }

  /* Add the attribute for storing the result */

  IPTR_EST = db->addFields(nvarin, 0.);
  if (IPTR_EST < 0) goto label_end;
  DBOUT = db;

  /* Define essential variables */

  nei_nn[0] = MIN(db->getNX(0) - 1, neigh_hor);
  nei_nn[1] = MIN(db->getNX(1) - 1, neigh_hor);
  nei_nn[2] = MIN(db->getNX(2) - 1, neigh_ver);
  size_nei = size_cov = 1;
  for (i = 0; i < db->getNDim(); i++)
  {
    nei_ss[i] = 2 * nei_nn[i] + 1;
    cov_nn[i] = 2 * nei_nn[i];
    cov_ss[i] = 2 * cov_nn[i] + 1;
    size_nei *= nei_ss[i];
    size_cov *= cov_ss[i];
  }
  size_nei += nfeq;

  /* Core allocation */

  num_tot = st_icore(size_cov, 1);
  if (num_tot == nullptr) goto label_end;
  nei_cur = st_icore(size_nei, 1);
  if (nei_cur == nullptr) goto label_end;
  nei_ref = st_icore(size_nei, 1);
  if (nei_ref == nullptr) goto label_end;
  cov_tot = st_core(size_cov, 1);
  if (cov_tot == nullptr) goto label_end;
  cov_res = st_core(size_cov, 1);
  if (cov_res == nullptr) goto label_end;
  st_krige_manage_basic(1, size_nei, size_nei, 1, nfeq);
  for (i = 0; i < size_nei; i++)
    nei_ref[i] = -1;

  /* Calculate the discretized covariance of residual variable */

  st_calculate_covres(db, model, cov_ref, cov_radius, flag_sym, cov_ss, cov_nn,
                      cov_res);
  if (dbg_ix == -1 && dbg_iy == -1)
    st_vario_dump(fildmp, -1, -1, cov_ss, cov_nn, nullptr, cov_res);

  /* Loop on the grid nodes */

  status = nech = neq = 0;
  IECH_OUT = ecr = 0;
  for (ix = 0; ix < db->getNX(0); ix++)
    for (iy = 0; iy < db->getNX(1); iy++)
    {
      flag_col = 1;

      /* Calculate the experimental covariance of total variable */

      st_calculate_covtot(db, ix, iy, flag_sym, cov_ss, cov_nn, num_tot,
                          cov_tot);
      if (dbg_ix == ix && dbg_iy == iy)
        st_vario_dump(fildmp, ix, iy, cov_ss, cov_nn, num_tot, cov_tot);

      for (iz = 0; iz < db->getNX(2); iz++, ecr++)
      {
        mes_process("3-D Factorial Kriging Analysis", DBOUT->getSampleNumber(),
                    ecr);
        indg[0] = ix;
        indg[1] = iy;
        indg[2] = iz;
        IECH_OUT = db_index_grid_to_sample(DBOUT, indg);
        debug_index(IECH_OUT + 1);

        /* Initialize the result to TEST */

        DBOUT->setArray(IECH_OUT, IPTR_EST, TEST);

        if (FFFF(db->getVariable(IECH_OUT, 0)) || !db->isActive(IECH_OUT))
          continue;
        if (debug_query("kriging") || debug_query("nbgh")
            || debug_query("results"))
        {
          mestitle(1, "Target location");
          db_sample_print(db, IECH_OUT, 1, 0, 0);
        }

        /* Look for the neighborhood */

        st_neigh_find(db, ix, iy, iz, nei_ss, nei_nn, &nech, nei_cur);
        if (nech <= 0) continue;
        neq = (nfeq == 0) ? nech :
                            nech + 1;

        /* Check if the neighborhood has changed */

        flag_new = flag_col || st_neigh_diff(nei_ss, nei_nn, nei_ref, nei_cur);

        /* If the neighborhood has changed, establish the kriging system */

        flag_col = 0;
        if (flag_new || debug_force())
        {

          /* Establish the L.H.S. of the kriging system */

          st_lhs_exp_3D(nech, nfeq, nei_ss, nei_nn, cov_ss, cov_nn, nei_cur,
                        cov_tot, nugget);
          if (debug_query("kriging"))
            krige_lhs_print(nech, neq, neq, flag, lhs);

          /* Invert the kriging system */

          if (matrix_invert(lhs, neq, IECH_OUT))
          {
            status = 1;
            continue;
          }

          /* Establish the R.H.S. of the kriging system */

          st_rhs_exp_3D(nech, nfeq, nei_ss, nei_nn, cov_ss, cov_nn, nei_cur,
                        cov_res);
          if (debug_query("kriging"))
            krige_rhs_print(nvarin, nech, neq, neq, flag, rhs);

          /* Derive the kriging weights */

          matrix_product(neq, neq, 1, lhs, rhs, wgt);
          if (debug_query("kriging"))
            krige_wgt_print(status, 1, 1, nfeq, nech, nech, -1, flag, wgt);
        }

        /* Calculate the estimation */

        result = st_estim_exp_3D(db, nei_ss, nei_nn, nei_cur, wgt);
        DBOUT->setArray(IECH_OUT, IPTR_EST, result);
        if (debug_query("results")) st_result_kriging_print(0, nvarin, status);
      }
    }

  /* Set the error return flag */

  error = 0;
  if (fildmp != nullptr) fclose(fildmp);

  label_end: debug_index(0);
  (void) krige_koption_manage(-1, 1, EKrigOpt::PONCTUAL, 1, VectorInt());
  st_krige_manage_basic(-1, size_nei, size_nei, 1, nfeq);
  num_tot = (int*) mem_free((char* ) num_tot);
  nei_cur = (int*) mem_free((char* ) nei_cur);
  nei_ref = (int*) mem_free((char* ) nei_ref);
  cov_tot = (double*) mem_free((char* ) cov_tot);
  cov_res = (double*) mem_free((char* ) cov_res);
  return (error);
}

/****************************************************************************/
/*!
 **  Simulate the drift coefficients from the posterior distributions
 **
 ** \return  Error returned code
 **
 ** \param[in] model      Model structure
 ** \param[in] nbsimu     Number of simulation (0 for kriging)
 ** \param[in] rmean      Array giving the posterior means for the drift terms
 ** \param[in] rcov       Array containing the posterior covariance matrix
 **                       for the drift terms
 **
 ** \param[out] smean     Array for simulated posterior mean for the drift means
 **
 ** \remark The input array rcov is modified by this routine, due to
 ** \remark the use of the routine matrix_cholesky_decompose
 **
 *****************************************************************************/
int bayes_simulate(Model *model,
                   int nbsimu,
                   double *rmean,
                   double *rcov,
                   double *smean)
{
  double *trimat, *rndmat;
  int nfeq, il, isimu, nftri, error, rank, memo;

  /* Initializations */

  error = 1;
  nfeq = model->getDriftEquationNumber();
  nftri = nfeq * (nfeq + 1) / 2;
  trimat = rndmat = nullptr;
  memo = law_get_random_seed();

  /* Core allocation */

  trimat = (double*) mem_alloc(sizeof(double) * nftri, 0);
  if (trimat == nullptr) goto label_end;
  rndmat = (double*) mem_alloc(sizeof(double) * nfeq, 0);
  if (rndmat == nullptr) goto label_end;

  /* Cholesky decomposition */

  rank = matrix_cholesky_decompose(rcov, trimat, nfeq);
  if (rank > 0)
  {
    messerr("Error in the Cholesky Decomposition of the covariance matrix");
    messerr("Rank of the Matrix = %d", rank);
    messerr("The Drift coefficients have been set to their posterior mean");
    for (isimu = 0; isimu < nbsimu; isimu++)
      for (il = 0; il < nfeq; il++)
        SMEAN(il,isimu) = rmean[il];
    goto label_suite;
  }

  /* Loop on the simulations */

  for (isimu = 0; isimu < nbsimu; isimu++)
  {

    /* Draw a vector of gaussian independent values */

    for (il = 0; il < nfeq; il++)
      rndmat[il] = law_gaussian();

    /* Product of the Lower triangular matrix by the random vector */

    matrix_cholesky_product(1, nfeq, 1, trimat, rndmat, &SMEAN(0, isimu));

    /* Add the mean */

    for (il = 0; il < nfeq; il++)
      SMEAN(il,isimu) += rmean[il];
  }

  /* If DEBUG option is switched ON, the values are printed out */

  label_suite: if (debug_query("bayes"))
  {
    mestitle(1, "Simulation of Drift Coefficients (for Bayesian Simulation)");
    message("Rank     Drift Coefficients\n");
    for (isimu = 0; isimu < nbsimu; isimu++)
    {
      message(" %3d ", isimu + 1);
      for (il = 0; il < nfeq; il++)
        message(" %lf", SMEAN(il, isimu));
      message("\n");
    }
  }

  /* Set the returned error code */

  error = 0;

  label_end: trimat = (double*) mem_free((char* ) trimat);
  rndmat = (double*) mem_free((char* ) rndmat);
  law_set_random_seed(memo);
  return (error);
}

/****************************************************************************/
/*!
 **  Smooth a regular grid
 **
 ** \return  Error return code
 **
 ** \param[in]  dbgrid    input and output Db grid structure
 ** \param[in]  neigh     Neigh structure
 ** \param[in]  type      1 for Uniform; 2 for Gaussian
 ** \param[in]  range     Range (used for Gaussian only)
 **
 *****************************************************************************/
int image_smoother(Db *dbgrid, Neigh *neigh, int type, double range)
{
  int i, iech, jech, error, nvarin, nb_neigh, ndim, idelta;
  int *indn0, *indnl, *indg0, *indgl;
  double data, estim, total, delta, weight, d2, r2;
  Db *dbaux;

  /* Preliminary checks */

  error = 1;
  dbaux = nullptr;
  indn0 = indnl = indg0 = indgl = nullptr;
  st_global_init(dbgrid, dbgrid);
  nvarin = dbgrid->getVariableNumber();
  ndim = dbgrid->getNDim();
  r2 = (type == 1) ? 1. :
                     range * range;
  if (nvarin != 1)
  {
    messerr("The Image Smoother is only programmed for a single variable");
    return (1);
  }
  if (neigh->getType() != ENeigh::IMAGE)
  {
    messerr("This tool requires an IMAGE neighborhood");
    return (1);
  }

  /* Add the attributes for storing the results */

  IPTR_EST = dbgrid->addFields(nvarin, 0.);
  if (IPTR_EST < 0) goto label_end;

  /* Core allocation */

  indg0 = db_indg_alloc(dbgrid);
  indgl = db_indg_alloc(dbgrid);

  /* Create the secondary grid for image processing */

  dbaux = st_image_build(neigh, 1);
  if (dbaux == nullptr) goto label_end;
  nb_neigh = dbaux->getSampleNumber();
  indn0 = db_indg_alloc(dbaux);
  indnl = db_indg_alloc(dbaux);
  db_index_sample_to_grid(dbaux, nb_neigh / 2, indn0);

  /* Pre-calculations */

  if (neigh_start(dbaux, neigh)) goto label_end;

  /* Loop on the targets to be processed */

  DBIN = dbaux;
  DBOUT = dbgrid;
  for (IECH_OUT = 0; IECH_OUT < dbgrid->getSampleNumber(); IECH_OUT++)
  {
    mes_process("Image smoother", DBOUT->getSampleNumber(), IECH_OUT);
    debug_index(IECH_OUT + 1);
    if (!DBOUT->isActive(IECH_OUT)) continue;
    db_index_sample_to_grid(DBOUT, IECH_OUT, indg0);

    /* Loop on the neighboring points */

    estim = total = 0.;
    for (iech = 0; iech < nb_neigh; iech++)
    {
      if (FFFF(DBIN->getVariable(iech, 0))) continue;
      db_index_sample_to_grid(DBIN, iech, indnl);
      d2 = 0.;
      for (i = 0; i < ndim; i++)
      {
        idelta = (indnl[i] - indn0[i]);
        delta = idelta * DBOUT->getDX(i);
        d2 += delta * delta;
        indgl[i] = indg0[i] + idelta;
        indgl[i] = get_mirror_sample(DBOUT->getNX(i), indgl[i]);
      }
      jech = db_index_grid_to_sample(DBOUT, indgl);
      data = DBOUT->getVariable(jech, 0);
      if (!FFFF(data))
      {
        weight = (type == 1) ? 1. :
                               exp(-d2 / r2);
        estim += data * weight;
        total += weight;
      }
    }
    estim = (total <= 0.) ? TEST :
                            estim / total;
    DBOUT->setArray(IECH_OUT, IPTR_EST, estim);
  }

  /* Set the error return flag */

  error = 0;

  label_end: debug_index(0);
  dbaux = db_delete(dbaux);
  indn0 = db_indg_free(indn0);
  indnl = db_indg_free(indnl);
  indg0 = db_indg_free(indg0);
  indgl = db_indg_free(indgl);
  neigh_stop();
  return (error);
}

/****************************************************************************/
/*!
 **  Ponctual Multivariate Kriging under a constraint
 **
 ** \return  Error return code
 **
 ** \param[in]  dbin      input Db structure
 ** \param[in]  dbout     output Db structure
 ** \param[in]  model     Model structure (univariate)
 ** \param[in]  neigh     Neigh structrue
 ** \param[in]  flag_positive  1 for a positive constraints
 **
 ** \remark  All the variables are estimated using the same model
 ** \remark  In this procedure, we assume that:
 ** \remark  - the problem is multivariate ("z" variables)
 ** \remark  - the constraints is stored in "f" (only used in dbout)
 **
 *****************************************************************************/
int krigsum_f(Db *dbin,
              Db *dbout,
              Model *model,
              Neigh *neigh,
              int flag_positive)
{
  double *lterm, seisloc, seistot, estim;
  int *icols, *active, error, iptr_mem, correct;
  int nvarmod, nvarin, status, flag_new_nbgh, nech, ivar, nred, neq;

  /* Preliminary checks */

  error = 1;
  st_global_init(dbin, dbout);
  icols = active = nullptr;
  lterm = nullptr;
  nvarin = dbin->getVariableNumber();
  nvarmod = model->getVariableNumber();
  FLAG_EST = 1;
  FLAG_LTERM = 1;

  if (nvarmod != 1)
  {
    messerr("This procedure requires a monovariate model");
    goto label_end;
  }
  if (model_nfex(model) != 0)
  {
    messerr("This procedure requires a model with no External Drift");
    goto label_end;
  }
  if (dbout->getExternalDriftNumber() != 1)
  {
    messerr("This procedure requires one External Drift in the Output Db");
    messerr("The number of External Drift is currently equal to %d",
            dbout->getExternalDriftNumber());
    goto label_end;
  }
  if (neigh->getType() != ENeigh::UNIQUE)
  {
    messerr("This procedure is currently limited to the Unique Neighborhood");
    goto label_end;
  }

  /* Core allocation */

  icols = (int*) mem_alloc(sizeof(int) * nvarin, 0);
  if (icols == nullptr) goto label_end;
  active = (int*) mem_alloc(sizeof(int) * nvarin, 0);
  if (active == nullptr) goto label_end;
  lterm = (double*) mem_alloc(sizeof(double) * nvarin, 0);
  if (lterm == nullptr) goto label_end;

  /* Save the columns for variable definitions */

  for (ivar = 0; ivar < nvarin; ivar++)
    icols[ivar] = db_attribute_identify(dbin, ELoc::Z, ivar);
  dbin->clearLocators(ELoc::Z);
  dbin->setLocatorByAttribute(icols[0], ELoc::Z);
  if (st_check_environment(1, 1, model, neigh)) goto label_end;

  /* Add the attributes for storing the results */

  iptr_mem = dbout->addFields(nvarin, 0);
  if (iptr_mem < 0) goto label_end;

  /* Pre-calculations */

  if (neigh_start(DBIN, neigh)) goto label_end;
  if (st_model_manage(1, model)) goto label_end;
  if (st_krige_manage(1, nvarin, model, neigh)) goto label_end;
  if (krige_koption_manage(1, 1, EKrigOpt::PONCTUAL, 1, VectorInt()))
    goto label_end;

  /* Loop on the variables */

  status = 0;
  for (ivar = 0; ivar < nvarin; ivar++)
  {
    dbin->clearLocators(ELoc::Z);
    dbin->setLocatorByAttribute(icols[ivar], ELoc::Z);
    IPTR_EST = iptr_mem + ivar;
    IECH_NBGH = -1;
    (void) gslSPrintf(string, "Kriging of variable #%d at sample", ivar + 1);

    /* Loop on the targets to be processed */

    for (IECH_OUT = 0; IECH_OUT < DBOUT->getSampleNumber(); IECH_OUT++)
    {
      mes_process(string, DBOUT->getSampleNumber(), IECH_OUT);
      debug_index(IECH_OUT + 1);
      if (!dbout->isActive(IECH_OUT)) continue;
      if (debug_query("kriging") || debug_query("nbgh")
          || debug_query("results"))
      {
        mestitle(1, "Target location");
        db_sample_print(dbout, IECH_OUT, 1, 0, 0);
      }

      /* Select the Neighborhood */

      flag_new_nbgh = st_neigh(neigh, &status, &nech);
      if (status) goto label_store;

      /* Establish the kriging L.H.S. */

      if (flag_new_nbgh || flag_continuous_kriging(neigh) || debug_force())
      {
        st_prepar(model, neigh, nech, &status, &nred, &neq);
        if (status) goto label_store;
        st_data_dual(model, NULL, nech, nred, &lterm[ivar]);
      }

      /* Establish the kriging R.H.S. */

      st_rhs(model, nech, neq, nvarmod, NULL, &status);
      if (status) goto label_store;
      st_rhs_iso2hetero(neq, nvarmod);
      if (debug_query("kriging"))
        krige_rhs_print(nvarmod, nech, neq, nred, flag, rhs);

      /* Perform the estimation */

      label_store: st_estimate(model, NULL, status, 0, nvarmod, nred);
      if (debug_query("results"))
        st_result_kriging_print(neigh->getFlagXvalid(), nvarmod, status);
    }
  }

  /* Posterior scaling */

  for (IECH_OUT = 0; IECH_OUT < DBOUT->getSampleNumber(); IECH_OUT++)
  {
    correct = 0;
    for (ivar = 0; ivar < nvarin; ivar++)
      active[ivar] = 0;

    /* Implicit loop until the solution is acceptable */

    while (!correct)
    {
      seistot = 0.;
      seisloc = dbout->getExternalDrift(IECH_OUT, 0);
      for (ivar = 0; ivar < nvarin; ivar++)
      {
        if (active[ivar]) continue;
        seistot += lterm[ivar];
        seisloc -= dbout->getArray(IECH_OUT, iptr_mem + ivar);
      }
      if (seistot == 0.)
      {
        messerr("The sum of scaling terms is zero. No correction is possible");
        goto label_end;
      }

      for (ivar = 0; ivar < nvarin; ivar++)
      {
        if (active[ivar])
          estim = 0;
        else
          estim = (dbout->getArray(IECH_OUT, iptr_mem + ivar)
              + lterm[ivar] * seisloc / seistot);
        dbout->setArray(IECH_OUT, iptr_mem + ivar, estim);
      }

      correct = 1;
      for (ivar = 0; ivar < nvarin; ivar++)
      {
        active[ivar] = (dbout->getArray(IECH_OUT, iptr_mem + ivar) < 0);
        if (active[ivar]) correct = 0;
      }
      if (!flag_positive) correct = 1;
    }
  }

  /* Set the error return flag */

  error = 0;

  label_end: debug_index(0);
  (void) st_model_manage(-1, model);
  (void) st_krige_manage(-1, nvarin, model, neigh);
  (void) krige_koption_manage(-1, 1, EKrigOpt::PONCTUAL, 1, VectorInt());
  neigh_stop();
  icols = (int*) mem_free((char* ) icols);
  active = (int*) mem_free((char* ) active);
  lterm = (double*) mem_free((char* ) lterm);
  return (error);
}

/****************************************************************************/
/*!
 **  Check that the proportions are positive
 **
 ** \return  Number of erroneous proportions
 **
 ** \param[in]  db3grid   Db 3-D Grid
 ** \param[in]  ix        Index of the grid node along X
 ** \param[in]  iy        Index of the grid node along Y
 ** \param[in]  nvarin    Total number of facies
 ** \param[in]  iptr_prop Rank of the proportion attribute
 ** \param[in]  proptab   Array of proportions (dimension: nfac * nx * ny * nz)
 **
 ** \param[out]  lterm   The resulting term Z * C-1 * Z
 **
 ** \remark  If a proportion is negative in a cell, the proportion is set to 0
 ** \remark  and the corresponding LTERM is set to 0
 **
 *****************************************************************************/
static int st_check_positivity(Db *db3grid,
                               int ix,
                               int iy,
                               int nvarin,
                               int iptr_prop,
                               double *proptab,
                               double *lterm)
{
  int indg[3], n_wrong, iech, iz, ivar;
  double prop;

  indg[0] = ix;
  indg[1] = iy;
  n_wrong = 0;
  for (iz = 0; iz < db3grid->getNX(2); iz++)
  {
    indg[2] = iz;
    iech = db_index_grid_to_sample(db3grid, indg);
    if (!db3grid->isActive(iech)) continue;

    /* No estimated proportion at this level */

    for (ivar = 0; ivar < nvarin; ivar++)
    {
      prop = PROPTAB(ivar, iz);
      if (prop >= 0) continue;
      db3grid->setArray(iech, iptr_prop + ivar, 0.);
      LTERM(ivar,iz)= 0.;
      n_wrong++;
    }
  }
  return (n_wrong);
}

/****************************************************************************/
/*!
 **  Check the seismic constraint
 **
 ** \return  Error return code
 **
 ** \param[in]  ix       Index of the grid node along X
 ** \param[in]  iy       Index of the grid node along Y
 ** \param[in]  nz       Number of layers along Z
 ** \param[in]  nvarin   Number of facies
 ** \param[in]  fsum     Rank of the proportion facies which average up
 **                      to the seismic (no constraint if negative)
 ** \param[in]  seisval  Seismic value
 ** \param[in]  proptab  Array of proportions (dimension: nfac * nx * ny * nz)
 **
 *****************************************************************************/
static int st_check_constraint_seismic(int ix,
                                       int iy,
                                       int nz,
                                       int nvarin,
                                       int fsum,
                                       double seisval,
                                       double *proptab)
{
  double prop;
  int iz, error;

  error = 0;
  if (FFFF(seisval)) return (0);

  /* Calculate the average proportion corresponding to the seismic */

  prop = 0.;
  for (iz = 0; iz < nz; iz++)
    prop += PROPTAB(fsum, iz);
  prop /= nz;

  /* Compare seismic and resulting average propotion */

  if (ABS(prop - seisval) > EPS)
  {
    messerr(
        "Block (%d,%d,%d) - Mismatch between proportion (%lf) and seismic (%lf)",
        ix + 1, iy + 1, iz + 1, prop, seisval);
    error++;
  }
  return (error);
}

/****************************************************************************/
/*!
 **  Simultaneous Kriging of proportions
 **  - the proportions must sum up to 1 (per cell)
 **  - the average of the proportions of a given facies is equal to
 **    the seismic value read in the "f" variable of the db2grid
 **
 ** \return  Error return code
 **
 ** \param[in]  dbin      input Db structure
 ** \param[in]  db3grid   output 3-D Grid Db structure
 ** \param[in]  db2grid   output 2-D Grid Db structure
 ** \param[in]  fsum      Rank of the proportion facies which average up
 **                       to the seismic (no constraint if negative)
 ** \param[in]  model     Model structure (monovariate)
 ** \param[in]  neigh     Neigh structure (Unique or Bench)
 **
 *****************************************************************************/
int krigmvp_f(Db *dbin,
              Db *db3grid,
              Db *db2grid,
              int fsum,
              Model *model,
              Neigh *neigh)
{
  int *icols, indg[3], nloc, error;
  int status, nech, neq, nred, nvarin, nvarmod, flag_new_nbgh, nfeq, nz, pivot;
  int ix, iy, iz, ivar, i, iech, jech, iptr_prop, n_wrong, iter, nsize,
      flag_correc;
  double *lterm, *lback, *proptab, *cc, *xx, *bb;
  double seisval, correc, proploc, lsum;

  /* Preliminary checks */

  error = 1;
  st_global_init(dbin, db3grid);
  icols = nullptr;
  lterm = lback = proptab = cc = xx = bb = nullptr;
  nvarin = dbin->getVariableNumber();
  nvarmod = model->getVariableNumber();
  nfeq = model->getDriftEquationNumber();
  iptr_prop = iter = nsize = 0;
  seisval = TEST;
  FLAG_EST = 1;
  FLAG_WGT = 1;
  FLAG_LTERM = 1;

  if (nvarmod != 1)
  {
    messerr("This procedure requires a monovariate model");
    goto label_end;
  }
  if (model_nfex(model) != 0)
  {
    messerr("This procedure requires a model with no External Drift");
    goto label_end;
  }
  if (neigh->getType() != ENeigh::UNIQUE && neigh->getType() != ENeigh::BENCH)
  {
    messerr(
        "This procedure is currently limited to the Unique or Bench Neighborhood");
    goto label_end;
  }
  if (!is_grid(db3grid))
  {
    messerr("This procedure needs a Grid 3-D Db structure");
    goto label_end;
  }
  if (fsum >= 0)
  {
    if (!is_grid(db2grid))
    {
      messerr("This procedure needs a Grid 2-D Db structure");
      goto label_end;
    }
    if (!db_grid_match(db2grid, db3grid)) goto label_end;
    if (db2grid->getExternalDriftNumber() != 1)
    {
      messerr("This procedure requires one External Drift in the 2-D Grid Db");
      messerr("The number of External Drift is currently equal to %d",
              db2grid->getExternalDriftNumber());
      goto label_end;
    }
    if (fsum >= nvarin)
    {
      messerr(
          "Error in the rank of the variable whose average vertical proportion");
      messerr("Should match the seismic of the 2-D Db grid (%d)", fsum + 1);
      messerr("It should lie between 1 and %d", nvarin);
      goto label_end;
    }
  }
  nz = db3grid->getNX(2);

  /* Core allocation */

  lback = (double*) mem_alloc(sizeof(double) * nvarin * nz, 0);
  if (lback == nullptr) goto label_end;
  lterm = (double*) mem_alloc(sizeof(double) * nvarin * nz, 0);
  if (lterm == nullptr) goto label_end;
  for (i = 0; i < nvarin * nz; i++)
    lterm[i] = lback[i] = TEST;
  icols = (int*) mem_alloc(sizeof(int) * nvarin, 0);
  if (icols == nullptr) goto label_end;
  if (fsum >= 0)
  {
    proptab = (double*) mem_alloc(sizeof(double) * nz * nvarin, 0);
    if (proptab == nullptr) goto label_end;
  }

  /* Save the columns for variable definitions */

  for (ivar = 0; ivar < nvarin; ivar++)
    icols[ivar] = db_attribute_identify(dbin, ELoc::Z, ivar);
  dbin->clearLocators(ELoc::Z);
  dbin->setLocatorByAttribute(icols[0], ELoc::Z);
  if (st_check_environment(1, 1, model, neigh)) goto label_end;

  /* Add the attributes for storing the results */

  iptr_prop = db3grid->addFields(nvarin, 0);
  if (iptr_prop < 0) goto label_end;

  /* Pre-calculations */

  if (neigh_start(DBIN, neigh)) goto label_end;
  if (st_model_manage(1, model)) goto label_end;
  if (st_krige_manage(1, nvarmod, model, neigh)) goto label_end;
  if (krige_koption_manage(1, 1, EKrigOpt::PONCTUAL, 1, VectorInt()))
    goto label_end;

  /* Loop on the target grid nodes to be processed */

  status = 0;
  for (ivar = 0; ivar < nvarin; ivar++)
  {
    dbin->clearLocators(ELoc::Z);
    dbin->setLocatorByAttribute(icols[ivar], ELoc::Z);
    IPTR_EST = iptr_prop + ivar;
    IECH_NBGH = -1;
    (void) gslSPrintf(string, "Kriging of proportion #%d at sample", ivar + 1);

    /* Loop on the target grid nodes */

    for (iz = IECH_OUT = 0; iz < db3grid->getNX(2); iz++)
    {
      for (iy = 0; iy < db3grid->getNX(1); iy++)
        for (ix = 0; ix < db3grid->getNX(0); ix++, IECH_OUT++)
        {
          mes_process(string, DBOUT->getSampleNumber(), IECH_OUT);
          debug_index(IECH_OUT + 1);
          if (!db3grid->isActive(IECH_OUT)) continue;
          if (debug_query("kriging") || debug_query("nbgh")
              || debug_query("results"))
          {
            mestitle(1, "Target location");
            db_sample_print(db3grid, IECH_OUT, 1, 0, 0);
          }

          /* Select the Neighborhood */

          flag_new_nbgh = st_neigh(neigh, &status, &nech);
          if (status) goto label_store;

          /* Establish the kriging L.H.S. */

          if (flag_new_nbgh || flag_continuous_kriging(neigh) || debug_force())
          {
            st_prepar(model, neigh, nech, &status, &nred, &neq);
            if (status) goto label_store;
            st_data_dual(model, NULL, nech, nred, &LBACK(ivar, iz));
          }

          /* Establish the kriging R.H.S. */

          st_rhs(model, nech, neq, nvarmod, NULL, &status);
          if (status) goto label_store;
          st_rhs_iso2hetero(neq, nvarmod);
          if (debug_query("kriging"))
            krige_rhs_print(nvarmod, nech, neq, nred, flag, rhs);

          /* Derive the kriging weights */

          if (FLAG_WGT)
          {
            matrix_product(nred, nred, nvarmod, lhs, rhs, wgt);
            if (debug_query("kriging"))
              krige_wgt_print(status, nvarmod, nvarmod, nfeq, nech, nred, -1,
                              flag, wgt);
          }

          /* Perform the estimation */

          label_store: st_estimate(model, NULL, status, 0, nvarmod, nred);
          if (debug_query("results"))
            st_result_kriging_print(neigh->getFlagXvalid(), nvarmod, status);
        }
    }
  }

  /* Discard impossible constraints */

  lsum = 0.;
  for (ivar = 0; ivar < nvarin; ivar++)
    for (iz = 0; iz < nz; iz++)
      lsum += LBACK(ivar, iz);
  if (lsum <= EPS)
  {
    error = 0;
    goto label_end;
  }

  /* Core allocation */

  nsize = (fsum >= 0) ? nz + 1 :
                        nz;
  cc = (double*) mem_alloc(sizeof(double) * nsize * (nsize + 1) / 2, 0);
  if (cc == nullptr) goto label_end;
  xx = (double*) mem_alloc(sizeof(double) * nsize, 0);
  if (xx == nullptr) goto label_end;
  bb = (double*) mem_alloc(sizeof(double) * nsize, 0);
  if (bb == nullptr) goto label_end;

  /* Posterior corrections */

  for (iy = 0; iy < db3grid->getNX(1); iy++)
    for (ix = 0; ix < db3grid->getNX(0); ix++)
    {
      iter = 0;
      for (i = 0; i < nvarin * nz; i++)
        lterm[i] = lback[i];

      /* Loop on the iterations for the same block */

      label_suite: iter++;

      indg[0] = ix;
      indg[1] = iy;
      nloc = nz;
      if (fsum >= 0)
      {
        indg[2] = 0;
        jech = db_index_grid_to_sample(db2grid, indg);
        seisval = db2grid->getExternalDrift(jech, 0);
        if (!FFFF(seisval)) nloc++;
      }

      /* Establish the system */

      for (i = 0; i < nloc * nloc; i++)
        cc[i] = 0.;
      for (iz = 0; iz < db3grid->getNX(2); iz++)
      {
        bb[iz] = -1;
        indg[2] = iz;
        iech = db_index_grid_to_sample(db3grid, indg);
        for (ivar = 0; ivar < nvarin; ivar++)
        {
          bb[iz] += db3grid->getArray(iech, iptr_prop + ivar);
          CC(iz,iz) += LTERM(ivar, iz);
        }
      }

      if (nloc > nz)
      {
        bb[nz] = -2 * seisval;
        for (iz = 0; iz < db3grid->getNX(2); iz++)
        {
          indg[2] = iz;
          iech = db_index_grid_to_sample(db3grid, indg);
          bb[nz] += db3grid->getArray(iech, iptr_prop + fsum);
          CC(iz,nz) += LTERM(fsum, iz);
          CC(nz,nz) += LTERM(fsum, iz);
        }
      }

      /* Check if correction is needed */

      flag_correc = 0;
      for (i = 0; i < nloc && flag_correc == 0; i++)
        if (ABS(bb[i]) > EPS) flag_correc = 1;
      if (!flag_correc) continue;

      /* Solve the system */

      if (matrix_solve(0, cc, bb, xx, nloc, 1, &pivot))
        messageAbort("Core problem in matrix_solve");
      if (pivot > 0)
      {
        messerr("Error during the inversion of the constraint matrix");
        messerr("The constraints may be redundant");
        goto label_end;
      }

      /* Perform the correction */

      for (iz = 0; iz < db3grid->getNX(2); iz++)
      {
        indg[2] = iz;
        iech = db_index_grid_to_sample(db3grid, indg);
        for (ivar = 0; ivar < nvarin; ivar++)
        {
          proploc = db3grid->getArray(iech, iptr_prop + ivar);
          correc = xx[iz];
          if (nloc > nz && ivar == fsum) correc += xx[nz];
          PROPTAB(ivar,iz) = proploc - correc * LTERM(ivar, iz);
        }
      }

      /* Check the seismic constraints */

      if (fsum >= 0)
        (void) st_check_constraint_seismic(ix, iy, nz, nvarin, fsum, seisval,
                                           proptab);

      /* Check positivity of the proportions */

      n_wrong = st_check_positivity(db3grid, ix, iy, nvarin, iptr_prop, proptab,
                                    lterm);
      if (n_wrong > 0) goto label_suite;

      /* Final update the proportions */

      for (iz = 0; iz < nz; iz++)
        for (ivar = 0; ivar < nvarin; ivar++)
        {
          indg[2] = iz;
          iech = db_index_grid_to_sample(db3grid, indg);
          db3grid->setArray(iech, iptr_prop + ivar, PROPTAB(ivar, iz));
        }
    }

  /* Set the error return flag */

  error = 0;

  label_end: debug_index(0);
  (void) st_model_manage(-1, model);
  (void) st_krige_manage(-1, nvarmod, model, neigh);
  (void) krige_koption_manage(-1, 1, EKrigOpt::PONCTUAL, 1, VectorInt());
  neigh_stop();
  icols = (int*) mem_free((char* ) icols);
  lback = (double*) mem_free((char* ) lback);
  lterm = (double*) mem_free((char* ) lterm);
  cc = (double*) mem_free((char* ) cc);
  xx = (double*) mem_free((char* ) xx);
  bb = (double*) mem_free((char* ) bb);
  proptab = (double*) mem_free((char* ) proptab);
  return (error);
}

/****************************************************************************/
/*!
 **  Perform kriging and return the dimensions
 **
 ** \return  Error return code
 **
 ** \param[in]  dbin      input Db structure
 ** \param[in]  dbout     output Db structure
 ** \param[in]  model     Model structure
 ** \param[in]  neigh     Neigh structrue
 ** \param[in]  iech0     Rank of the target sample
 ** \param[in]  calcul    Kriging calculation option (EKrigOpt)
 ** \param[in]  ndisc     Array giving the discretization counts
 **
 ** \param[out] ndim_ret  Output space dimension
 ** \param[out] nech_ret  Output number of active samples
 ** \param[out] nred_ret  Output number of equations
 ** \param[out] nrhs_ret  Output number of RHS
 **
 *****************************************************************************/
int krigtest_dimension(Db *dbin,
                       Db *dbout,
                       Model *model,
                       Neigh *neigh,
                       int iech0,
                       const EKrigOpt &calcul,
                       VectorInt ndisc,
                       int *ndim_ret,
                       int *nech_ret,
                       int *nred_ret,
                       int *nrhs_ret)
{
  int iext, error, status, nech, neq, nred, nvar;

  /* Preliminary checks */

  error = 1;
  iext = -1;
  nvar = 0;
  st_global_init(dbin, dbout);
  FLAG_EST = 1;
  FLAG_STD = 1;
  FLAG_WGT = 1;
  if (st_check_environment(1, 1, model, neigh)) goto label_end;
  if (manage_external_info(1, ELoc::F, DBIN, DBOUT, &iext)) goto label_end;
  if (manage_nostat_info(1, model, DBIN, DBOUT)) goto label_end;
  nvar = model->getVariableNumber();

  /* Pre-calculations */

  if (neigh_start(DBIN, neigh)) goto label_end;
  if (st_model_manage(1, model)) goto label_end;
  if (st_krige_manage(1, nvar, model, neigh)) goto label_end;
  if (krige_koption_manage(1, 1, calcul, 1, ndisc)) goto label_end;

  /* Initialize the target */

  status = 0;
  IECH_OUT = iech0;
  if (iech0 < 0 || iech0 >= dbout->getSampleNumber()) goto label_end;

  /* Select the Neighborhood */

  (void) st_neigh(neigh, &status, &nech);
  if (status)
  {
    messerr("No valid neighborhood can be found for this target");
    goto label_end;
  }

  /* Establish the kriging L.H.S. */

  st_prepar(model, neigh, nech, &status, &nred, &neq);
  if (status) goto label_end;

  /* Set the error return flag */

  error = 0;
  *ndim_ret = dbin->getNDim();
  *nech_ret = nech;
  *nred_ret = nred;
  *nrhs_ret = nvar;

  label_end: (void) st_model_manage(-1, model);
  (void) st_krige_manage(-1, nvar, model, neigh);
  (void) manage_external_info(-1, ELoc::F, DBIN, DBOUT, &iext);
  (void) manage_nostat_info(-1, model, DBIN, DBOUT);
  neigh_stop();
  return (error);
}

/****************************************************************************/
/*!
 **  Perform kriging and return working arrays
 **
 ** \return  Error return code
 **
 ** \param[in]  dbin      input Db structure
 ** \param[in]  dbout     output Db structure
 ** \param[in]  model     Model structure
 ** \param[in]  neigh     Neigh structrue
 ** \param[in]  iech0     Rank of the target sample
 ** \param[in]  calcul    Kriging calculation option (EKrigOpt)
 ** \param[in]  ndisc     Array giving the discretization counts
 **
 ** \param[out] nred_out  Output number of equations
 ** \param[out] nrhs_out  Output number of RHS
 ** \param[out] xyz_out   Output array containing the coordinates
 ** \param[out] data_out  Output array of (extended) data (Dimension: nred_out)
 ** \param[out] lhs_out   Output LHS matrix (Dimension: nred_out * nred_out)
 ** \param[out] rhs_out   Output RHS matrix (Dimension: nred_out * nrhs_out)
 ** \param[out] wgt_out   Output weight matrix (Dimension: nred_out * nrhs_out)
 ** \param[out] zam_out   Output ZAM matrix (Dimension: nred_out)
 ** \param[out] var_out   Output variance matrix (Dimension: nrhs_out * nrhs_out)
 **
 *****************************************************************************/
int krigtest_f(Db *dbin,
               Db *dbout,
               Model *model,
               Neigh *neigh,
               int iech0,
               const EKrigOpt &calcul,
               VectorInt ndisc,
               int nred_out,
               int nrhs_out,
               double *xyz_out,
               double *data_out,
               double *lhs_out,
               double *rhs_out,
               double *wgt_out,
               double *zam_out,
               double *var_out)
{
  int iext, ivar, jvar, ecr, status, nech, neq, nred, nvar, nfeq, iech, idim,
      ndim, error;
  double ldum;

  /* Preliminary checks */

  error = 1;
  iext = -1;
  nvar = nred = 0;
  st_global_init(dbin, dbout);
  FLAG_EST = 1;
  FLAG_STD = 1;
  FLAG_WGT = 1;
  if (st_check_environment(1, 1, model, neigh)) goto label_end;
  if (manage_external_info(1, ELoc::F, DBIN, DBOUT, &iext)) goto label_end;
  if (manage_nostat_info(1, model, DBIN, DBOUT)) goto label_end;
  nvar = model->getVariableNumber();
  nfeq = model->getDriftEquationNumber();
  ndim = dbin->getNDim();

  /* Add the attributes for storing the results */

  if (FLAG_EST)
  {
    IPTR_EST = dbout->addFields(nvar, 0.);
    if (IPTR_EST < 0) goto label_end;
  }
  if (FLAG_STD)
  {
    IPTR_STD = dbout->addFields(nvar, 0.);
    if (IPTR_STD < 0) goto label_end;
  }

  /* Pre-calculations */

  if (neigh_start(DBIN, neigh)) goto label_end;
  if (st_model_manage(1, model)) goto label_end;
  if (st_krige_manage(1, nvar, model, neigh)) goto label_end;
  if (krige_koption_manage(1, 1, calcul, 1, ndisc)) goto label_end;
  if (FLAG_STD) st_variance0(model, nvar, VectorDouble());

  /* Initialize the target */

  status = 0;
  IECH_OUT = iech0;
  if (iech0 < 0 || iech0 >= dbout->getSampleNumber()) goto label_end;

  /* Select the Neighborhood */

  (void) st_neigh(neigh, &status, &nech);
  if (status) goto label_store;

  /* Establish the kriging L.H.S. */

  st_prepar(model, neigh, nech, &status, &nred, &neq);
  if (status) goto label_store;
  st_data_dual(model, NULL, nech, nred, &ldum);

  /* Establish the kriging R.H.S. */

  st_rhs(model, nech, neq, nvar, NULL, &status);
  if (status) goto label_store;
  st_rhs_iso2hetero(neq, nvar);

  /* Derive the kriging weights */

  if (FLAG_WGT)
  {
    matrix_product(nred, nred, nvar, lhs, rhs, wgt);
    if (debug_query("kriging"))
      krige_wgt_print(status, nvar, nvar, nfeq, nech, nred, -1, flag, wgt);
  }

  /* Perform the estimation */

  label_store: st_estimate(model, NULL, status, neigh->getFlagXvalid(), nvar,
                           nred);
  if (debug_query("results"))
    st_result_kriging_print(neigh->getFlagXvalid(), nvar, status);

  /* Store the output arrays */

  if (nred != nred_out || nrhs_out != nvar)
  {
    messerr("The dimension of the output arrays is incorrect:");
    messerr("- Number of equations: forecast (%d) - actual (%d)", nred_out,
            neq);
    messerr("- Number of variables: forecast (%d) - actual (%d)", nrhs_out,
            nvar);
    goto label_end;
  }

  /* Store the coordinates */

  for (idim = ecr = 0; idim < ndim; idim++)
    for (iech = 0; iech < nech; iech++, ecr++)
      xyz_out[ecr] = st_get_idim(rank[iech], idim);
  (void) memcpy(data_out, zext, sizeof(double) * nred);
  (void) memcpy(zam_out, zam1, sizeof(double) * nred);
  (void) memcpy(lhs_out, lhs_b, sizeof(double) * nred * nred);
  (void) memcpy(rhs_out, rhs, sizeof(double) * nred * nvar);
  (void) memcpy(wgt_out, wgt, sizeof(double) * nred * nvar);
  for (ivar = ecr = 0; ivar < nvar; ivar++)
    for (jvar = 0; jvar < nvar; jvar++, ecr++)
      var_out[ecr] = st_variance(model, ivar, jvar, nred);

  /* Set the error return flag */

  error = 0;

  label_end: (void) st_model_manage(-1, model);
  (void) st_krige_manage(-1, nvar, model, neigh);
  (void) krige_koption_manage(-1, 1, calcul, 1, ndisc);
  (void) manage_external_info(-1, ELoc::F, DBIN, DBOUT, &iext);
  (void) manage_nostat_info(-1, model, DBIN, DBOUT);
  neigh_stop();
  return (error);
}

/****************************************************************************/
/*!
 **  Transform the Kriging results from gaussian to raw
 **
 ** \param[in]  anam      Anam structure
 **
 ** \remark  This procedure is designed for the monovariate case
 ** \remark  It assumes that the kriging estimate and variance are already
 ** \remark  calculated
 **
 *****************************************************************************/
static void st_transform_gaussian_to_raw(Anam *anam)
{
  if (anam == nullptr) return;
  AnamHermite *anam_hermite = dynamic_cast<AnamHermite*>(anam);

  /* Get the estimation */

  double est = DBOUT->getArray(IECH_OUT, IPTR_EST);

  /* Get the variance of the kriging error */

  double std = sqrt(DBOUT->getArray(IECH_OUT, IPTR_STD));

  /* Calculate the conditional expectation */

  double condexp = hermiteCondExpElement(est, std, anam_hermite->getPsiHn());
  DBOUT->setArray(IECH_OUT, IPTR_EST, condexp);

  /* Calculate the conditional variance */

  double condvar = hermiteEvaluateZ2(est, std, anam_hermite->getPsiHn());
  condvar -= condexp * condexp;
  DBOUT->setArray(IECH_OUT, IPTR_STD, condvar);
}

/****************************************************************************/
/*!
 **  Ponctual Kriging in the Anamorphosed Gaussian Model
 **
 ** \return  Error return code
 **
 ** \param[in]  dbin      input Db structure
 ** \param[in]  dbout     output Db structure
 ** \param[in]  anam      Anam structure
 ** \param[in]  model     Model structure
 ** \param[in]  neigh     Neigh structrue
 **
 *****************************************************************************/
int kriggam_f(Db *dbin, Db *dbout, Anam *anam, Model *model, Neigh *neigh)
{
  int error, status, nech, neq, nred, nvar, flag_new_nbgh, nfeq;
  double ldum;

  /* Preliminary checks */

  error = 1;
  nvar = 0;
  st_global_init(dbin, dbout);
  FLAG_EST = 1;
  FLAG_STD = 1;
  if (st_check_environment(1, 1, model, neigh)) goto label_end;
  nvar = model->getVariableNumber();
  nfeq = model->getDriftEquationNumber();

  /* Preliminary check */

  if (nvar != 1)
  {
    messerr("This procedure is limited to the monovariate case");
    goto label_end;
  }

  /* Add the attributes for storing the results */

  if (FLAG_EST)
  {
    IPTR_EST = dbout->addFields(nvar, 0.);
    if (IPTR_EST < 0) goto label_end;
  }
  if (FLAG_STD)
  {
    IPTR_STD = dbout->addFields(nvar, 0.);
    if (IPTR_STD < 0) goto label_end;
  }

  /* Pre-calculations */

  if (neigh_start(DBIN, neigh)) goto label_end;
  if (st_model_manage(1, model)) goto label_end;
  if (st_krige_manage(1, nvar, model, neigh)) goto label_end;
  if (krige_koption_manage(1, 1, EKrigOpt::PONCTUAL, 1, VectorInt()))
    goto label_end;
  if (FLAG_STD) st_variance0(model, nvar, VectorDouble());

  /* Loop on the targets to be processed */

  status = 0;
  for (IECH_OUT = 0; IECH_OUT < DBOUT->getSampleNumber(); IECH_OUT++)
  {
    mes_process("Kriging sample", DBOUT->getSampleNumber(), IECH_OUT);
    debug_index(IECH_OUT + 1);
    if (!dbout->isActive(IECH_OUT)) continue;
    if (debug_query("kriging") || debug_query("nbgh") || debug_query("results"))
    {
      mestitle(1, "Target location");
      db_sample_print(dbout, IECH_OUT, 1, 0, 0);
    }

    /* Select the Neighborhood */

    flag_new_nbgh = st_neigh(neigh, &status, &nech);
    if (status) goto label_store;

    /* Establish the kriging L.H.S. */

    if (flag_new_nbgh || flag_continuous_kriging(neigh) || debug_force())
    {
      st_prepar(model, neigh, nech, &status, &nred, &neq);
      if (status) goto label_store;
      st_data_dual(model, NULL, nech, nred, &ldum);
    }

    /* Establish the kriging R.H.S. */

    st_rhs(model, nech, neq, nvar, NULL, &status);
    if (status) goto label_store;
    st_rhs_iso2hetero(neq, nvar);
    if (debug_query("kriging"))
      krige_rhs_print(nvar, nech, neq, nred, flag, rhs);

    /* Derive the kriging weights */

    if (FLAG_WGT)
    {
      matrix_product(nred, nred, nvar, lhs, rhs, wgt);
      if (debug_query("kriging"))
        krige_wgt_print(status, nvar, nvar, nfeq, nech, nred, -1, flag, wgt);
    }

    /* Perform the estimation */

    label_store: st_estimate(model, NULL, status, neigh->getFlagXvalid(), nvar,
                             nred);

    /* Transform the gaussian estimates into raw estimates */

    st_transform_gaussian_to_raw(anam);

    if (debug_query("results"))
      st_result_kriging_print(neigh->getFlagXvalid(), nvar, status);
  }

  /* Set the error return flag */

  error = 0;

  label_end: debug_index(0);
  (void) st_model_manage(-1, model);
  (void) st_krige_manage(-1, nvar, model, neigh);
  (void) krige_koption_manage(-1, 1, EKrigOpt::PONCTUAL, 1, VectorInt());
  neigh_stop();
  return (error);
}

/****************************************************************************/
/*!
 **  Standard Block Kriging with variable cell dimension
 **
 ** \return  Error return code
 **
 ** \param[in]  dbin        Input Db structure
 ** \param[in]  dbout       Output Db structure
 ** \param[in]  model       Model structure
 ** \param[in]  neigh       Neigh structrue
 ** \param[in]  ndisc       Array giving the discretization counts
 ** \param[in]  flag_est    Option for the storing the estimation
 ** \param[in]  flag_std    Option for the storing the standard deviation
 ** \param[in]  rank_colcok Option for running Collocated Cokriging
 **
 *****************************************************************************/
int krigcell_f(Db *dbin,
               Db *dbout,
               Model *model,
               Neigh *neigh,
               VectorInt ndisc,
               int flag_est,
               int flag_std,
               VectorInt rank_colcok)
{
  int iext, error, status, nech, neq, nred, nvar, flag_new_nbgh, nfeq, ndim;
  double ldum;

  /* Preliminary checks */

  error = 1;
  iext = -1;
  nvar = 0;
  st_global_init(dbin, dbout);
  FLAG_EST = flag_est;
  FLAG_STD = flag_std;
  FLAG_WGT = flag_std;
  if (st_check_colcok(dbin, dbout, rank_colcok.data())) goto label_end;
  if (st_check_environment(1, 1, model, neigh)) goto label_end;
  if (manage_external_info(1, ELoc::F, DBIN, DBOUT, &iext)) goto label_end;
  if (manage_nostat_info(1, model, DBIN, DBOUT)) goto label_end;
  nvar = model->getVariableNumber();
  nfeq = model->getDriftEquationNumber();
  ndim = model->getDimensionNumber();

  /* Check that the variables containing the cell dimensions exist */
  if (dbout->getBlockExtensionNumber() != ndim)
  {
    messerr("The number of Extension Variables in the Output Db is %d",
            dbout->getBlockExtensionNumber());
    messerr("The Space Dimension in the Model is %d", ndim);
    messerr("These two values should be equal");
    goto label_end;
  }

  /* Add the attributes for storing the results */

  if (FLAG_EST)
  {
    IPTR_EST = dbout->addFields(nvar, 0.);
    if (IPTR_EST < 0) goto label_end;
  }
  if (FLAG_STD)
  {
    IPTR_STD = dbout->addFields(nvar, 0.);
    if (IPTR_STD < 0) goto label_end;
  }

  /* Pre-calculations */

  if (neigh_start(DBIN, neigh)) goto label_end;
  if (st_model_manage(1, model)) goto label_end;
  if (st_krige_manage(1, nvar, model, neigh)) goto label_end;
  if (krige_koption_manage(1, 0, EKrigOpt::BLOCK, 1, ndisc)) goto label_end;

  /* Loop on the targets to be processed */

  status = 0;
  for (IECH_OUT = 0; IECH_OUT < DBOUT->getSampleNumber(); IECH_OUT++)
  {
    mes_process("Kriging sample", DBOUT->getSampleNumber(), IECH_OUT);
    debug_index(IECH_OUT + 1);
    if (!dbout->isActive(IECH_OUT)) continue;
    if (debug_query("kriging") || debug_query("nbgh") || debug_query("results"))
    {
      mestitle(1, "Target location");
      db_sample_print(dbout, IECH_OUT, 1, 0, 0);
    }

    /* Update the discretization characteristics (per sample) */
    st_block_discretize(1, 1, IECH_OUT);
    if (FLAG_STD) st_variance0(model, nvar, VectorDouble());

    /* Select the Neighborhood */

    flag_new_nbgh = st_neigh(neigh, &status, &nech);
    if (status) goto label_store;

    /* Establish the kriging L.H.S. */

    if (flag_new_nbgh || flag_continuous_kriging(neigh) || debug_force())
    {
      st_prepar(model, neigh, nech, &status, &nred, &neq);
      if (status) goto label_store;
      st_data_dual(model, NULL, nech, nred, &ldum);
    }

    /* Establish the kriging R.H.S. */

    st_rhs(model, nech, neq, nvar, NULL, &status);
    if (status) goto label_store;
    st_rhs_iso2hetero(neq, nvar);
    if (debug_query("kriging"))
      krige_rhs_print(nvar, nech, neq, nred, flag, rhs);

    /* Derive the kriging weights */

    if (FLAG_WGT)
    {
      matrix_product(nred, nred, nvar, lhs, rhs, wgt);
      if (debug_query("kriging"))
        krige_wgt_print(status, nvar, nvar, nfeq, nech, nred, -1, flag, wgt);
    }

    /* Perform the estimation */

    label_store: st_estimate(model, NULL, status, neigh->getFlagXvalid(), nvar,
                             nred);
    if (debug_query("results"))
      st_result_kriging_print(neigh->getFlagXvalid(), nvar, status);
  }

  /* Set the error return flag */

  error = 0;

  label_end: debug_index(0);
  (void) st_model_manage(-1, model);
  (void) st_krige_manage(-1, nvar, model, neigh);
  (void) krige_koption_manage(-1, 0, EKrigOpt::BLOCK, 1, ndisc);
  (void) manage_external_info(-1, ELoc::F, DBIN, DBOUT, &iext);
  (void) manage_nostat_info(-1, model, DBIN, DBOUT);
  neigh_stop();
  return (error);
}

/****************************************************************************/
/*!
 **  Calculate the Hermite polynomials at the data samples
 **
 ** \return  Error return code
 **
 ** \param[in]  db        Input Db structure (containing the factors)
 ** \param[in]  nfactor   Number of factors to be estimated (0: all)
 **
 ** \remark At the end, the newly created variables are transformed into
 ** \remark Z variables for future steps
 **
 *****************************************************************************/
static int st_calculate_hermite_factors(Db *db, int nfactor)
{
  VectorDouble hn;
  int iptr, error;

  /* Initializations */

  error = 1;

  /* Create the new variables */

  iptr = db->addFields(nfactor, 0.);
  if (iptr < 0) goto label_end;

  /* Loop on the samples */

  for (int iech = 0; iech < db->getSampleNumber(); iech++)
  {
    if (!db->isActive(iech)) continue;

    /* Calculate the factors */

    hn = hermitePolynomials(db->getVariable(iech, 0), 1., nfactor + 1);

    /* Store the factors */

    for (int ih = 0; ih < nfactor; ih++)
      db->setArray(iech, iptr + ih, hn[ih + 1]);
  }

  /* Set the newly created variables to Z locator */

  db->setLocatorsByAttribute(nfactor, iptr, ELoc::Z);

  /* Set the error return code */

  error = 0;

  label_end: return (error);
}

/****************************************************************************/
/*!
 **  Disjunctive Kriging
 **
 ** \return  Error return code
 **
 ** \param[in]  dbin      input Db structure (containing the factors)
 ** \param[in]  dbgrid    output Grid Db structure
 ** \param[in]  model     Model structure
 ** \param[in]  neigh     Neigh structrue
 ** \param[in]  nfactor   Number of factors to be estimated (0: all)
 ** \param[in]  nmult     Array of Multiplicity for Partition
 ** \param[in]  ndisc     Discretization parameters (or NULL)
 ** \param[in]  flag_est  Option for the storing the estimation
 ** \param[in]  flag_std  Option for the storing the standard deviation
 **
 ** \remark In case the Model handles a Ponctual Anamophossis, the
 ** \remark estimation of block average quantities is performed. This initiates
 ** \remark a block estimation kriging and therefore requires the definition of
 ** \remark the block discretization ('ndisc')
 **
 ** \remark In case the Model handles a Block Anamorphosis, the estimation
 ** \remark of probabilities per block is performed. This uses a simple point
 ** \remark (no use of 'ndisc'). Then the user may wish either to exhibit Q,T
 ** \remark on a SMU basis ('dbgrid'should then be the grid of SMUs) or to
 ** \remark directly produce Q,T on the panels (a panel is partitioned into
 ** \remark a set of SMU: this partition is defined through the argument 'nmult')
 **
 ** TODO : Check if the following remark is up to date!
 ** \remark The value 'KOPTION->calcul' must be set to:
 ** \remark - EKrigOpt::PONCTUAL for point-block estimation (flag_block = TRUE)
 ** \remark - EKrigOpt::BLOCK for point estimation
 ** \remark Nevertheless, for Point-Block model, if dbgrid is a grid of Panels
 ** \remark 'KOPTION->calcul' is set to EKrigOpt::BLOCK to provoke the discretization
 ** \remark of Panel into SMUs.
 **
 *****************************************************************************/
int dk_f(Db *dbin,
         Db *dbgrid,
         Model *model,
         Neigh *neigh,
         int nfactor,
         const VectorInt &nmult,
         const VectorInt &ndisc,
         int flag_est,
         int flag_std)
{
  Db *dbsmu;
  int error, status, nech, neq, nred, nvar, nvarz, nfeq, iclass, imult, nb_mult;
  int iptr_est_bck, iptr_std_bck, ivar, i;
  int *varloc, flag_block, flag_panel, flag_continue, neqmax;
  double *rhs_cum, ldum;
  static double perturb = 1.e-8;

  /* Preliminary checks */

  error = 1;
  iptr_est_bck = iptr_std_bck = -1;
  rhs_cum = nullptr;
  varloc = nullptr;
  dbsmu = nullptr;
  st_global_init(dbin, dbgrid);
  FLAG_EST = flag_est;
  FLAG_STD = flag_std;
  FLAG_WGT = flag_std;
  const ModTrans &modtrs = model->getModTrans();

  // The model is not checked against the Data, as the number of variables
  // is not consistent: Model (1) whereas Data (nfactor-1)
  if (st_check_environment(1, 1, NULL, neigh)) goto label_end;

  if (model->getVariableNumber() > 1)
  {
    messerr("This application is limited to the monovariate Model case");
    goto label_end;
  }
  if (model->getModTransMode() != EModelProperty::ANAM)
  {
    messerr("When using Disjunctive Kriging, the Model be incremented");
    messerr("with Properties beforehad");
    messerr("For that sake, use 'model.properties'");
    goto label_end;
  }

  if (IFFFF(nfactor)) nfactor = modtrs.getAnamNClass();
  if (modtrs.getAnam()->getType() == EAnam::HERMITIAN)
  {
    /* In the gaussian case, calculate the 'nfactor-1' factors */

    if (!DBIN->isVariableNumberComparedTo(1))
    {
      messerr("In Gaussian case, Input File must contain a single variable");
      goto label_end;
    }
    if (st_calculate_hermite_factors(DBIN, nfactor - 1)) goto label_end;
  }
  nvarz = DBIN->getVariableNumber();

  if (nfactor - 1 != nvarz)
  {
    messerr("The number of variables in Input Db (%d) does not match", nvarz);
    messerr("the number of factors (%d)-1", nfactor);
    goto label_end;
  }
  flag_block = 0;
  if (modtrs.getAnam()->getType() == EAnam::HERMITIAN)
  {
    AnamHermite *anam_hermite = dynamic_cast<AnamHermite*>(modtrs.getAnam());
    if (anam_hermite->getRCoef() < 1.) flag_block = 1;
  }
  else if (modtrs.getAnam()->getType() == EAnam::DISCRETE_DD)
  {
    AnamDiscreteDD *anam_discrete_DD = dynamic_cast<AnamDiscreteDD*>(modtrs.getAnam());
    if (anam_discrete_DD->getSCoef() > 0.) flag_block = 1;
  }
  else
  {
    AnamDiscreteIR *anam_discrete_IR = dynamic_cast<AnamDiscreteIR*>(modtrs.getAnam());
    if (anam_discrete_IR->getRCoef() < 1.) flag_block = 1;
  }
  flag_panel = (flag_block && !nmult.empty());

  /* Add the attributes for storing the results */

  if (FLAG_EST)
  {
    iptr_est_bck = DBOUT->addFields(nfactor - 1, TEST);
    if (iptr_est_bck < 0) goto label_end;
  }
  if (FLAG_STD)
  {
    iptr_std_bck = DBOUT->addFields(nfactor - 1, TEST);
    if (iptr_std_bck < 0) goto label_end;
  }

  /* Pre-calculations */

  if (neigh_start(DBIN, neigh)) goto label_end;
  if (st_model_manage(1, model)) goto label_end;
  if (st_krige_manage(1, model->getVariableNumber(), model, neigh))
    goto label_end;
  nb_mult = 1;
  if (flag_block)
  {
    if (flag_panel)
    {
      if (krige_koption_manage(1, 1, EKrigOpt::BLOCK, 1, nmult)) goto label_end;
      KOPTION->calcul = EKrigOpt::PONCTUAL;
      nb_mult = KOPTION->ntot;
    }
    else
    {
      if (krige_koption_manage(1, 1, EKrigOpt::PONCTUAL, 1, VectorInt()))
        goto label_end;
    }
  }
  else
  {
    if (krige_koption_manage(1, 1, EKrigOpt::BLOCK, 0, ndisc)) goto label_end;
  }

  /* Centering the data */

  if (flag_block)
  {
    if (flag_panel)
    {
      dbsmu = db_create_grid_divider(dbgrid, nmult, 1);
      if (db_center_point_to_grid(DBIN, dbsmu, perturb)) goto label_end;
      dbsmu = db_delete(dbsmu);
    }
    else
    {
      if (db_center_point_to_grid(DBIN, dbgrid, perturb)) goto label_end;
    }
  }

  /* Core allocation */

  nvar = model->getVariableNumber();
  nfeq = model->getDriftEquationNumber();
  neqmax = 0;
  if (flag_panel)
  {
    neqmax = nvar * st_get_nmax(neigh) + model->getDriftEquationNumber();
    rhs_cum = st_core(neqmax, 1);
  }
  varloc = (int*) mem_alloc(sizeof(int) * nvarz, 1);
  for (ivar = 0; ivar < nvarz; ivar++)
    varloc[ivar] = DBIN->getColumnByLocator(ELoc::Z, ivar);

  /* Loop on the targets to be processed */

  status = 0;
  for (IECH_OUT = 0; IECH_OUT < DBOUT->getSampleNumber(); IECH_OUT++)
  {
    mes_process("Disjunctive Kriging for cell", DBOUT->getSampleNumber(),
                IECH_OUT);
    debug_index(IECH_OUT + 1);
    if (!DBOUT->isActive(IECH_OUT)) continue;
    if (debug_query("kriging") || debug_query("nbgh") || debug_query("results"))
    {
      mestitle(1, "Target location");
      db_sample_print(DBOUT, IECH_OUT, 1, 0, 0);
    }

    /* Select the Neighborhood */

    DBIN->clearLocators(ELoc::Z);
    DBIN->setLocatorByAttribute(varloc[0], ELoc::Z);
    (void) st_neigh(neigh, &status, &nech);
    if (status) continue;

    /* Loop on the effective factors */

    flag_continue = 1;
    for (iclass = 1; iclass < nfactor && flag_continue; iclass++)
    {
      if (FLAG_EST) IPTR_EST = iptr_est_bck + iclass - 1;
      if (FLAG_STD) IPTR_STD = iptr_std_bck + iclass - 1;
      DBIN->clearLocators(ELoc::Z);
      DBIN->setLocatorByAttribute(varloc[iclass - 1], ELoc::Z);

      /* Set the rank of the current factor in the model */

      if (model_anamorphosis_set_factor(model, iclass)) goto label_end;

      /* Constant Calculation for the variance */

      if (FLAG_STD) st_variance0(model, nvar, VectorDouble());

      /* Establish the kriging L.H.S. (always performed) */

      st_prepar(model, neigh, nech, &status, &nred, &neq);
      if (status)
      {
        flag_continue = 0;
        continue;
      }
      st_data_dual(model, NULL, nech, nred, &ldum);

      /* Blank out the estimate and the R.H.S. */

      if (flag_panel) for (i = 0; i < neqmax; i++)
        rhs_cum[i] = 0.;

      /* Loop on Panels (*1) or SMU (*nb_mult) */

      for (imult = 0; imult < nb_mult; imult++)
      {

        /* Establish the kriging R.H.S. */

        if (flag_panel) RAND_INDEX = imult;
        st_rhs(model, nech, neq, nvar, NULL, &status);
        if (status) goto label_store;
        st_rhs_iso2hetero(neq, nvar);

        /* Cumulate the R.H.S. */

        if (flag_panel) for (i = 0; i < neqmax; i++)
          rhs_cum[i] += rhs[i];
      }

      /* Scale the R.H.S. */

      if (flag_panel) for (i = 0; i < neqmax; i++)
        rhs[i] = rhs_cum[i] / (double) nb_mult;
      if (debug_query("kriging"))
        krige_rhs_print(nvar, nech, neq, nred, flag, rhs);

      /* Derive the kriging weights */

      if (FLAG_WGT)
      {
        matrix_product(nred, nred, nvar, lhs, rhs, wgt);
        if (debug_query("kriging"))
          krige_wgt_print(status, nvar, nvar, nfeq, nech, nred, -1, flag, wgt);
      }

      /* Perform the estimation */

      label_store: st_estimate(model, NULL, status, neigh->getFlagXvalid(),
                               nvar, nred);
      if (debug_query("results"))
        st_result_kriging_print(neigh->getFlagXvalid(), nvar, status);
    }
  }

  /* Set the error return flag */

  error = 0;

  label_end: debug_index(0);
  rhs_cum = (double*) mem_free((char* ) rhs_cum);
  varloc = (int*) mem_free((char* ) varloc);
  (void) st_model_manage(-1, model);
  (void) st_krige_manage(-1, model->getVariableNumber(), model, neigh);
  (void) krige_koption_manage(-1, 1, EKrigOpt::PONCTUAL, 1, ndisc);
  neigh_stop();
  return (error);
}

/****************************************************************************/
/*!
 **  Perform the Neighborhood search
 **
 ** \return  Array of sample indices of the target neighbors
 **
 ** \param[in]  dbin      input Db structure
 ** \param[in]  model     Model structrue
 ** \param[in]  neigh     Neigh structrue
 ** \param[in]  target    Target location
 **
 ** \param[out] nech_out  Number of samples in the neighborhood
 **
 ** \remarks The resulting array must be freed by the calling procedure
 **
 ** \remark The number of variables in the 'dbin' may be different from
 ** \remark the number of variables in the 'model´.
 ** \remark This happens when the monovariate model is applied systematically
 ** \remark to all variables (such as for DK).
 ** \remark Dbin is modified so as to keep only the first Z-locator
 **
 *****************************************************************************/
int* neigh_calc(Db *dbin,
                Model *model,
                Neigh *neigh,
                double *target,
                int *nech_out)
{
  int *neigh_tab, i, error, status, nech, zloc;
  Db *dbout;

  /* Preliminary checks */

  neigh_tab = nullptr;
  dbout = nullptr;
  *nech_out = 0;
  error = 1;

  /* Create a temporary dummy Db which contains the target */

  if (model == nullptr) goto label_end;
  dbout = db_create_from_target(target, model->getDimensionNumber(), 1);
  if (dbout == nullptr) goto label_end;
  st_global_init(dbin, dbout);

  /* Modification of 'dbin' */

  if (dbin != nullptr && dbin->getVariableNumber() != model->getVariableNumber()
      && model->getVariableNumber() == 1)
  {
    zloc = dbin->getColumnByLocator(ELoc::Z);
    dbin->clearLocators(ELoc::Z);
    dbin->setLocatorByAttribute(zloc, ELoc::Z);
  }
  if (st_check_environment(1, 1, model, neigh)) goto label_end;

  /* Pre-calculations */

  if (neigh_start(DBIN, neigh)) goto label_end;
  if (st_model_manage(1, model)) goto label_end;
  if (st_krige_manage(1, model->getVariableNumber(), model, neigh))
    goto label_end;

  /* Select the Neighborhood */

  IECH_OUT = 0;
  (void) st_neigh(neigh, &status, &nech);
  if (status != 0)
  {
    messerr("Neighborhood search failed");
    goto label_end;
  }

  /* Store the neighbor indices */

  neigh_tab = (int*) mem_alloc(sizeof(int) * nech, 1);
  for (i = 0; i < nech; i++)
    neigh_tab[i] = rank[i] + 1;
  *nech_out = nech;

  /* Set the error return flag */

  error = 0;

  label_end: if (error) neigh_tab = (int*) mem_free((char* ) neigh_tab);
  dbout = db_delete(dbout);
  (void) st_model_manage(-1, model);
  (void) st_krige_manage(-1, model->getVariableNumber(), model, neigh);
  neigh_stop();
  return (neigh_tab);
}

/****************************************************************************/
/*!
 **  Allocate a vector of sample ranks excluding already selected pivots
 **
 ** \return  Pointer to the newly create integer vector
 **
 ** \param[in]  nech       Number of samples
 ** \param[in]  nsize1     Number of exact pivots currently selected
 ** \param[in]  ranks1     Ranks of exact pivots
 ** \param[in]  nsize2     Number of ACP pivots currently selected
 ** \param[in]  ranks2     Ranks of ACP pivots
 **
 ** \remarks The output array must be free by the calling function
 **
 *****************************************************************************/
static int* st_ranks_other(int nech,
                           int nsize1,
                           int *ranks1,
                           int nsize2,
                           int *ranks2)
{
  int *rother, i;

  rother = (int*) mem_alloc(sizeof(int) * nech, 0);
  if (rother == nullptr) return (rother);

  for (i = 0; i < nech; i++)
    rother[i] = i;
  for (i = 0; i < nsize1; i++)
    rother[ranks1[i]] = -1;
  for (i = 0; i < nsize2; i++)
    rother[ranks2[i]] = -1;
  return (rother);
}

/****************************************************************************/
/*!
 **  Establishing the kriging system with exact and ACP points
 **
 ** \return  Error retun code
 **
 ** \param[in]  db        Db structure
 ** \param[in]  model     Model structrue
 ** \param[in]  beta      Thresholding value
 ** \param[in]  nsize1    Number of samples (exact)
 ** \param[in]  ranks1    Ranks of samples (exact)
 ** \param[in]  nsize2    Number of samples (ACP)
 ** \param[in]  ranks2    Ranks of samples (ACP)
 ** \param[in]  rother    Ranks of the idle samples (modified by routine)
 **
 ** \param[out] ntot_arg   Number of pivots
 ** \param[out] nutil_arg  Number of active samples
 ** \param[out] rutil_arg  Rank of the active samples
 ** \param[out] tutil_arg  Returned array for the U array
 ** \param[out] invsig_arg Returned array for Inverse Sigma
 **
 ** \remarks  The returned array must be freed by the calling function:
 ** \remarks  - rutil_arg  Array of integer - Dimension: nutil_arg
 ** \remarks  - tutil_arg  Array of float   - Dimension: nutil_arg * ntot_arg
 ** \remarks: - invsig_arg Array of float   - Dimension: ntot_arg * ntot_arg
 **
 *****************************************************************************/
static int st_sampling_krige_data(Db *db,
                                  Model *model,
                                  double beta,
                                  int nsize1,
                                  int *ranks1,
                                  int nsize2,
                                  int *ranks2,
                                  int *rother,
                                  int *ntot_arg,
                                  int *nutil_arg,
                                  int **rutil_arg,
                                  double **tutil_arg,
                                  double **invsig_arg)
{
  int *isort, *ralls, *rutil;
  int ndat, error, i, j, ntot, ntri, nother, npart, n1, ecr, nutil, nmax;
  double *utab, *s, *tl, *xl, *c, *sq, *v, *tn1, *tn2, *eigval, *eigvec, *spart,
      *vsort;
  double *tutil, *invsig, sumval;

  /* Initializations */

  error = 1;
  utab = s = tl = xl = c = v = tn1 = tn2 = sq = nullptr;
  eigval = eigvec = spart = vsort = tutil = invsig = nullptr;
  isort = ralls = rutil = nullptr;
  ndat = db->getActiveSampleNumber();
  ntot = nsize1 + nsize2;
  ntri = nsize2 * (nsize2 + 1) / 2;
  nother = ndat - ntot;
  npart = ndat - nsize1;
  nutil = 0;

  /* Core allocation */

  utab = (double*) mem_alloc(sizeof(double) * ndat * ntot, 0);
  if (utab == nullptr) goto label_end;
  for (i = 0; i < ndat * ntot; i++)
    utab[i] = 0.;
  ralls = (int*) mem_alloc(sizeof(int) * ndat, 0);
  if (ralls == nullptr) goto label_end;

  /* Defining 'utab' for exact pivots */

  for (i = 0; i < nsize1; i++)
    UTAB(i,i) = 1.;
  ecr = 0;
  for (i = 0; i < nsize1; i++)
    ralls[ecr++] = ranks1[i];
  for (i = 0; i < nsize2; i++)
    ralls[ecr++] = ranks2[i];
  for (i = 0; i < ndat; i++)
    if (rother[i] >= 0) ralls[ecr++] = rother[i];

  /* Defining 'utab' for ACP pivots */

  if (nsize2 > 0)
  {
    tl = (double*) mem_alloc(sizeof(double) * ntri, 0);
    if (tl == nullptr) goto label_end;
    xl = (double*) mem_alloc(sizeof(double) * ntri, 0);
    if (xl == nullptr) goto label_end;
    v = (double*) mem_alloc(sizeof(double) * nother * nsize2, 0);
    if (v == nullptr) goto label_end;
    sq = (double*) mem_alloc(sizeof(double) * nsize2 * nsize2, 0);
    if (sq == nullptr) goto label_end;
    tn1 = (double*) mem_alloc(sizeof(double) * nsize2 * nsize2, 0);
    if (tn1 == nullptr) goto label_end;
    tn2 = (double*) mem_alloc(sizeof(double) * nsize2 * nsize2, 0);
    if (tn2 == nullptr) goto label_end;
    eigval = (double*) mem_alloc(sizeof(double) * nsize2, 0);
    if (eigval == nullptr) goto label_end;
    eigvec = (double*) mem_alloc(sizeof(double) * nsize2 * nsize2, 0);
    if (eigvec == nullptr) goto label_end;
    if (beta > 0.)
    {
      vsort = (double*) mem_alloc(sizeof(double) * npart, 0);
      if (vsort == nullptr) goto label_end;
      isort = (int*) mem_alloc(sizeof(double) * npart, 0);
      if (isort == nullptr) goto label_end;
    }

    s = model_covmat_by_ranks(model, db, nsize2, ranks2, db, nsize2, ranks2, -1,
                              -1, 0, 1);
    if (s == nullptr) goto label_end;
    if (matrix_cholesky_decompose(s, tl, nsize2)) goto label_end;
    matrix_triangle_to_square(0, nsize2, tl, sq);
    matrix_cholesky_invert(nsize2, tl, xl);
    c = model_covmat_by_ranks(model, db, nsize2, ranks2, db, ndat, rother, -1,
                              -1, 0, 1);
    if (c == nullptr) goto label_end;
    matrix_cholesky_product(4, nsize2, nother, xl, c, v);
    matrix_cholesky_norme(1, nsize2, tl, nullptr, tn1);
    if (matrix_prod_norme(-1, nother, nsize2, v, NULL, tn2)) goto label_end;
    matrix_combine(nsize2 * nsize2, 1, tn1, 1, tn2, tn1);
    if (matrix_eigen(tn1, nsize2, eigval, eigvec)) goto label_end;
    matrix_product_by_diag(3, nsize2, eigvec, eigval, eigvec);
    spart = matrix_bind(1, nsize2, nsize2, sq, nother, nsize2, v, &npart, &n1);
    if (spart == nullptr) goto label_end;
    matrix_product(npart, nsize2, nsize2, spart, eigvec, spart);

    if (beta > 0.)
    {
      for (i = 0; i < npart; i++)
      {
        sumval = 0.;
        for (j = 0; j < nsize2; j++)
          sumval = MAX(sumval, ABS(SPART(i,j)));
        vsort[i] = sumval;
        isort[i] = i;
      }
      ut_sort_double(1, npart, isort, vsort);
      nmax = MIN(npart, (int ) (beta * (double ) npart));
      for (i = 0; i < nmax; i++)
        for (j = 0; j < nsize2; j++)
          SPART(isort[i],j) = 0.;
    }

    for (i = 0; i < npart; i++)
      for (j = 0; j < nsize2; j++)
        UTAB(i+nsize1,j+nsize1) = -SPART(i, j);

    /* Core deallocation */

    tl = (double*) mem_free((char* ) tl);
    xl = (double*) mem_free((char* ) xl);
    v = (double*) mem_free((char* ) v);
    s = (double*) mem_free((char* ) s);
    c = (double*) mem_free((char* ) c);
    sq = (double*) mem_free((char* ) sq);
    tn1 = (double*) mem_free((char* ) tn1);
    tn2 = (double*) mem_free((char* ) tn2);
    spart = (double*) mem_free((char* ) spart);
    vsort = (double*) mem_free((char* ) vsort);
    eigval = (double*) mem_free((char* ) eigval);
    eigvec = (double*) mem_free((char* ) eigvec);
    isort = (int*) mem_free((char* ) isort);
  }

  /* Count the number of active samples */

  nutil = 0;
  for (i = 0; i < ndat; i++)
  {
    sumval = 0.;
    for (j = 0; j < ntot; j++)
      sumval += ABS(UTAB(i,j));
    if (sumval > 0.) nutil++;
  }

  /* Create the output arrays */

  rutil = (int*) mem_alloc(sizeof(int) * nutil, 0);
  if (rutil == nullptr) goto label_end;
  tutil = (double*) mem_alloc(sizeof(double) * ntot * nutil, 0);
  if (tutil == nullptr) goto label_end;
  invsig = (double*) mem_alloc(sizeof(double) * ntot * ntot, 0);
  if (invsig == nullptr) goto label_end;

  for (i = ecr = 0; i < ndat; i++)
  {
    sumval = 0.;
    for (j = 0; j < ntot; j++)
      sumval += ABS(UTAB(i,j));
    if (sumval <= 0.) continue;
    rutil[ecr] = ralls[i];
    for (j = 0; j < ntot; j++)
      TUTIL(ecr,j) = UTAB(i, j);
    ecr++;
  }
  s = model_covmat_by_ranks(model, db, nutil, rutil, db, nutil, rutil, -1, -1,
                            0, 1);
  if (s == nullptr) goto label_end;
  if (matrix_prod_norme(-1, nutil, ntot, tutil, s, invsig)) goto label_end;
  if (matrix_invert(invsig, ntot, 0)) goto label_end;
  s = (double*) mem_free((char* ) s);
  utab = (double*) mem_free((char* ) utab);
  ralls = (int*) mem_free((char* ) ralls);

  /* Returning arguments */

  *ntot_arg = ntot;
  *nutil_arg = nutil;
  *rutil_arg = rutil;
  *tutil_arg = tutil;
  *invsig_arg = invsig;

  /* Error return code */

  error = 0;

  label_end: utab = (double*) mem_free((char* ) utab);
  tl = (double*) mem_free((char* ) tl);
  xl = (double*) mem_free((char* ) xl);
  v = (double*) mem_free((char* ) v);
  s = (double*) mem_free((char* ) s);
  c = (double*) mem_free((char* ) c);
  sq = (double*) mem_free((char* ) sq);
  tn1 = (double*) mem_free((char* ) tn1);
  tn2 = (double*) mem_free((char* ) tn2);
  spart = (double*) mem_free((char* ) spart);
  vsort = (double*) mem_free((char* ) vsort);
  eigval = (double*) mem_free((char* ) eigval);
  eigvec = (double*) mem_free((char* ) eigvec);
  isort = (int*) mem_free((char* ) isort);
  ralls = (int*) mem_free((char* ) ralls);
  return (error);
}

/****************************************************************************/
/*!
 **  Perform the estimation at the data points
 **
 ** \return  Error retun code
 **
 ** \param[in]  db         Db structure
 ** \param[in]  model      Model structrue
 ** \param[in]  beta       Thresholding value
 ** \param[in]  nsize1     Number of exact pivots currently selected
 ** \param[in]  ranks1     Ranks of exact pivots
 ** \param[in]  nsize2     Number of ACP pivots currently selected
 ** \param[in]  ranks2     Ranks of ACP pivots
 ** \param[in]  rother     Ranks of the idle samples
 ** \param[in]  flag_abs   1 Modify 'daata_est' to store the estimation error
 **
 ** \param[out] data_est  Array of estimation at samples
 ** \param[out] data_var  Array of estimation variance at samples
 **
 *****************************************************************************/
int st_krige_data(Db *db,
                  Model *model,
                  double beta,
                  int nsize1,
                  int *ranks1,
                  int nsize2,
                  int *ranks2,
                  int *rother,
                  int flag_abs,
                  double *data_est,
                  double *data_var)
{
  int *rutil, error, ntot, nutil, i, iech, nech;
  double *data, *tutil, *invsig, *s, *datm, *aux1, *aux2, *aux3, *aux4, *c00;
  double estim, variance, true_value;

  /* Initializations */

  error = 1;
  rutil = nullptr;
  tutil = invsig = data = datm = s = c00 = nullptr;
  aux1 = aux2 = aux3 = aux4 = nullptr;

  /* Core allocation */

  nutil = ntot = 0;
  nech = db->getSampleNumber();
  data = db_vector_alloc(db);
  if (data == nullptr) goto label_end;

  /* Perform local sampling */

  if (st_sampling_krige_data(db, model, beta, nsize1, ranks1, nsize2, ranks2,
                             rother, &ntot, &nutil, &rutil, &tutil, &invsig))
    goto label_end;

  /* Second core allocation */

  datm = (double*) mem_alloc(sizeof(double) * nutil, 0);
  if (datm == nullptr) goto label_end;
  aux1 = (double*) mem_alloc(sizeof(double) * ntot, 0);
  if (aux1 == nullptr) goto label_end;
  aux2 = (double*) mem_alloc(sizeof(double) * ntot, 0);
  if (aux2 == nullptr) goto label_end;
  aux3 = (double*) mem_alloc(sizeof(double) * ntot, 0);
  if (aux3 == nullptr) goto label_end;
  aux4 = (double*) mem_alloc(sizeof(double) * ntot, 0);
  if (aux4 == nullptr) goto label_end;

  /* Get the vector of active data and subtract the mean */

  if (db_vector_get(db, ELoc::Z, 0, data)) goto label_end;
  for (i = 0; i < nutil; i++)
    datm[i] = data[rutil[i]] - model->getMean(0);
  matrix_product(1, nutil, ntot, datm, tutil, aux1);
  matrix_product(1, ntot, ntot, aux1, invsig, aux2);

  /* Perform the estimation at all non pivot samples */

  for (iech = 0; iech < nech; iech++)
  {
    data_est[iech] = data_var[iech] = TEST;
    if (!db->isActive(iech)) continue;
    if (rother[iech] < 0) continue;
    c00 = model_covmat_by_ranks(model, db, 1, &iech, db, 1, &iech, -1, -1, 0,
                                1);
    if (c00 == nullptr) goto label_end;
    s = model_covmat_by_ranks(model, db, nutil, rutil, db, 1, &iech, -1, -1, 0,
                              1);
    if (s == nullptr) goto label_end;

    matrix_product(1, nutil, ntot, s, tutil, aux3);
    matrix_product(1, ntot, 1, aux2, aux3, &estim);
    data_est[iech] = estim + model->getMean(0);

    if (flag_abs)
    {
      true_value = db->getVariable(iech, 0);
      if (FFFF(true_value))
        data_est[iech] = TEST;
      else
        data_est[iech] = ABS(data_est[iech] - true_value);
    }

    matrix_product(1, ntot, ntot, aux3, invsig, aux4);
    matrix_product(1, ntot, 1, aux3, aux4, &variance);
    data_var[iech] = c00[0] - variance;

    s = (double*) mem_free((char* ) s);
    c00 = (double*) mem_free((char* ) c00);
  }

  /* Error return code */

  error = 0;

  label_end: data = db_vector_free(data);
  rutil = (int*) mem_free((char* ) rutil);
  tutil = (double*) mem_free((char* ) tutil);
  invsig = (double*) mem_free((char* ) invsig);
  datm = (double*) mem_free((char* ) datm);
  s = (double*) mem_free((char* ) s);
  c00 = (double*) mem_free((char* ) c00);
  aux1 = (double*) mem_free((char* ) aux1);
  aux2 = (double*) mem_free((char* ) aux2);
  aux3 = (double*) mem_free((char* ) aux3);
  aux4 = (double*) mem_free((char* ) aux4);
  return (error);
}

/****************************************************************************/
/*!
 **  Evaluate the improvement in adding a new pivot on the global score
 **
 ** \return  Error retun code
 **
 ** \param[in]  db         Db structure
 ** \param[in]  model      Model structrue
 ** \param[in]  nsize1     Number of exact pivots currently selected
 ** \param[in]  ranks1     Ranks of exact pivots
 ** \param[in]  rother     Ranks of the idle samples
 **
 ** \param[out] crit       Array of criterion
 **
 *****************************************************************************/
int st_crit_global(Db *db,
                   Model *model,
                   int nsize1,
                   int *ranks1,
                   int *rother,
                   double *crit)
{
  int error, ndat, i, iech, nutil, ecr;
  double *c00, *invc, *data, *datm, *cs, *temp, *olderr, *olddiv, *aux1, *cs1;
  double *temp_loc, estim, sigma, value;

  /* Initializations */

  error = 1;
  ndat = db->getActiveSampleNumber();
  nutil = ndat - nsize1;
  c00 = invc = data = datm = cs = temp = olderr = olddiv = nullptr;
  aux1 = cs1 = nullptr;

  /* Preliminary checks */

  if (nsize1 <= 0) goto label_end;

  /* Core allocation */

  data = db_vector_alloc(db);
  if (data == nullptr) goto label_end;
  datm = (double*) mem_alloc(sizeof(double) * ndat, 0);
  if (datm == nullptr) goto label_end;
  olderr = (double*) mem_alloc(sizeof(double) * nutil, 0);
  if (olderr == nullptr) goto label_end;
  olddiv = (double*) mem_alloc(sizeof(double) * nutil, 0);
  if (olddiv == nullptr) goto label_end;
  temp = (double*) mem_alloc(sizeof(double) * nsize1 * nutil, 0);
  if (temp == nullptr) goto label_end;
  aux1 = (double*) mem_alloc(sizeof(double) * nutil, 0);
  if (aux1 == nullptr) goto label_end;

  /* Establish the Kriging matrix on the pivot samples */

  invc = model_covmat_by_ranks(model, db, nsize1, ranks1, db, nsize1, ranks1,
                               -1, -1, 0, 1);
  if (invc == nullptr) goto label_end;
  if (matrix_invert(invc, nsize1, 0)) goto label_end;

  /* Set the data vector (corrected by the mean */

  if (db_vector_get(db, ELoc::Z, 0, data)) goto label_end;
  for (i = 0; i < nsize1; i++)
    datm[i] = data[ranks1[i]] - model->getMean(0);

  /* Loop on the non-pivots */

  for (iech = ecr = 0; iech < ndat; iech++)
  {
    temp_loc = &temp[ecr * nsize1];
    if (!db->isActive(iech)) continue;
    if (rother[iech] < 0) continue;

    c00 = model_covmat_by_ranks(model, db, 1, &iech, db, 1, &iech, -1, -1, 0,
                                1);
    if (c00 == nullptr) goto label_end;

    cs = model_covmat_by_ranks(model, db, nsize1, ranks1, db, 1, &iech, -1, -1,
                               0, 1);
    if (cs == nullptr) goto label_end;

    matrix_product(nsize1, nsize1, 1, invc, cs, temp_loc);
    matrix_product(1, nsize1, 1, datm, temp_loc, &estim);
    olderr[ecr] = estim + model->getMean(0) - db->getVariable(iech, 0);

    matrix_product(1, nsize1, 1, cs, temp_loc, &sigma);
    olddiv[ecr] = olderr[ecr] / (c00[0] - sigma);

    c00 = (double*) mem_free((char* ) c00);
    cs = (double*) mem_free((char* ) cs);
    ecr++;
  }

  /* Loop on the candidates */

  for (iech = ecr = 0; iech < ndat; iech++)
  {
    crit[iech] = TEST;
    if (!db->isActive(iech)) continue;
    if (rother[iech] < 0) continue;

    cs = model_covmat_by_ranks(model, db, 1, &iech, db, nsize1, ranks1, -1, -1,
                               0, 1);
    if (cs == nullptr) goto label_end;

    cs1 = model_covmat_by_ranks(model, db, 1, &iech, db, ndat, rother, -1, -1,
                                0, 1);
    if (cs1 == nullptr) goto label_end;

    matrix_product(1, nsize1, nutil, cs, temp, aux1);
    matrix_combine(nutil, 1, cs1, -1, aux1, cs1);
    matrix_combine(nutil, 1, olderr, -olddiv[ecr], cs1, cs1);

    value = 0.;
    for (i = 0; i < nutil; i++)
      value += cs1[i] * cs1[i];
    crit[iech] = value / nutil;

    cs = (double*) mem_free((char* ) cs);
    cs1 = (double*) mem_free((char* ) cs1);
    ecr++;
  }

  /* Set the error return code */

  error = 0;

  label_end: data = db_vector_free(data);
  c00 = (double*) mem_free((char* ) c00);
  invc = (double*) mem_free((char* ) invc);
  datm = (double*) mem_free((char* ) datm);
  cs = (double*) mem_free((char* ) cs);
  cs1 = (double*) mem_free((char* ) cs1);
  temp = (double*) mem_free((char* ) temp);
  aux1 = (double*) mem_free((char* ) aux1);
  olderr = (double*) mem_free((char* ) olderr);
  olddiv = (double*) mem_free((char* ) olddiv);
  return (error);
}

/****************************************************************************/
/*!
 **  Optimize the sampling design
 **
 ** \return  Error retun code
 **
 ** \param[in]  db         Db structure
 ** \param[in]  model      Model structrue
 ** \param[in]  beta       Thresholding value
 ** \param[in]  method1    Criterion for choosing exact pivots
 **                        1 : Local evaluation
 **                        2 : Global evaluation
 ** \param[in]  nsize1_max Maximum number of exact pivots
 ** \param[in]  nsize1     Number of exact pivots currently selected
 ** \param[in]  ranks1     Ranks of exact pivots
 ** \param[in]  method2    Criterion for choosing ACP pivots
 **                        1 : Local evaluation
 **                        2 : Global evaluation
 ** \param[in]  nsize2_max Maximum number of ACP pivots
 ** \param[in]  nsize2     Number of ACP pivots currently selected
 ** \param[in]  ranks2     Ranks of ACP pivots
 ** \param[in]  verbose    1 for a verbose output
 **
 *****************************************************************************/
int sampling_f(Db *db,
               Model *model,
               double beta,
               int method1,
               int nsize1_max,
               int nsize1,
               int *ranks1,
               int method2,
               int nsize2_max,
               int nsize2,
               int *ranks2,
               int verbose)
{
  int *rother, error, best_rank, nech, nval;
  double *data_est, *data_var;
  double best_ecart, minimum, maximum, mean, stdv, delta;

  /* Initializations */

  error = 1;
  data_est = data_var = nullptr;
  rother = nullptr;
  nech = db->getSampleNumber();

  /* Preliminary checks */

  if (method2 != 1)
  {
    messerr("The Global Evaluation method for choosing ACP pivots");
    messerr("has not been programmed yet");
    goto label_end;
  }
  if (nsize1_max > 0 && nsize1 == 0)
  {
    messerr("The sampling requires a first sample to be defined 'ranks1'");
    goto label_end;
  }

  /* Core allocation */

  data_est = db_vector_alloc(db);
  if (data_est == nullptr) goto label_end;
  data_var = db_vector_alloc(db);
  if (data_var == nullptr) goto label_end;
  rother = st_ranks_other(nech, nsize1, ranks1, nsize2, ranks2);
  if (rother == nullptr) goto label_end;

  /* Sample the exact pivots */

  while (nsize1 < nsize1_max)
  {
    if (method1 == 1)
    {
      if (st_krige_data(db, model, beta, nsize1, ranks1, nsize2, ranks2, rother,
                        1, data_est, data_var)) goto label_end;
      best_rank = matrix_get_extreme(2, nech, data_est);
      best_ecart = data_est[best_rank];
    }
    else
    {
      if (st_crit_global(db, model, nsize1, ranks1, rother, data_est))
        goto label_end;
      best_rank = matrix_get_extreme(1, nech, data_est);
      best_ecart = data_est[best_rank];
    }
    if (verbose)
      message("Exact Pivots (%3d/%3d): Rank = %3d - value = %lf\n", nsize1 + 1,
              nsize1_max, best_rank + 1, best_ecart);
    ranks1[nsize1] = best_rank;
    rother[best_rank] = -1;
    nsize1++;
  }

  /* Sample the ACP pivots */

  while (nsize2 < nsize2_max)
  {
    if (st_krige_data(db, model, beta, nsize1, ranks1, nsize2, ranks2, rother,
                      1, data_est, data_var)) goto label_end;
    best_rank = matrix_get_extreme(2, nech, data_est);
    best_ecart = data_est[best_rank];
    if (verbose)
      message("ACP   Pivots (%3d/%3d): Rank = %3d - value = %lf\n", nsize2 + 1,
              nsize2_max, best_rank + 1, best_ecart);
    ranks2[nsize2] = best_rank;
    rother[best_rank] = -1;
    nsize2++;
  }

  /* Calculation of statistics on reproduction errors */

  if (verbose)
  {
    if (st_krige_data(db, model, beta, nsize1, ranks1, nsize2, ranks2, rother,
                      1, data_est, data_var)) goto label_end;
    ut_statistics(nech, data_est, NULL, NULL, &nval, &minimum, &maximum, &delta,
                  &mean, &stdv);
    mestitle(1, "Statistics on estimation errors");
    message("Count   = %d \n", nval);
    message("Minimum = %lf\n", minimum);
    message("Mean    = %lf\n", mean);
    message("St. Dev.= %lf\n", stdv);
    message("Maximum = %lf\n", maximum);
  }

  /* Error return code */

  error = 0;

  label_end: data_est = db_vector_free(data_est);
  data_var = db_vector_free(data_var);
  rother = (int*) mem_free((char* ) rother);
  return (error);
}

/****************************************************************************/
/*!
 **  Perform the Kriging procedure using the parcimonious search
 **  within the whole input data set
 **
 ** \return  Error retun code
 **
 ** \param[in]  dbin       Input Db structure
 ** \param[in]  dbout      Output Db structure
 ** \param[in]  model      Model structrue
 ** \param[in]  beta       Thresholding value
 ** \param[in]  nsize1     Number of exact pivots currently selected
 ** \param[in]  ranks1     Ranks of exact pivots
 ** \param[in]  nsize2     Number of ACP pivots currently selected
 ** \param[in]  ranks2     Ranks of ACP pivots
 ** \param[in]  flag_std   Option for storing the standard deviation
 ** \param[in]  verbose    Verbose flag
 **
 *****************************************************************************/
int krigsampling_f(Db *dbin,
                   Db *dbout,
                   Model *model,
                   double beta,
                   int nsize1,
                   int *ranks1,
                   int nsize2,
                   int *ranks2,
                   int flag_std,
                   int verbose)
{
  int *rutil, *rother, error, nvar, ntot, nutil, i, nech;
  double *tutil, *data, *invsig, *datm, *aux1, *aux2, *aux3, *aux4, *s, *c00;
  double estim, sigma;

  /* Preliminary checks */

  error = 1;
  rutil = rother = nullptr;
  tutil = invsig = data = datm = s = c00 = nullptr;
  aux1 = aux2 = aux3 = aux4 = nullptr;
  st_global_init(dbin, dbout);
  FLAG_EST = 1;
  FLAG_STD = flag_std;
  if (st_check_environment(1, 1, model, NULL)) goto label_end;
  nvar = model->getVariableNumber();
  nech = dbin->getSampleNumber();

  /* Preliminary checks */

  if (nvar != 1)
  {
    messerr("This method is only programmed for monovariate case");
    goto label_end;
  }
  if (nsize1 + nsize2 <= 0)
  {
    messerr("You must specify some pivots in 'ranks1' or 'ranks2'");
    goto label_end;
  }

  /* Add the attributes for storing the results */

  if (FLAG_EST)
  {
    IPTR_EST = dbout->addFields(nvar, 0.);
    if (IPTR_EST < 0) goto label_end;
  }
  if (FLAG_STD)
  {
    IPTR_STD = dbout->addFields(nvar, 0.);
    if (IPTR_STD < 0) goto label_end;
  }

  /* Core allocation */

  rother = st_ranks_other(nech, nsize1, ranks1, nsize2, ranks2);
  if (rother == nullptr) goto label_end;

  /* Perform local sampling */

  if (st_sampling_krige_data(dbin, model, beta, nsize1, ranks1, nsize2, ranks2,
                             rother, &ntot, &nutil, &rutil, &tutil, &invsig))
    goto label_end;

  /* Optional printout */

  if (verbose)
  {
    message("Printout of intermediate arrays\n");
    print_imatrix("Pivot ranks", 0, 1, 1, ntot, NULL, rutil);
    print_matrix("Inv-Sigma", 0, 1, ntot, ntot, NULL, invsig);
    print_matrix("U", 0, 1, ntot, nutil, NULL, tutil);
  }

  /* Second core allocation */

  data = db_vector_alloc(dbin);
  if (data == nullptr) goto label_end;
  datm = (double*) mem_alloc(sizeof(double) * nutil, 0);
  if (datm == nullptr) goto label_end;
  aux1 = (double*) mem_alloc(sizeof(double) * ntot, 0);
  if (aux1 == nullptr) goto label_end;
  aux2 = (double*) mem_alloc(sizeof(double) * ntot, 0);
  if (aux2 == nullptr) goto label_end;
  aux3 = (double*) mem_alloc(sizeof(double) * ntot, 0);
  if (aux3 == nullptr) goto label_end;
  if (FLAG_STD)
  {
    aux4 = (double*) mem_alloc(sizeof(double) * ntot, 0);
    if (aux4 == nullptr) goto label_end;
  }

  /* Get the vector of active data and substract the mean */

  if (db_vector_get(dbin, ELoc::Z, 0, data)) goto label_end;
  for (i = 0; i < nutil; i++)
    datm[i] = data[rutil[i]] - model->getMean(0);
  matrix_product(1, nutil, ntot, datm, tutil, aux1);
  matrix_product(1, ntot, ntot, aux1, invsig, aux2);

  /* Loop on the target samples */

  for (IECH_OUT = 0; IECH_OUT < DBOUT->getSampleNumber(); IECH_OUT++)
  {
    mes_process("Kriging sample", DBOUT->getSampleNumber(), IECH_OUT);
    debug_index(IECH_OUT + 1);
    if (!dbout->isActive(IECH_OUT)) continue;
    if (debug_query("kriging") || debug_query("nbgh") || debug_query("results"))
    {
      mestitle(1, "Target location");
      db_sample_print(dbout, IECH_OUT, 1, 0, 0);
    }

    s = model_covmat_by_ranks(model, dbin, nutil, rutil, dbout, 1, &IECH_OUT,
                              -1, -1, 0, 1);
    if (s == nullptr) goto label_end;
    if (FLAG_STD)
    {
      c00 = model_covmat_by_ranks(model, dbout, 1, &IECH_OUT, dbout, 1,
                                  &IECH_OUT, -1, -1, 0, 1);
      if (c00 == nullptr) goto label_end;
    }

    matrix_product(1, nutil, ntot, s, tutil, aux3);
    matrix_product(1, ntot, 1, aux2, aux3, &estim);
    estim += model->getMean(0);
    DBOUT->setArray(IECH_OUT, IPTR_EST, estim);

    if (FLAG_STD)
    {
      matrix_product(1, ntot, ntot, aux3, invsig, aux4);
      matrix_product(1, ntot, 1, aux3, aux4, &sigma);
      sigma = c00[0] - sigma;
      sigma = (sigma > 0) ? sqrt(sigma) :
                            0.;
      DBOUT->setArray(IECH_OUT, IPTR_STD, sigma);
    }

    /* Optional printout */

    if (debug_query("results"))
    {
      tab_printg(" - Estimate  = ", 1, EJustify::RIGHT, estim);
      message("\n");
      if (FLAG_STD)
      {
        tab_printg(" - Std. Dev. = ", 1, EJustify::RIGHT, sigma);
        message("\n");
      }
    }

    /* Core deallocation */

    s = (double*) mem_free((char* ) s);
    c00 = (double*) mem_free((char* ) c00);
  }

  /* Error return code */

  error = 0;

  label_end: rother = (int*) mem_free((char* ) rother);
  rutil = (int*) mem_free((char* ) rutil);
  tutil = (double*) mem_free((char* ) tutil);
  invsig = (double*) mem_free((char* ) invsig);
  data = (double*) mem_free((char* ) data);
  datm = (double*) mem_free((char* ) datm);
  s = (double*) mem_free((char* ) s);
  c00 = (double*) mem_free((char* ) c00);
  aux1 = (double*) mem_free((char* ) aux1);
  aux2 = (double*) mem_free((char* ) aux2);
  aux3 = (double*) mem_free((char* ) aux3);
  aux4 = (double*) mem_free((char* ) aux4);
  return (error);
}

/****************************************************************************/
/*!
 **  Display the statistics of the target variable
 **  before or after the Declustering
 **
 ** \param[in]  mode      0 before the declustering; 1 after
 ** \param[in]  method    Method for declustering
 ** \param[in]  db        input Db structure
 ** \param[in]  iptr      Rank of the weighting variable
 **
 *****************************************************************************/
static void st_declustering_stats(int mode, int method, Db *db, int iptr)
{
  double mean, var, zval, coeff, mini, maxi, sumwgt;

  mean = var = sumwgt = 0.;
  mini = 1.e30;
  maxi = -1.e30;
  for (int iech = 0; iech < db->getSampleNumber(); iech++)
  {
    if (!db->isActive(iech)) continue;
    zval = db->getVariable(iech, 0);
    if (FFFF(zval)) continue;
    coeff = (mode == 0) ? 1. :
                          db->getArray(iech, iptr);
    coeff = ABS(coeff);
    sumwgt += coeff;
    mean += coeff * zval;
    var += coeff * zval * zval;
    if (coeff < mini) mini = coeff;
    if (coeff > maxi) maxi = coeff;
  }

  /* Scaling */

  if (sumwgt > 0)
  {
    mean /= sumwgt;
    var = var / sumwgt - mean * mean;
  }

  if (mode == 0)
    mestitle(1, "Statistics before Declustering");
  else
    mestitle(1, "Statistics after Declustering");
  if (method == 1)
    message("- Using the Number of Samples per Neighborhood\n");
  else if (method == 2)
    message("- Using the weights for Kriging the Global Mean\n");
  else
    message("- Using the average weight for Kriging cells of a Grid\n");

  message("- Sum of weights    = %lf\n", sumwgt);
  message("- Mean              = %lf\n", mean);
  message("- Variance          = %lf\n", var);
  if (mode == 1)
  {
    message("- Minimum Weight    = %lf\n", mini);
    message("- Maximum Weight    = %lf\n", maxi);
  }
}

/****************************************************************************/
/*!
 **  Truncate the negative weights and scale the remaining ones
 **
 ** \param[in]  db        Db structure
 ** \param[in]  iptr      Rank of the Weight variable
 ** \param[in]  verbose   Verbose option
 **
 *****************************************************************************/
static void st_declustering_truncate(Db *db, int iptr, int verbose)
{
  double total, coeff;

  /* Truncate the negative weights */

  total = 0;
  for (int iech = 0; iech < db->getSampleNumber(); iech++)
  {
    if (!db->isActive(iech)) continue;
    if (FFFF(db->getVariable(iech, 0))) continue;
    coeff = db->getArray(iech, iptr);
    if (coeff < 0)
    {
      if (verbose)
        messerr("Weight #%d is negative (%lf). It has been set to 0", iech + 1,
                coeff);
      db->setArray(iech, iptr, 0.);
    }
    else
      total += coeff;
  }

  /* Rescale */

  for (int iech = 0; iech < db->getSampleNumber(); iech++)
  {
    if (!db->isActive(iech)) continue;
    if (FFFF(db->getVariable(iech, 0))) continue;
    db->updArray(iech, iptr, 3, total);
  }
}

/****************************************************************************/
/*!
 **  Perform the Declustering task (Number of samples within an ellipse)
 **
 ** \return  Error return code
 **
 ** \param[in]  db        input Db structure
 ** \param[in]  iptr      Rank of the declustering weight
 ** \param[in]  radius    Array of neighborhood radius
 **
 *****************************************************************************/
static int st_declustering_1(Db *db, int iptr, double *radius)
{
  int error;
  double *vect, dist, value, total;

  /* Initializations */

  error = 1;
  vect = nullptr;

  /* Core allocation */

  vect = db_sample_alloc(db, ELoc::X);
  if (vect == nullptr) goto label_end;

  /* Loop on the target sample */

  for (int iech = 0; iech < db->getSampleNumber(); iech++)
  {
    if (!db->isActive(iech)) continue;
    if (FFFF(db->getVariable(iech, 0))) continue;

    /* Loop on the second sample */

    for (int jech = 0; jech < db->getSampleNumber(); jech++)
    {
      if (!db->isActive(jech)) continue;
      value = db->getVariable(iech, 0);
      if (FFFF(value)) continue;
      (void) distance_intra(db, iech, jech, vect);

      /* Normalize the distance */

      dist = 0.;
      for (int idim = 0; idim < db->getNDim(); idim++)
      {
        vect[idim] /= radius[idim];
        dist += vect[idim] * vect[idim];
      }
      if (dist > 1) continue;
      db->updArray(iech, iptr, 0, 1);
    }
  }

  /* Normalization step */

  total = 0.;
  for (int iech = 0; iech < db->getSampleNumber(); iech++)
  {
    if (!db->isActive(iech)) continue;
    if (FFFF(db->getVariable(iech, 0))) continue;
    value = 1. / db->getArray(iech, iptr);
    total += value;
  }
  for (int iech = 0; iech < db->getSampleNumber(); iech++)
  {
    if (!db->isActive(iech)) continue;
    if (FFFF(db->getVariable(iech, 0))) continue;
    value = 1. / db->getArray(iech, iptr) / total;
    db->setArray(iech, iptr, value);
  }

  /* Set the error return code */

  error = 0;

  label_end: vect = db_sample_free(vect);
  return (error);
}

/****************************************************************************/
/*!
 **  Perform the Declustering task as weight of the Mean Kriging (Unique Neigh)
 **
 ** \return  Error return code
 **
 ** \param[in]  db        input Db structure
 ** \param[in]  iptr      Rank of the declustering weight
 ** \param[in]  model     Model structure
 ** \param[in]  verbose   Verbose option
 **
 *****************************************************************************/
static int st_declustering_2(Db *db, int iptr, Model *model, int verbose)
{
  int error, ndim, status, nech, nred, neq, ecr, nvar;
  Neigh *neigh;

  /* Initializations */

  error = 1;
  ndim = db->getNDim();
  neigh = neigh_init_unique(ndim);
  nvar = model->getVariableNumber();
  st_global_init(db, db);
  FLAG_EST = 0;
  FLAG_STD = 0;
  FLAG_VARZ = 0;
  FLAG_WGT = 1;
  if (st_check_environment(1, 1, model, neigh)) goto label_end;

  /* Pre-calculations */

  if (neigh_start(DBIN, neigh)) goto label_end;
  if (st_model_manage(1, model)) goto label_end;
  if (st_krige_manage(1, nvar, model, neigh)) goto label_end;
  if (krige_koption_manage(1, 1, EKrigOpt::DRIFT, 1, VectorInt()))
    goto label_end;

  /* Prepare the Neighborhood */

  (void) st_neigh(neigh, &status, &nech);
  if (status) goto label_end;

  /* Establish the L.H.S. */

  st_prepar(model, neigh, nech, &status, &nred, &neq);
  if (status) goto label_end;

  /* Loop on the targets to be processed */

  status = 0;
  IECH_OUT = 0;
  st_rhs(model, nech, neq, nvar, NULL, &status);
  if (status) goto label_end;
  st_rhs_iso2hetero(neq, 1);
  if (debug_query("kriging")) krige_rhs_print(1, nech, neq, nred, flag, rhs);

  /* Derive the kriging weights */
  matrix_product(nred, nred, 1, lhs, rhs, wgt);
  if (debug_query("kriging"))
    krige_wgt_print(status, 1, 1, model->getDriftEquationNumber(), nech, nred,
                    -1, flag, wgt);

  /* Store the weights */

  ecr = 0;
  for (int iech = 0; iech < db->getSampleNumber(); iech++)
  {
    if (!db->isActive(iech)) continue;
    if (FFFF(db->getVariable(iech, 0))) continue;
    db->setArray(rank[ecr], iptr, wgt[ecr]);
    ecr++;
  }

  /* Truncate the negative weights */

  st_declustering_truncate(db, iptr, verbose);

  /* Set the error return flag */

  error = 0;

  label_end: debug_index(0);
  (void) st_model_manage(-1, model);
  (void) st_krige_manage(-1, nvar, model, neigh);
  (void) krige_koption_manage(-1, 1, EKrigOpt::DRIFT, 1, VectorInt());
  neigh_stop();
  neigh = neigh_free(neigh);
  return (error);
}

/****************************************************************************/
/*!
 **  Perform the Declustering task as the sum of the weight
 **  for Kriging the Cells of a grid
 **
 ** \return  Error return code
 **
 ** \param[in]  db        input Db structure
 ** \param[in]  dbgrid    output Db structure
 ** \param[in]  iptr      Rank of the declustering weight
 ** \param[in]  model     Model structure
 ** \param[in]  neigh     Neigh structure
 ** \param[in]  ndisc     Array of discretization counts
 ** \param[in]  verbose   Verbose option
 **
 *****************************************************************************/
static int st_declustering_3(Db *db,
                             Db *dbgrid,
                             int iptr,
                             Model *model,
                             Neigh *neigh,
                             VectorInt ndisc,
                             int verbose)
{
  int error, status, nech, nred, neq, nvar, flag_new_nbgh, ecr;
  double ldum;

  /* Initializations */

  error = 1;
  nvar = 0;
  st_global_init(db, dbgrid);
  FLAG_EST = 0;
  FLAG_STD = 0;
  FLAG_VARZ = 0;
  FLAG_WGT = 1;
  if (st_check_environment(1, 1, model, neigh)) goto label_end;
  nvar = model->getVariableNumber();

  /* Pre-calculations */

  if (neigh_start(DBIN, neigh)) goto label_end;
  if (st_model_manage(1, model)) goto label_end;
  if (st_krige_manage(1, nvar, model, neigh)) goto label_end;
  if (krige_koption_manage(1, 1, EKrigOpt::BLOCK, 1, ndisc)) goto label_end;

  /* Loop on the grid cells */

  status = 0;
  for (IECH_OUT = 0; IECH_OUT < dbgrid->getSampleNumber(); IECH_OUT++)
  {
    if (!DBOUT->isActive(IECH_OUT)) continue;

    /* Select the Neighborhood */

    flag_new_nbgh = st_neigh(neigh, &status, &nech);
    if (status) continue;

    /* Establish the kriging L.H.S. */

    if (flag_new_nbgh || flag_continuous_kriging(neigh) || debug_force())
    {
      st_prepar(model, neigh, nech, &status, &nred, &neq);
      if (status) continue;
      st_data_dual(model, NULL, nech, nred, &ldum);
    }

    /* Establish the kriging R.H.S. */

    st_rhs(model, nech, neq, nvar, NULL, &status);
    if (status) continue;
    st_rhs_iso2hetero(neq, 1);

    /* Derive the kriging weights */

    matrix_product(nred, nred, 1, lhs, rhs, wgt);

    /* Cumulate the weights */

    ecr = 0;
    for (int iech = 0; iech < db->getSampleNumber(); iech++)
    {
      if (!db->isActive(iech)) continue;
      if (FFFF(db->getVariable(iech, 0))) continue;
      db->updArray(rank[ecr], iptr, 0, wgt[ecr]);
      ecr++;
    }
  }

  /* Truncate the negative weights */

  st_declustering_truncate(db, iptr, verbose);

  /* Set the error return flag */

  error = 0;

  label_end: debug_index(0);
  (void) st_model_manage(-1, model);
  (void) st_krige_manage(-1, nvar, model, neigh);
  (void) krige_koption_manage(-1, 1, EKrigOpt::BLOCK, 1, ndisc);
  neigh_stop();
  return (error);
}

/****************************************************************************/
/*!
 **  Perform the Declustering task
 **
 ** \return  Error return code
 **
 ** \param[in]  dbin      input Db structure
 ** \param[in]  model     Model structure
 ** \param[in]  neigh     Neigh structrue
 ** \param[in]  dbgrid    Grid auxiliary Db structure
 ** \param[in]  method    Method for declustering
 ** \param[in]  radius    Array of neighborhood radius
 ** \param[in]  ndisc     Array of discretization
 ** \param[in]  flag_sel  1 to mask off samples with zero weight
 ** \param[in]  verbose   Verbose option
 **
 *****************************************************************************/
int declustering_f(Db *dbin,
                   Model *model,
                   Neigh *neigh,
                   Db *dbgrid,
                   int method,
                   double *radius,
                   VectorInt ndisc,
                   int flag_sel,
                   int verbose)
{
  int error, iptr, iptr_sel;
  double indic;

  /* Initializations */

  error = 1;

  /* Preliminary checks */

  if (dbin->isVariableNumberComparedTo(0)) goto label_end;

  /* Add the kriging weight as a new variable */

  iptr = dbin->addFields(1, 0.);
  if (iptr < 0) goto label_end;

  /* Produce statistics on the target variable before declustering */

  if (verbose) st_declustering_stats(0, method, dbin, iptr);

  /* Dispatch */

  switch (method)
  {
    case 1: /* Weight proportional to nb samples */
      if (st_declustering_1(dbin, iptr, radius)) goto label_end;
      break;

    case 2: /* Weight of the Mean */
      if (st_declustering_2(dbin, iptr, model, verbose)) goto label_end;
      break;

    case 3: /* Average weight of the Block Kriging */
      if (st_declustering_3(dbin, dbgrid, iptr, model, neigh, ndisc, verbose))
        goto label_end;
      break;

    default:
      messerr("Not yet implemented");
      break;
  }

  /* Store the selection (optional) */

  if (flag_sel)
  {
    iptr_sel = dbin->addFields(1, 0.);
    if (iptr_sel < 0) goto label_end;
    for (int iech = 0; iech < dbin->getSampleNumber(); iech++)
    {
      dbin->setArray(iech, iptr_sel, 0.);
      if (!dbin->isActive(iech)) continue;
      indic = (dbin->getArray(iech, iptr) > 0.);
      dbin->setArray(iech, iptr_sel, indic);
    }
  }

  /* Produce statistics on the target variable after declustering */

  if (verbose) st_declustering_stats(1, method, dbin, iptr);

  /* Set the error return code */

  error = 0;

  label_end: return (error);
}

/****************************************************************************/
/*!
 **  Establish the covariance matrix between two Dbs
 **
 ** \return  Covariance matrix (Dim: n1 * n2)
 **
 ** \param[in]  title       Title of the optional printout
 ** \param[in]  db1         First Db structure
 ** \param[in]  test_def1   1 if the first variable (ELoc::Z) must be checked
 ** \param[in]  db2         Second Db structure
 ** \param[in]  test_def2   1 if the second variable (ELoc::Z) must be checked
 ** \param[in]  model       Model structure
 **
 ** \remarks The returned argument must be freed by the calling function
 **
 *****************************************************************************/
static double* st_calcul_covmat(const char *title,
                                Db *db1,
                                int test_def1,
                                Db *db2,
                                int test_def2,
                                Model *model)
{
  int n1, n2, i1, i2;
  double *covgen;
  CovCalcMode mode;

  /* Initializations */

  n1 = (test_def1) ? db1->getActiveAndDefinedNumber(0) :
                     db1->getActiveSampleNumber();
  n2 = (test_def2) ? db2->getActiveAndDefinedNumber(0) :
                     db2->getActiveSampleNumber();

  /* Core allocation */

  covgen = (double*) mem_alloc(sizeof(double) * n1 * n2, 0);
  if (covgen == nullptr) return (covgen);

  for (int ii1 = i1 = 0; ii1 < db1->getSampleNumber(); ii1++)
  {
    if (test_def1)
    {
      if (!db1->isActiveAndDefined(ii1, 0)) continue;
    }
    else
    {
      if (!db1->isActive(ii1)) continue;
    }

    for (int ii2 = i2 = 0; ii2 < db2->getSampleNumber(); ii2++)
    {
      if (test_def2)
      {
        if (!db2->isActiveAndDefined(ii2, 0)) continue;
      }
      else
      {
        if (!db2->isActive(ii2)) continue;
      }

      for (int idim = 0; idim < db1->getNDim(); idim++)
        d1[idim] = db1->getDistance1D(ii1, ii2, idim);

      model_calcul_cov(model, mode, 1, 1., d1, &COVGEN(i1, i2));
      i2++;
    }
    i1++;
  }

  /* Optional printout */

  if (INH_FLAG_VERBOSE)
    print_matrix(title, INH_FLAG_LIMIT, 1, n2, n1, NULL, covgen);

  return (covgen);
}

/****************************************************************************/
/*!
 **  Establish the drift matrix for a given Db
 **
 ** \return  Drift matrix (Dim: n1 * nbfl)
 **
 ** \param[in]  title       Title of the optionla printout
 ** \param[in]  db1         First Db structure
 ** \param[in]  test_def1   1 if the first variable (ELoc::Z) must be checked
 ** \param[in]  model       Model structure
 **
 ** \remarks The returned argument must be freed by the calling function
 **
 *****************************************************************************/
static double* st_calcul_drfmat(const char *title,
                                Db *db1,
                                int test_def1,
                                Model *model)
{
  int i1, n1, nbfl;
  double *drftab;

  /* Initializations */

  n1 = (test_def1) ? db1->getActiveAndDefinedNumber(0) :
                     db1->getActiveSampleNumber();
  nbfl = model->getDriftNumber();

  /* Core allocation */

  drftab = (double*) mem_alloc(sizeof(double) * n1 * nbfl, 0);
  if (drftab == nullptr) return (drftab);

  /* Loop on the samples */

  i1 = 0;
  for (int ii1 = 0; ii1 < db1->getSampleNumber(); ii1++)
  {
    if (test_def1)
    {
      if (!db1->isActiveAndDefined(ii1, 0)) continue;
    }
    else
    {
      if (!db1->isActive(ii1)) continue;
    }

    model_calcul_drift(model, ECalcMember::LHS, db1, ii1, &drftab[i1 * nbfl]);
    i1++;
  }

  /* Optional printout */

  if (INH_FLAG_VERBOSE)
    print_matrix(title, INH_FLAG_LIMIT, 1, nbfl, n1, NULL, drftab);

  return (drftab);
}

/****************************************************************************/
/*!
 **  Establish the distance matrix between two Dbs
 **
 ** \return  Covariance matrix
 **
 ** \param[in]  title       Title of the optional printout
 ** \param[in]  db1         First Db structure
 ** \param[in]  test_def1   1 if the first variable (ELoc::Z) must be checked
 ** \param[in]  db2         Second Db structure (sources)
 ** \param[in]  test_def2   1 if the second variable (ELoc::Z) must be checked
 ** \param[in]  power       Power of the Distance decay
 **
 ** \remarks The returned argument must be freed by the calling function
 **
 *****************************************************************************/
static double* st_calcul_distmat(const char *title,
                                 Db *db1,
                                 int test_def1,
                                 Db *db2,
                                 int test_def2,
                                 double power)
{
  int n1, ns, i1, is, ndim;
  double *distgen, dist;

  /* Initializations */

  n1 = (test_def1) ? db1->getActiveAndDefinedNumber(0) :
                     db1->getActiveSampleNumber();
  ns = (test_def2) ? db2->getActiveAndDefinedNumber(0) :
                     db2->getActiveSampleNumber();
  ndim = db1->getNDim();

  /* Core allocation */

  distgen = (double*) mem_alloc(sizeof(double) * n1 * ns, 0);
  if (distgen == nullptr) return (distgen);

  for (int ii1 = i1 = 0; ii1 < db1->getSampleNumber(); ii1++)
  {
    if (test_def1)
    {
      if (!db1->isActiveAndDefined(ii1, 0)) continue;
    }
    else
    {
      if (!db1->isActive(ii1)) continue;
    }

    for (int iis = is = 0; iis < db2->getSampleNumber(); iis++)
    {
      if (test_def2)
      {
        if (!db2->isActiveAndDefined(iis, 0)) continue;
      }
      else
      {
        if (!db2->isActive(iis)) continue;
      }

      dist = 0.;
      for (int idim = 0; idim < ndim; idim++)
      {
        d1[idim] = db1->getDistance1D(ii1, iis, idim);
        dist += d1[idim] * d1[idim];
      }

      DISTGEN(i1,is) = 1. / pow(dist, power / 2.);
      is++;
    }
    i1++;
  }

  /* Optional printout */

  if (INH_FLAG_VERBOSE)
    print_matrix(title, INH_FLAG_LIMIT, 1, ns, n1, NULL, distgen);

  return (distgen);
}

/****************************************************************************/
/*!
 **  Operate the product of the Distance by the Source covariance matrix
 **
 ** \return  Product matrix
 **
 ** \param[in]  title       Title of the optionla printout
 ** \param[in]  n1          Number of Data
 ** \param[in]  ns          Number of Sources
 ** \param[in]  covss       Covariance Matrix between Sources (Dim: ns*ns)
 ** \param[in]  distgen     Distance matrix
 **
 ** \remarks The returned argument must be freed by the calling function
 **
 *****************************************************************************/
static double* st_calcul_product(const char *title,
                                 int n1,
                                 int ns,
                                 double *covss,
                                 double *distgen)
{
  double *prodgen;

  prodgen = (double*) mem_alloc(sizeof(double) * n1 * ns, 0);
  if (prodgen == nullptr) return (prodgen);

  for (int i1 = 0; i1 < n1; i1++)
    for (int is = 0; is < ns; is++)
    {
      PRODGEN(i1,is) = 0.;
      for (int js = 0; js < ns; js++)
        PRODGEN(i1,is) += COVSS(is,js) * DISTGEN(i1, js);
    }

  /* Optional printout */

  if (INH_FLAG_VERBOSE)
    print_matrix(title, INH_FLAG_LIMIT, 1, ns, n1, NULL, prodgen);

  return (prodgen);
}

/****************************************************************************/
/*!
 **  Establish the L.H.S. for Inhomogeonous Kriging
 **
 ** \return  Covariance matrix
 **
 ** \param[in]  dbdat       Db structure containing Data
 ** \param[in]  dbsrc       Db structure containing Sources
 ** \param[in]  model_dat   Model structure for the data
 ** \param[in]  distps      Distance matrix between Data and Sources
 ** \param[in]  prodps      Product of DistPS by CovSS
 **
 *****************************************************************************/
static double* st_inhomogeneous_covpp(Db *dbdat,
                                      Db *dbsrc,
                                      Model *model_dat,
                                      double *distps,
                                      double *prodps)
{
  double *covpp;
  int np, ns, error;

  /* Initializations */

  error = 1;
  covpp = nullptr;

  np = dbdat->getActiveAndDefinedNumber(0);
  ns = dbsrc->getActiveSampleNumber();

  /* Covariance matrix between Mesures */

  covpp = st_calcul_covmat("Covariance P-P", dbdat, 1, dbdat, 1, model_dat);
  if (covpp == nullptr) goto label_end;

  /* Calculate the LHS matrix */

  for (int ip = 0; ip < np; ip++)
    for (int jp = ip; jp < np; jp++)
      for (int is = 0; is < ns; is++)
      {
        COVPP(ip,jp) += DISTPS(ip,is) * PRODPS(jp, is);
        if (jp > ip) COVPP(jp,ip) = COVPP(ip, jp);
      }

  /* Set the error return code */

  error = 0;

  label_end: if (error) covpp = (double*) mem_free((char* ) covpp);
  return (covpp);
}

/****************************************************************************/
/*!
 **  Establish the R.H.S. for Inhomogeneous Kriging
 **
 ** \return  Covariance matrix
 **
 ** \param[in]  dbdat       Db structure containing Data
 ** \param[in]  dbsrc       Db structure containing Sources
 ** \param[in]  dbout       Db structure containing Targets
 ** \param[in]  flag_source If the result is the source, rather than diffusion
 ** \param[in]  model_dat   Model structure for the data
 ** \param[in]  distps      Distance matrix between Data and Sources
 ** \param[in]  prodps      Product of DistPS by CovSS
 ** \param[in]  prodgs      Product of DistGS by CovSS
 **
 ** \remarks: When used with flag_source=TRUE, 'dbsrc' and 'dbout' coincide
 **
 *****************************************************************************/
static double* st_inhomogeneous_covgp(Db *dbdat,
                                      Db *dbsrc,
                                      Db *dbout,
                                      int flag_source,
                                      Model *model_dat,
                                      double *distps,
                                      double *prodps,
                                      double *prodgs)
{
  double *covgp;
  int np, ns, ng, error;

  /* Initializations */

  error = 1;
  covgp = nullptr;

  np = dbdat->getActiveAndDefinedNumber(0);
  ns = dbsrc->getActiveSampleNumber();
  ng = dbout->getActiveSampleNumber();

  /* Covariance matrix between Mesures and Target */

  covgp = st_calcul_covmat("Covariance G-P", dbout, 0, dbdat, 1, model_dat);
  if (covgp == nullptr) goto label_end;

  /* Add the contribution of the source */

  if (!flag_source)
  {
    for (int ig = 0; ig < ng; ig++)
      for (int ip = 0; ip < np; ip++)
        for (int is = 0; is < ns; is++)
          COVGP(ig,ip) += DISTPS(ip,is) * PRODGS(ig, is);
  }
  else
  {
    for (int ig = 0; ig < ng; ig++)
      for (int ip = 0; ip < np; ip++)
        COVGP(ig,ip) = PRODPS(ip, ig);
  }

  /* Set the error return code */

  error = 0;

  label_end: if (error) covgp = (double*) mem_free((char* ) covgp);
  return (covgp);
}

/****************************************************************************/
/*!
 **  Establish the covariance vector at target
 **
 ** \return  Covariance vector
 **
 ** \param[in]  dbsrc       Db structure containing Sources
 ** \param[in]  dbout       Db structure for target
 ** \param[in]  flag_source If the result is the source, rather than diffusion
 ** \param[in]  model_dat   Model structure for the data
 ** \param[in]  distgs      Distance matrix between Target and Sources
 ** \param[in]  prodgs      Product of DistGS by CovSS
 **
 ** \remarks The returned argument must be freed by the calling function
 **
 *****************************************************************************/
static double* st_inhomogeneous_covgg(Db *dbsrc,
                                      Db *dbout,
                                      int flag_source,
                                      Model *model_dat,
                                      double *distgs,
                                      double *prodgs)
{
  int ng, ns, error;
  double *covgg, c00;
  CovCalcMode mode;

  /* Initializations */

  error = 1;
  covgg = nullptr;

  ns = dbsrc->getActiveSampleNumber();
  ng = dbout->getActiveSampleNumber();

  /* Core allocation */

  covgg = (double*) mem_alloc(sizeof(double) * ng, 0);
  if (covgg == nullptr) goto label_end;

  /* Calculate the variance term (for a zero-distance) */

  model_calcul_cov(model_dat, mode, 1, 1., VectorDouble(), &c00);

  /* Calculate the variance vector */

  if (!flag_source)
  {
    for (int ig = 0; ig < ng; ig++)
    {
      covgg[ig] = c00;
      for (int is = 0; is < ns; is++)
        covgg[ig] += DISTGS(ig,is) * PRODGS(ig, is);
    }
  }
  else
  {
    for (int ig = 0; ig < ng; ig++)
      covgg[ig] = c00;
  }

  /* Set the error return code */

  error = 0;

  label_end: if (error) covgg = (double*) mem_free((char* ) covgg);
  return (covgg);
}

/****************************************************************************/
/*!
 **  Calculate auxiliary arrays when drift is preset
 **
 ** \return  Error return code
 **
 ** \param[in]  np          Number of data
 ** \param[in]  nbfl        Number of drift functions
 ** \param[in]  covpp       Inverse Covariance between Data-Data
 ** \param[in]  drftab      Drift matrix at Data
 **
 ** \param[out] yloc        Array: t(F) %*% C^-1
 ** \param[out] zloc        Array: (t(F) %*% C^-1 %*% F)^-1
 **
 ** \remarks The returned arrays 'yloc' and 'zloc' must be freed by the
 ** \remarks calling function
 **
 *****************************************************************************/
static int st_drift_prepar(int np,
                           int nbfl,
                           double *covpp,
                           double *drftab,
                           double **yloc,
                           double **zloc)
{
  double *ymat, *zmat, value;
  int error, ecr;

  /* Initialization */

  error = 1;
  ymat = zmat = nullptr;

  /* First returned array */

  ymat = (double*) mem_alloc(sizeof(double) * nbfl * np, 0);
  if (ymat == nullptr) goto label_end;

  ecr = 0;
  for (int il = 0; il < nbfl; il++)
    for (int ip = 0; ip < np; ip++)
    {
      value = 0.;
      for (int jp = 0; jp < np; jp++)
        value += COVPP(ip,jp) * DRFTAB(jp, il);
      ymat[ecr++] = value;
    }

  /* Second retrned array */

  zmat = (double*) mem_alloc(sizeof(double) * nbfl * nbfl, 0);
  if (zmat == nullptr) goto label_end;

  ecr = 0;
  for (int il = 0; il < nbfl; il++)
    for (int jl = 0; jl < nbfl; jl++)
    {
      value = 0.;
      for (int ip = 0; ip < np; ip++)
        value += YMAT(ip,il) * DRFTAB(ip, jl);
      zmat[ecr++] = value;
    }

  /* Invert 'zmat' */

  if (matrix_invert(zmat, nbfl, -1)) goto label_end;

  /* Set the error return code */

  error = 0;

  label_end: if (error)
  {
    ymat = (double*) mem_free((char* ) ymat);
    zmat = (double*) mem_free((char* ) zmat);
  }
  *yloc = ymat;
  *zloc = zmat;
  return (error);
}

/****************************************************************************/
/*!
 **  Update the weight vector
 **
 ** \param[in]  np          Number of data
 ** \param[in]  nbfl        Number of drift functions
 ** \param[in]  covgp       Covariance matrix between Data and Target
 ** \param[in]  driftg      Drift matrix at Target
 ** \param[in]  ymat        Auxiliary array
 ** \param[in]  zmat        Auxiliary array
 ** \param[in]  maux        Auxiliary array (Dimension: nbfl)
 **
 ** \param[out] lambda      Vector of weights
 ** \param[out] mu          Vector of Lagrange parameters
 **
 *****************************************************************************/
static void st_drift_update(int np,
                            int nbfl,
                            double *covgp,
                            double *driftg,
                            double *ymat,
                            double *zmat,
                            double *maux,
                            double *lambda,
                            double *mu)
{
  double value;

  /* Calculate the Lagrange vector */

  for (int il = 0; il < nbfl; il++)
  {
    value = 0.;
    for (int ip = 0; ip < np; ip++)
      value = YMAT(ip,il) * covgp[ip] - driftg[il];
    maux[il] = value;
  }
  matrix_product(nbfl, nbfl, 1, zmat, maux, mu);

  /* Update the vector of kriging weights */

  for (int ip = 0; ip < np; ip++)
    for (int il = 0; il < nbfl; il++)
      lambda[ip] -= YMAT(ip,il) * mu[il];

  return;
}

/****************************************************************************/
/*!
 **  Inhomogeneous Kriging with Sources
 **
 ** \return  Error return code
 **
 ** \param[in]  dbdat       Db structure containing Data
 ** \param[in]  dbsrc       Db structure containing Sources
 ** \param[in]  dbout       Output Db structure
 ** \param[in]  power       Power of the Distance decay
 ** \param[in]  flag_source If the result is the source, rather than diffusion
 ** \param[in]  model_dat   Model structure for the data
 ** \param[in]  model_src   Model structure for the sources
 **
 *****************************************************************************/
int inhomogeneous_kriging(Db *dbdat,
                          Db *dbsrc,
                          Db *dbout,
                          double power,
                          int flag_source,
                          Model *model_dat,
                          Model *model_src)
{
  int error, np, ip, ns, ng, nvar, neq, nred, nfeq, nbfl;
  double *covss, *distps, *distgs, *covpp, *covgp, *covgg, *prodps, *prodgs;
  double *data, *lambda, *driftp, *driftg, *ymat, *zmat, *mu, *maux, *rhs;
  double estim, stdev, auxval;
  Neigh *neigh;

  /* Preliminary checks */

  error = nvar = 1;
  neigh = neigh_init_unique(dbdat->getNDim());
  st_global_init(dbdat, dbout);
  FLAG_EST = 1;
  FLAG_STD = 1;
  distps = distgs = prodgs = prodps = nullptr;
  covss = covpp = covgp = covgg = nullptr;
  lambda = data = driftp = driftg = nullptr;
  ymat = zmat = mu = maux = nullptr;
  if (st_check_environment(1, 1, model_dat, NULL)) goto label_end;

  /* Preliminary checks */

  if (model_dat->getVariableNumber() != nvar)
  {
    messerr("The Model for the Data must be Monovariate");
    goto label_end;
  }
  if (model_src->getVariableNumber() != nvar)
  {
    messerr("The Model for the Sources must be Monovariate");
    goto label_end;
  }

  /* Add the attributes for storing the results */

  if (FLAG_EST)
  {
    IPTR_EST = dbout->addFields(nvar, 0.);
    if (IPTR_EST < 0) goto label_end;
  }
  if (FLAG_STD)
  {
    IPTR_STD = dbout->addFields(nvar, 0.);
    if (IPTR_STD < 0) goto label_end;
  }
  nred = neq = np = dbdat->getActiveAndDefinedNumber(0);
  nfeq = 0;
  ns = dbsrc->getActiveSampleNumber();
  ng = dbout->getActiveSampleNumber();
  nbfl = model_dat->getDriftNumber();

  /* Core allocation */

  lambda = (double*) mem_alloc(sizeof(double) * np, 0);
  if (lambda == nullptr) goto label_end;
  data = (double*) mem_alloc(sizeof(double) * np, 0);
  if (data == nullptr) goto label_end;

  /* Pre-calculations */

  if (st_model_manage(1, model_dat)) goto label_end;
  if (st_krige_manage(1, nvar, model_dat, neigh)) goto label_end;
  if (krige_koption_manage(1, 1, EKrigOpt::PONCTUAL, 1, VectorInt()))
    goto label_end;

  /* Constitute the Data vector */

  for (int iip = ip = 0; iip < dbdat->getSampleNumber(); iip++)
  {
    if (!dbdat->isActiveAndDefined(iip, 0)) continue;
    data[ip] = dbdat->getVariable(iip, 0);
    rank[ip] = iip;
    ip++;
  }

  /* Establish the covariance matrix between Sources */

  covss = st_calcul_covmat("Covarance S_S", dbsrc, 0, dbsrc, 0, model_src);
  if (covss == nullptr) goto label_end;

  /* Establish the distance matrix between Data and Sources */

  distps = st_calcul_distmat("Distance P-S", dbdat, 1, dbsrc, 0, power);
  if (distps == nullptr) goto label_end;

  /* Establish the distance matrix between Target and Sources */

  if (!flag_source)
  {
    distgs = st_calcul_distmat("Distance G-S", dbout, 0, dbsrc, 0, power);
    if (distgs == nullptr) goto label_end;
  }

  /* Establish the Data-Source Product matrix */

  prodps = st_calcul_product("Convolve P-S", np, ns, covss, distps);
  if (prodps == nullptr) goto label_end;

  /* Establish the complete kriging matrix */

  covpp = st_inhomogeneous_covpp(dbdat, dbsrc, model_dat, distps, prodps);
  if (covpp == nullptr) goto label_end;
  if (debug_query("kriging") || is_debug_reference_defined())
    krige_lhs_print(np, neq, nred, NULL, covpp);

  /* Invert the Kriging Matrix */

  if (matrix_invert(covpp, np, -1)) goto label_end;

  /* Establish the drift at Data */

  if (nbfl > 0)
  {
    mu = (double*) mem_alloc(sizeof(double) * nbfl, 0);
    if (mu == nullptr) goto label_end;
    maux = (double*) mem_alloc(sizeof(double) * nbfl, 0);
    if (maux == nullptr) goto label_end;

    driftp = st_calcul_drfmat("Drift P", dbdat, 1, model_dat);
    if (driftp == nullptr) goto label_end;

    /* Prepare auxiliary arrays */

    if (st_drift_prepar(np, nbfl, covpp, driftp, &ymat, &zmat)) goto label_end;
  }

  /* Establish the Target-Source Product matrix */

  if (!flag_source)
  {
    prodgs = st_calcul_product("Convolve G-S", ng, ns, covss, distgs);
    if (prodgs == nullptr) goto label_end;
  }

  /* Establish the COVGP */

  covgp = st_inhomogeneous_covgp(dbdat, dbsrc, dbout, flag_source, model_dat,
                                 distps, prodps, prodgs);
  if (covgp == nullptr) goto label_end;

  /* Establish the drift at Target */

  if (nbfl > 0)
  {
    driftg = (double*) mem_alloc(sizeof(double) * nbfl, 0);
    if (driftg == nullptr) goto label_end;
  }

  /* Establish the variance at targets */

  covgg = st_inhomogeneous_covgg(dbsrc, dbout, flag_source, model_dat, distgs,
                                 prodgs);
  if (covgg == nullptr) goto label_end;

  /* Loop on the targets to be processed */

  for (IECH_OUT = 0; IECH_OUT < DBOUT->getSampleNumber(); IECH_OUT++)
  {
    mes_process("Kriging sample", DBOUT->getSampleNumber(), IECH_OUT);
    debug_index(IECH_OUT + 1);
    if (!dbout->isActive(IECH_OUT)) continue;
    if (debug_query("kriging") || debug_query("nbgh") || debug_query("results"))
    {
      mestitle(1, "Target location");
      db_sample_print(dbout, IECH_OUT, 1, 0, 0);
    }
    rhs = &COVGP(IECH_OUT, 0);

    /* Optional printout of the R.H.S */

    if (debug_force()) krige_rhs_print(nvar, np, neq, nred, NULL, rhs);

    /* Fill the drift at Target point (optional) */

    if (driftp != nullptr)
      model_calcul_drift(model_dat, ECalcMember::LHS, dbout, IECH_OUT, driftg);

    /* Calculate the Kriging weights */

    matrix_product(np, np, 1, covpp, rhs, lambda);
    if (debug_force())
      krige_wgt_print(0, nvar, nvar, nfeq, np, nred, -1, NULL, lambda);

    /* Update vector of weights in presence of drift */

    if (nbfl > 0)
    {

      /* Evaluate the drift at Target */

      model_calcul_drift(model_dat, ECalcMember::LHS, dbout, IECH_OUT, driftg);

      /* Update the kriging weights */

      st_drift_update(np, nbfl, rhs, driftg, ymat, zmat, maux, lambda, mu);
    }

    /* Perform the estimation */

    matrix_product(1, np, 1, data, lambda, &estim);
    matrix_product(1, np, 1, rhs, lambda, &stdev);

    /* Update the variance in presence of drift */

    if (nbfl > 0)
    {
      matrix_product(1, nbfl, 1, mu, maux, &auxval);
      stdev += auxval;
    }

    /* Update the variance calculation */

    VAR0(0,0) = covgg[IECH_OUT];
    stdev = covgg[IECH_OUT] - stdev;
    stdev = (stdev > 0) ? sqrt(stdev) :
                          0.;

    /* Store the result */

    dbout->setArray(IECH_OUT, IPTR_EST, estim);
    dbout->setArray(IECH_OUT, IPTR_STD, stdev);

    /* Optional printout */

    if (debug_query("kriging") || debug_force())
      st_result_kriging_print(0, nvar, 0);
  }

  /* Set the error return flag */

  error = 0;

  label_end: debug_index(0);
  covss = (double*) mem_free((char* ) covss);
  distps = (double*) mem_free((char* ) distps);
  distgs = (double*) mem_free((char* ) distgs);
  prodps = (double*) mem_free((char* ) prodps);
  prodgs = (double*) mem_free((char* ) prodgs);
  driftp = (double*) mem_free((char* ) driftp);
  driftg = (double*) mem_free((char* ) driftg);
  covpp = (double*) mem_free((char* ) covpp);
  covgp = (double*) mem_free((char* ) covgp);
  covgg = (double*) mem_free((char* ) covgg);
  driftp = (double*) mem_free((char* ) driftp);
  driftg = (double*) mem_free((char* ) driftg);
  ymat = (double*) mem_free((char* ) ymat);
  zmat = (double*) mem_free((char* ) zmat);
  maux = (double*) mem_free((char* ) maux);
  mu = (double*) mem_free((char* ) mu);
  data = (double*) mem_free((char* ) data);
  lambda = (double*) mem_free((char* ) lambda);
  (void) st_model_manage(-1, model_dat);
  (void) st_krige_manage(-1, 1, model_dat, neigh);
  (void) krige_koption_manage(-1, 1, EKrigOpt::PONCTUAL, 1, VectorInt());
  neigh_stop();
  neigh = neigh_free(neigh);
  return (error);
}

/****************************************************************************/
/*!
 **  Define neighborhood for external application
 **
 ** \return  Error return code
 **
 ** \param[in]  mode        1 for opening; -1 for closing
 ** \param[in]  db          Db structure containing Data
 ** \param[in]  model       Model structure
 ** \param[in]  neigh       Neigh structure
 **
 *****************************************************************************/
int defineGeneralNeigh(int mode, Db *db, Model *model, Neigh *neigh)
{
  int nvar = model->getVariableNumber();
  DBIN = db;
  DBOUT = db;

  if (mode > 0)
  {
    if (st_krige_manage(1, nvar, model, neigh)) return 1;
    if (neigh_start(db, neigh)) return 1;
  }
  else
  {
    (void) st_krige_manage(-1, nvar, model, neigh);
    neigh_stop();
  }
  return 0;
}

/****************************************************************************/
/*!
 **  Get neighborhood for external application
 **
 ** \return  Vector of vectors of sample indices
 **
 ** \param[in]  db          Db structure containing Data
 ** \param[in]  neigh       Neigh structure
 ** \param[in]  iech        Rank of the Data sample
 **
 ** \remarks The argument iechs contains as many vectors as variables
 ** \remarks Each internal vector is dimensioned to the number of active
 ** \remarks samples
 **
 *****************************************************************************/
VectorInt getGeneralNeigh(Db *db, Neigh *neigh, int iech)
{
  int status, nech;

  DBIN = db;
  DBOUT = db;
  IECH_OUT = iech;
  FLAG_NO_VAR_CHECK = 1;

  (void) st_neigh(neigh, &status, &nech);

  // Loop on the variables

  VectorInt retechs(nech);
  for (int jech = 0; jech < nech; jech++)
    retechs[jech] = rank[jech];
  return retechs;
}<|MERGE_RESOLUTION|>--- conflicted
+++ resolved
@@ -2192,13 +2192,8 @@
                    double *matCL,
                    int *status)
 {
-<<<<<<< HEAD
   int    i,iech,ib,nvar_m,nbfl,nfeq,idim,nscale;
   double value,ratio;
-=======
-  int i, iech, il, ib, nvar_m, nbfl, nfeq, idim, nscale;
-  double value, ratio;
->>>>>>> 119d46b6
 
   /* Initializations */
 
@@ -2281,15 +2276,9 @@
   /* Establish the drift part */
 
   if (nfeq <= 0) return;
-<<<<<<< HEAD
-  
+
   model_calcul_drift(model,ECalcMember::RHS,DBOUT,IECH_OUT,drftab);
   for (int il=0; il<nbfl; il++)
-=======
-
-  model_calcul_drift(model, ECalcMember::RHS, DBOUT, IECH_OUT, drftab);
-  for (il = 0; il < nbfl; il++)
->>>>>>> 119d46b6
     if (FFFF(drftab[il]))
     {
       *status = 1;
@@ -3085,7 +3074,6 @@
 
 /****************************************************************************/
 /*!
-<<<<<<< HEAD
 **  Create a grid which matches the grid containing the image to be
 **  processed and is dimensionned to the neighborhood
 **
@@ -3101,23 +3089,6 @@
   int    *indg,error,ndim,nech,natt;
   double *coor,seuil,value;
   Db     *dbaux;
-=======
- **  Create a grid which matches the grid containing the image to be
- **  processed and is dimensionned to the neighborhood
- **
- ** \return  The newly created db structure
- **
- ** \param[in]  neigh  Neigh structure
- ** \param[in]  nvar   Number of variables
- **
- *****************************************************************************/
-static Db* st_image_build(Neigh *neigh, int nvar)
-
-{
-  int *indg, error, ndim, i, nech, natt;
-  double *coor, seuil, value;
-  Db *dbaux;
->>>>>>> 119d46b6
   VectorInt nx;
   VectorDouble tab;
 
@@ -3139,11 +3110,7 @@
 
   nx.resize(ndim);
   nech = 1;
-<<<<<<< HEAD
   for (int i=0; i<ndim; i++)
-=======
-  for (i = 0; i < ndim; i++)
->>>>>>> 119d46b6
   {
     nx[i] = 2 * neigh->getImageRadius(i) + 1;
     nech *= nx[i];
@@ -3177,26 +3144,15 @@
 
   /* Shift the origin */
 
-<<<<<<< HEAD
-  for (int i=0; i<ndim; i++) dbaux->setX0(i,0.);
-=======
-  for (i = 0; i < ndim; i++)
+  for (int i=0; i<ndim; i++)
     dbaux->setX0(i, 0.);
->>>>>>> 119d46b6
   indg = db_indg_alloc(dbaux);
   if (indg == nullptr) goto label_end;
   coor = db_sample_alloc(dbaux, ELoc::X);
   if (coor == nullptr) goto label_end;
-<<<<<<< HEAD
   db_index_sample_to_grid(dbaux,nech/2,indg);
   grid_to_point(dbaux,indg,nullptr,coor);
   for (int i=0; i<ndim; i++) dbaux->setX0(i, dbaux->getX0(i) -coor[i]);
-=======
-  db_index_sample_to_grid(dbaux, nech / 2, indg);
-  grid_to_point(dbaux, indg, nullptr, coor);
-  for (i = 0; i < ndim; i++)
-    dbaux->setX0(i, dbaux->getX0(i) - coor[i]);
->>>>>>> 119d46b6
   indg = db_indg_free(indg);
   coor = db_sample_free(coor);
   if (db_grid_define_coordinates(dbaux)) goto label_end;
@@ -4194,13 +4150,8 @@
                          double *rmean,
                          double *rcov)
 {
-<<<<<<< HEAD
   int nfeq,error,status,nech,nred,neq,shift,ib,jb,il,jl,flag_fix;
   double *ff,*smu,*sigma,*vars;
-=======
-  int nfeq, error, status, nech, nred, neq, shift, ib, jb, il, jl, flag_fix;
-  double *ff, *smu, *sigma, *vars, value;
->>>>>>> 119d46b6
 
   /* Initializations */
 
@@ -4295,17 +4246,10 @@
   for (il = 0; il < nfeq; il++)
     for (jl = 0; jl < nfeq; jl++)
     {
-<<<<<<< HEAD
       double value = 0.;
       for (ib=0; ib<shift; ib++)
         for (jb=0; jb<shift; jb++)
           value += FF(ib,il) * SIGMA(ib,jb) * FF(jb,jl);
-=======
-      value = 0.;
-      for (ib = 0; ib < shift; ib++)
-        for (jb = 0; jb < shift; jb++)
-          value += FF(ib,il) * SIGMA(ib, jb) * FF(jb, jl);
->>>>>>> 119d46b6
       RCOV(il,jl) += value;
     }
 
@@ -4313,17 +4257,10 @@
 
   for (il = 0; il < nfeq; il++)
   {
-<<<<<<< HEAD
     double value = 0.;
     for (ib=0; ib<shift; ib++)
       for (jb=0; jb<shift; jb++)
         value += FF(ib,il) * SIGMA(ib,jb) * vars[jb];
-=======
-    value = 0.;
-    for (ib = 0; ib < shift; ib++)
-      for (jb = 0; jb < shift; jb++)
-        value += FF(ib,il) * SIGMA(ib, jb) * vars[jb];
->>>>>>> 119d46b6
     SMU(il) += value;
   }
 
