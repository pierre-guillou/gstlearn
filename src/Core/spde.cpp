/******************************************************************************/
/*                                                                            */
/*                            gstlearn C++ Library                            */
/*                                                                            */
/* Copyright (c) (2023) MINES Paris / ARMINES                                 */
/* Authors: gstlearn Team                                                     */
/* Website: https://gstlearn.org                                              */
/* License: BSD 3-clause                                                      */
/*                                                                            */
/******************************************************************************/
#include "geoslib_f_private.h"
#include "geoslib_old_f.h"

#include "Enum/ELoadBy.hpp"

#include "Matrix/MatrixFactory.hpp"
#include "Matrix/MatrixSquareGeneral.hpp"
#include "Matrix/MatrixSparse.hpp"
#include "Matrix/LinkMatrixSparse.hpp"
#include "Matrix/NF_Triplet.hpp"
#include "LinearOp/ProjMatrix.hpp"
#include "Mesh/MeshEStandard.hpp"
#include "Covariances/CovAniso.hpp"
#include "Covariances/ACovAnisoList.hpp"
#include "Covariances/CovFactory.hpp"
#include "Basic/AException.hpp"
#include "Basic/Utilities.hpp"
#include "Basic/Law.hpp"
#include "Basic/MathFunc.hpp"
#include "Basic/String.hpp"
#include "Basic/VectorHelper.hpp"
#include "Db/Db.hpp"
#include "Model/Model.hpp"
#include "Mesh/AMesh.hpp"
#include "Mesh/MeshETurbo.hpp"
#include "Calculators/CalcMigrate.hpp"
#include "Space/SpaceSN.hpp"
#include "Geometry/GeometryHelper.hpp"

#include <math.h>
#include <string.h>

/* Global symbols for SPDE */

#define NBLIN_TERMS 10
#define SPDE_MAX_NGRF 2

/*! \cond */
#define VT_NONE      -1
#define VT_IDLE       0

#define VT_FREE       1
#define VT_GIBBS      2
#define VT_HARD       4

#define VT_INPUT      8
#define VT_OUTPUT    16
#define VT_OTHER     32

#define CASE_MATRICES 0 
#define CASE_KRIGING  1
#define CASE_SIMULATE 2

#define IADH(ndim,i,j)       (ndim * (i) + (j))
#define TEMP(ndim,i,j)       (temp[IADH(ndim,i,j)])
#define Z(ivar,nech,iech)    (z[(ivar) * nech + (iech)])
#define M(j,i)               (m[(i) * ndimp + (j)])
#define TP(j,i)              (tp[(i) * ndimp + (j)]) 
#define VEC1(ip,idim)        (vec1[(ip) * ndim + (idim)])
#define MAT(i,j)             (mat[(i) * ncorner + (j)])
#define COTES(ip,i)          (cotes[(ip) * ncorner + (i)])
#define CORVEC(idim,ip)      (coor[(idim) * nvertex + (ip)])
#define TBLIN(ib,ip)         (tblin[nvertex * (ib) + (ip)])
#define CONTAIN(imesh,idim,i)(contain[(i) + 2 * ((idim) + ndim * (imesh))])
#define MATGRF(igrf)         (&S_ENV.SS_ENV[igrf])
#define LOCAL(ivr,jvr)       (local[(ivr) * nvr + (jvr)])
#define LOCAL0(ivar,jvar)    (local0[(ivar) * nvar + (jvar)])
#define ADM(icov,ivar,icur)  ((icur) + ncur * ((ivar) + nvar * (icov)))
#define RHS(icov,ivar,icur)  (rhs[ADM(icov,ivar,icur)])
#define XCUR(icov,ivar,icur) (xcur[ADM(icov,ivar,icur)])
#define TAB(icov,ivar,icur)  (tab[ADM(icov,ivar,icur)])
#define DATA(ivar,idata)     (data[(ivar) * ndata + (idata)])
#define GWORK(ilayer,iech)   (gwork[(ilayer) * ngrid   + (iech)])
#define YVERT(ilayer,iech)   (yvert[(ilayer) * nvertex + (iech)])
#define YDAT(ilayer,iech)    (ydat [(ilayer) * nech    + (iech)])
#define YMEAN(ilayer,iech)   (ymean[(ilayer) * nech    + (iech)])
#define DCOEF(ilayer)        (m2denv->dcoef[ilayer])

typedef struct
{
  std::vector<SPDE_Matelem> Matelems;
  int ndata; /* Number of active data */
  int *ndata1; /* Number of data per variable (icov=0) */
  int *ntarget1; /* Number of target per variable (icov=0) */
  Model *model; /* Pointer to the Model */
  double *Csill; /* Array of LU of sill matrices */
  MatrixSparse **Bnugget; /* Sparse matrices for nugget effect (nvs2) */
  MatrixSparse **BheteroD; /* Sparse matrices for heterotopy (nvar)*/
  MatrixSparse **BheteroT; /* Sparse matrices for heterotopy (nvar)*/
} SPDE_SS_Environ;

typedef struct
{
  int ndim; /* Space Dimension */
  int nvar; /* Number of variables */
  int ngrfs; /* Number of GRFs */
  SPDE_SS_Environ SS_ENV[SPDE_MAX_NGRF];
} SPDE_Environ;

typedef struct
{
  bool flag_dbin; /* Presence of an input Db */
  bool flag_dbout; /* Presence of an output Db */
  bool flag_mesh_dbin; /* Input points participate to meshing */
  bool flag_mesh_dbout; /* Output points participate to meshing */
  bool flag_est; /* Perform Estimation */
  bool flag_std; /* Perform Standard deviation */
  int  flag_case; /* Perform: matrices(0), est(1) or simu(2) */
  bool flag_gibbs; /* Perform Gibbs sampling */
  bool flag_modif; /* Post-processing simulations */
  bool flag_onechol; /* Perform Simu & Kriging with same Chol */
  bool flag_filnug; /* Filtering the Nugget Effect */
  bool flag_mgrid; /* Use the Multigrid option */
  bool flag_several; /* Perform Kriging in iterative mode */
  bool simu_chol; /* Use Cholesky simulation */
  bool simu_cheb; /* Use Chebychev simulation */
  bool flag_Q; /* Build Q */
  bool flag_Qchol; /* Perform Cholesky on global Q */
} SPDE_Decision;

typedef struct
{
  int flag_ed;
  int iatt_fd;
  int iatt_fg;
  double zmean;
  double zstdv;
  double zeps;
  double zmini;
  double zmaxi;
  double dmini;
  double dmaxi;
  double ystdv;
  double *dcoef;
} M2D_Environ;

typedef struct
{
  int flag_sphere;
  double sqdeth;
  double correc;
  double R;
  VectorDouble blin;
  VectorDouble hh;
  VectorDouble vv;
  VectorDouble srot;
} SPDE_Calcul;

static void (*SIMU_FUNC_TRANSF)(Db*, int, int, int) = NULL;
static void (*SIMU_FUNC_UPDATE)(Db*, int, int, int) = NULL;
static void (*SIMU_FUNC_SCALE) (Db*, int, int) = NULL;

/*! \endcond */
static int DEBUG = 0;
static int VERBOSE = 0;
static int FLAG_KEYPAIR = 0;
static double FACDIM[] = { 0., 1., 2., 6. };
static int SPDE_CURRENT_IGRF = 0;
static int SPDE_CURRENT_ICOV = 0;
static Db *MEM_DBIN, *MEM_DBOUT;
static AMesh *S_EXTERNAL_MESH[3] = { NULL, NULL, NULL };
static MatrixSparse *S_EXTERNAL_Q[3] = { NULL, NULL, NULL };
static MatrixSparse *S_EXTERNAL_A[3] = { NULL, NULL, NULL };
static SPDE_Environ S_ENV;
static SPDE_Decision S_DECIDE;
static char NAME[100];
static char string_encode[100];
static SPDE_Calcul Calcul;

/****************************************************************************/
/*!
 **  Returns the index of a pair of variable ranks within the triangle
 **
 ** \return Absolute index
 **
 ** \param[in] ivar    Rank of the first variable
 ** \param[in] jvar    Rank of the second variable
 **
 ** \remarks The calling function does not have to bother of the relative
 ** \remarks order between 'ivar' and 'jvar'
 **
 *****************************************************************************/
static int st_get_rank(int ivar, int jvar)
{
  if (jvar > ivar) return (jvar * (jvar + 1) / 2 + ivar);
  return (ivar * (ivar + 1) / 2 + jvar);
}

/****************************************************************************/
/*!
 **  Print the contents of one SP_Mat structure
 **
 ** \param[in] icov    Rank of the covariance
 **
 *****************************************************************************/
static void st_matelem_print(int icov)
{
  static const char *NOK[] = { "OFF", "ON" };

  const SPDE_Matelem &Matelem = spde_get_current_matelem(icov);

  mestitle(1, "Contents of Matelem structure #%d", icov + 1);
  message("S is defined:      %s\n", NOK[Matelem.S != NULL]);
  message("Aproj is defined:  %s\n", NOK[Matelem.Aproj != NULL]);
  message("QC is defined:     %s\n", NOK[Matelem.QC != NULL]);
  message("QCov are defined:  %s\n", NOK[Matelem.QCov != NULL]);
  message("Lambda is defined: %s\n", NOK[!Matelem.Lambda.empty()]);
  message("qsimu is defined:  %s\n", NOK[Matelem.qsimu != NULL]);
  message("mgs is defined:    %s\n", NOK[Matelem.mgs != NULL]);
  message("s_cheb is defined: %s\n", NOK[Matelem.s_cheb != NULL]);
  message("s_mesh is defined: %s\n", NOK[Matelem.amesh != NULL]);
}

/****************************************************************************/
/*!
 **  Add a new option item for an additional covariance structure
 **
 ** \param[in]  s_option    Pointer to SPDE_Option to be freed (if mode<0)
 ** \param[in]  triswitch   String defining the meshing characteristics
 **
 *****************************************************************************/
void spde_option_update(SPDE_Option &s_option, const String &triswitch)
{
  s_option.options.push_back({false, false, triswitch});
}

/****************************************************************************/
/*!
 **  Manage the SPDE_Option structure
 **
 *****************************************************************************/
SPDE_Option spde_option_alloc(void)
{
  SPDE_Option s_option;
  s_option.options = std::vector<SPDE_SS_Option>();
  return s_option;
}

#ifndef SWIG
/****************************************************************************/
/*!
 **  Get the pointer to the current SPDE_Matelem structure
 **
 ** \param[in] icov    Rank of the target Covariance (or -1)typedef struct
 **
 *****************************************************************************/
SPDE_Matelem& spde_get_current_matelem(int icov)
{
  if (icov < 0)
    return (MATGRF(SPDE_CURRENT_IGRF)->Matelems[SPDE_CURRENT_ICOV]);
  return (MATGRF(SPDE_CURRENT_IGRF)->Matelems[icov]);
}
#endif
/****************************************************************************/
/*!
 **  Update a string to include the rank of the current GRF and Covariance
 **
 ** \param[in]  flag_igrf  To add current GRF
 ** \param[in]  flag_icov  To add current COV
 ** \param[in]  rank       Rank of the highlight (see mestitle or -1)
 ** \param[in]  title      Input title
 **
 *****************************************************************************/
static void st_title(int flag_igrf, int flag_icov, int rank, const char *title)
{
  int flag_decor;

  (void) gslStrcpy(string_encode, " ");

  flag_decor = (flag_igrf || flag_icov);

  if (flag_decor)
  {
    (void) gslStrcpy(string_encode, "(");
    if (flag_igrf)
      (void) gslSPrintf(string_encode, "%s GRF:%d", string_encode,
                        SPDE_CURRENT_IGRF + 1);
    if (flag_icov)
      (void) gslSPrintf(string_encode, "%s - COV:%d", string_encode,
                        SPDE_CURRENT_ICOV + 1);
    (void) gslSPrintf(string_encode, "%s ) %s", string_encode, title);
  }
  else
  {
    (void) gslSPrintf(string_encode, "%s", title);
  }

  if (rank >= 0)
    mestitle(rank, string_encode);
  else
  {
    (void) gslSPrintf(string_encode, "%s\n", string_encode);
    message(string_encode);
  }
}

/****************************************************************************/
/*!
 **  Return the global non-stationary characteristics

 **
 *****************************************************************************/
static Model* st_get_model(void)
{
  return (MATGRF(SPDE_CURRENT_IGRF)->model);
}

/****************************************************************************/
/*!
 **  Returns the number of GRFs of the environment
 **
 *****************************************************************************/
static int st_get_number_grf(void)
{
  int ngrfs;
  ngrfs = MAX(1, S_ENV.ngrfs);
  return (ngrfs);
}

/****************************************************************************/
/*!
 **  Initialize the S_ENV Environment structure
 **
 *****************************************************************************/
static void st_environ_init(void)
{
  SPDE_SS_Environ *SS;

  S_ENV.ndim = 0;
  S_ENV.nvar = 0;
  S_ENV.ngrfs = 0;
  for (int igrf = 0; igrf < SPDE_MAX_NGRF; igrf++)
  {
    SS = &S_ENV.SS_ENV[igrf];
    SS->ndata = 0;
    SS->ndata1 = nullptr;
    SS->ntarget1 = nullptr;
    SS->model = nullptr;
    SS->Bnugget = nullptr;
    SS->BheteroD = nullptr;
    SS->BheteroT = nullptr;
  }
}

/****************************************************************************/
/*!
 **  Manage the Multigrid solving operations
 **
 ** \return  Error return code
 **
 ** \param[in]  mode       1 for allocation; -1 for deallocation
 ** \param[in]  mgs        cs_MGS to be freed (only for mode=-1)
 **
 *****************************************************************************/
static cs_MGS* st_mgs_manage(int mode, cs_MGS *mgs)
{
  int nlevels, path_type, flag_cg, ngc, nmg, ngs, type_coarse;
  double tolcg, tolnmg;

  /* Dispatch */

  if (mode > 0)
  {

    /* Initialize the cs_MGS structure */

    nlevels = (int) get_keypone("Multigrid_Number_Levels", 0);
    path_type = (int) get_keypone("Multigrid_Path_Type", 1);
    mgs = cs_multigrid_manage(NULL, 1, nlevels, path_type);
    if (mgs == (cs_MGS*) NULL) return (mgs);
    flag_cg = (int) get_keypone("Flag_CG", 1);
    type_coarse = (int) get_keypone("Multigrid_Coarse", 0);
    ngc = (int) get_keypone("Multigrid_ngc", 100);
    ngs = (int) get_keypone("Multigrid_ngs", 2);
    nmg = (int) get_keypone("Multigrid_nmg", 4);
    tolcg = get_keypone("Multigrid_tolcg", 1.e-7);
    tolnmg = get_keypone("Multigrid_tolnmg", 1.e-7);
    cs_multigrid_params(mgs, flag_cg, type_coarse, ngc, nmg, ngs, tolcg, tolnmg);
  }
  else
  {

    /* Free the cs_MGS structure */

    mgs = cs_multigrid_manage(mgs, -1, 0, 0);
  }
  return (mgs);
}

/****************************************************************************/
/*!
 **  Define the function to transform a simulation
 **
 ** \param[in]  st_simu_transf  Pointer to the transformation function
 **
 *****************************************************************************/
void simu_define_func_transf(void (*st_simu_transf)(Db*, int, int, int))
{
  SIMU_FUNC_TRANSF = st_simu_transf;
}

/****************************************************************************/
/*!
 **  Define the function to account for the current simulation outcome
 **  in the calculation of the Modification arrays
 **
 ** \param[in]  st_simu_update  Pointer to the update function
 **
 *****************************************************************************/
void simu_define_func_update(void (*st_simu_update)(Db*, int, int, int))
{
  SIMU_FUNC_UPDATE = st_simu_update;
}

/****************************************************************************/
/*!
 **  Define the function to scale the Modification arrays
 **
 ** \param[in]  st_simu_scale  Pointer to the scaling function
 **
 *****************************************************************************/
void simu_define_func_scale(void (*st_simu_scale)(Db*, int, int))
{
  SIMU_FUNC_SCALE = st_simu_scale;
}

/****************************************************************************/
/*!
 **  Checks if there is a nugget component in the Model
 **
 ** \return true if a Nugget component is present; false otherwise
 **
 *****************************************************************************/
static bool st_is_model_nugget(void)
{
  return  st_get_model()->hasNugget();
}

/****************************************************************************/
/*!
 **  Returns the pointer to structure containing the Nugget Effect (or NULL)
 **
 *****************************************************************************/
static CovAniso* st_get_nugget(void)
{
  Model *model;
  CovAniso *cova;

  model = st_get_model();
  for (int is = 0; is < model->getCovaNumber(); is++)
  {
    cova = model->getCova(is);
    if (cova->getType() == ECov::NUGGET) return (cova);
  }
  return (nullptr);
}

/****************************************************************************/
/*!
 **  Returns the pointer to the structure
 **
 *****************************************************************************/
static CovAniso* st_get_cova(void)

{
  Model *model;
  CovAniso *cova;
  int is0, jcov;

  model = st_get_model();
  is0 = SPDE_CURRENT_ICOV;

  for (int icov = jcov = 0; icov < model->getCovaNumber(); icov++)
  {
    cova = model->getCova(icov);
    if (cova->getType() == ECov::NUGGET) continue;
    if (is0 == jcov) return (cova);
    jcov++;
  }
  return (nullptr);
}

/****************************************************************************/
/*!
 **  Set the pointer to the model of the environment
 **
 ** \param[in]  model  Pointer to the Model structure
 **
 ** \remark  The pointer is copied. The contents is NOT duplicated
 **
 *****************************************************************************/
static void st_set_model(Model *model)
{
  MATGRF(SPDE_CURRENT_IGRF)->model = model;
}

/****************************************************************************/
/*!
 **  Return the number of variables of the environment
 **
 *****************************************************************************/
static int st_get_nvs2(void)
{
  return (S_ENV.nvar * (S_ENV.nvar + 1) / 2);
}

/****************************************************************************/
/*!
 **  Return if a nugget effect component must be filtered
 **
 *****************************************************************************/
static int st_get_filnug(void)
{
  return (S_DECIDE.flag_filnug && S_DECIDE.flag_case == CASE_KRIGING);
}

/****************************************************************************/
/*!
 **  Defines if a nugget effect component must be filtered
 **
 ** \param[in]  flag_filnug  Flag to define if a nugget effect must be filtered
 **
 *****************************************************************************/
static void st_set_filnug(int flag_filnug)
{
  if (DEBUG) st_title(0, 0, -1, "(DEBUG) Set 'filnug'");
  S_DECIDE.flag_filnug = flag_filnug;
}

/****************************************************************************/
/*!
 **  Get the value of the Inverse of the sill for a given covariance and
 **  a pair of variables
 **
 *****************************************************************************/
static double st_get_isill(int icov, int ivar, int jvar)
{
  int nvar = S_ENV.nvar;
  const SPDE_Matelem &Maticov = spde_get_current_matelem(icov);
  double value = Maticov.Isill[(jvar) + nvar * (ivar)];
  return (value);
}

/****************************************************************************/
/*!
 **  Clean the Bhetero sparse matrices
 **
 *****************************************************************************/
static void st_clean_Bhetero(void)
{
  SPDE_SS_Environ *SS;

  SS = MATGRF(SPDE_CURRENT_IGRF);

  /* Clean the vector of number of data / target per variable */

  SS->ndata1 = (int*) mem_free((char* ) SS->ndata1);
  SS->ntarget1 = (int*) mem_free((char* ) SS->ntarget1);

  /* Clean the sparse matrices for heterotopy at data points */

  if (SS->BheteroD != nullptr)
  {
    for (int ivar = 0; ivar < S_ENV.nvar; ivar++)
      delete SS->BheteroD[ivar];
    delete SS->BheteroD;
    SS->BheteroD = nullptr;
  }

  /* Clean the sparse matrices for heterotopy at targets */

  if (SS->BheteroT != nullptr)
  {
    for (int ivar = 0; ivar < S_ENV.nvar; ivar++)
      delete SS->BheteroT[ivar];
    delete SS->BheteroT;
    SS->BheteroT = nullptr;
  }
}

/****************************************************************************/
/*!
 **  Clean the Bnugget sparse matrices
 **
 *****************************************************************************/
static void st_clean_Bnugget(void)
{
  SPDE_SS_Environ *SS;

  SS = MATGRF(SPDE_CURRENT_IGRF);
  if (SS->Bnugget != nullptr)
  {
    for (int i = 0; i < st_get_nvs2(); i++)
      delete SS->Bnugget[i];
    delete SS->Bnugget;
    SS->Bnugget = nullptr;
  }
}

/****************************************************************************/
/*!
 **  Encode the status of the variable
 **
 ** \param[in]  auth    Status option
 **
 *****************************************************************************/
static void st_print_status(int auth)

{
  if (auth & VT_OTHER) message("OTHER ");
  if (auth & VT_FREE) message("FREE ");
  if (auth & VT_GIBBS) message("GIBBS ");
  if (auth & VT_HARD) message("DATA ");
  if (auth & VT_INPUT) message("INPUT ");
  if (auth & VT_OUTPUT) message("OUTPUT ");
}

/****************************************************************************/
/*!
 **  Print information on the Filter
 **
 ** \param[in]  title   Optional title
 ** \param[in]  auth    Filter option
 **
 *****************************************************************************/
static void st_qchol_filter(const char *title, int auth)
{
  message("%s = ", title);
  st_print_status(auth);
  message("\n");
}

/****************************************************************************/
/*!
 **  Print information on the Sparse matrix and its cholesky decomposition
 **
 ** \param[in]  title   Optional title
 ** \param[in]  QC      Pointer to the QChol structure
 **
 *****************************************************************************/
static void st_qchol_print(const char *title, QChol *QC)
{
  int nrows, ncols, count;
  double percent;

  if (QC == nullptr) return;

  if (title != NULL) message("%s\n", title);
  cs_rowcol(QC->Q->getCS(), &nrows, &ncols, &count, &percent);
  message("- Nrows(%d) x Ncols(%d) - Non-zeros(%d) [%6.2lf (percent)]", nrows,
          ncols, count, percent);
  if (QC->S != NULL || QC->N != NULL) message(" (Cholesky)");
  message("\n");
}

/****************************************************************************/
/*!
 **  Construct the sparse matrix Q from another sparse matrix
 **
 ** \return The Q structure or NULL
 **
 ** \param[in]  Q_in      Input sparse matrix
 ** \param[in]  row_auth  Specification for rows extraction
 ** \param[in]  col_auth  Specification for columns extraction
 **
 ** \remarks The Cholesky decomposition is performed (if possible)
 **
 *****************************************************************************/
static MatrixSparse* st_extract_Q_from_Q(MatrixSparse *Q_in, int row_auth, int col_auth)
{
  DECLARE_UNUSED(row_auth, col_auth);

  /* Initializations */

  int n_in = Q_in->getNCols();
  VectorInt rank_rows(n_in);
  VectorInt rank_cols(n_in);

  /* Fill the index vectors */

  for (int i = 0; i < n_in; i++)
  {
    rank_rows[i] = i;
    rank_cols[i] = i;
  }

  /* Extract the submatrix */

  return Q_in->extractSubmatrixByRanks(rank_rows, rank_cols);
}

/****************************************************************************/
/*!
 **  Construct the QChol sub-structure from another QChol structure
 **
 ** \return The QChol structure or NULL
 **
 ** \param[in]  title     Name of the QChol item
 ** \param[in]  QC_in     Input QChol structure
 ** \param[in]  row_auth  Specification for rows extraction
 ** \param[in]  col_auth  Specification for columns extraction
 **
 *****************************************************************************/
static QChol* st_extract_QC_from_Q(const char *title,
                                   QChol *QC_in,
                                   int row_auth,
                                   int col_auth)
{
  int error;
  QChol *QC;

  /* Initializations */

  error = 1;
  QC = qchol_manage(1, nullptr);

  /* Extract the submatrix */

  QC->Q = st_extract_Q_from_Q(QC_in->Q, row_auth, col_auth);
  if (QC->Q == nullptr) goto label_end;

  /* Optional printout */

  if (VERBOSE)
  {
    message("Extracting a part of Q for '%s'\n", title);
    st_qchol_filter("- Row authorization code   ", row_auth);
    st_qchol_filter("- Column authorization code", col_auth);
    st_qchol_print(NULL, QC);
  }

  /* Set the error return code */

  error = 0;

  label_end: if (error) QC = qchol_manage(-1, QC);
  return (QC);
}

/****************************************************************************/
/*!
 **  Manage the QSimu structure
 **
 ** \return  Pointer to the QSimu structure
 **
 ** \param[in]  mode        Type of operation
 **                          1 : Allocation
 **                         -1 : Deallocation
 ** \param[in]  qsimu       QSimu structure
 **
 *****************************************************************************/
static QSimu* st_qsimu_manage(int mode, QSimu *qsimu)
{
  int error;

  /* Initializations */

  error = 1;

  /* Dispatch */

  switch (mode)
  {
    case 1: /* Allocation */
      if (VERBOSE) st_title(0, 0, 1, "Building Environment");
      qsimu = (QSimu*) mem_alloc(sizeof(QSimu), 0);
      if (qsimu == nullptr) return (qsimu);

      /* Extract sub-matrices */

      if (S_DECIDE.flag_dbin)
      {
        qsimu->QCtt = st_extract_QC_from_Q("f_f",
                                           spde_get_current_matelem(-1).QC,
                                           VT_FREE, VT_FREE);
        if (qsimu->QCtt == nullptr) goto label_end;
        if (S_DECIDE.flag_mesh_dbin)
        {
          qsimu->QCtd = st_extract_QC_from_Q("f_gd",
                                             spde_get_current_matelem(-1).QC,
                                             VT_FREE, VT_GIBBS | VT_HARD);
          if (qsimu->QCtd == nullptr) goto label_end;
        }
      }
      break;

    case -1: /* Deallocation */
      if (qsimu == nullptr) return (qsimu);
      qsimu->QCtt = qchol_manage(-1, qsimu->QCtt);
      qsimu->QCtd = qchol_manage(-1, qsimu->QCtd);
      qsimu = (QSimu*) mem_free((char* ) qsimu);
      break;
  }

  /* Set the error return code */

  error = 0;

  label_end: if (error) qsimu = st_qsimu_manage(-1, qsimu);
  return (qsimu);
}

/****************************************************************************/
/*!
 **  Manage the Sparse matrix and its cholesky decomposition
 **
 ** \return  Pointer to the QChol structure
 **
 ** \param[in]  mode       Management mode
 **                         1 : Allocation
 **                        -1 : Total deallocation (NULL is returned)
 ** \param[in]  QC         Pointer to the QChol structure (when mode < 0)
 **
 *****************************************************************************/
QChol* qchol_manage(int mode, QChol *QC)
{

  /* Dispatch */

  switch (mode)
  {
    case 1: /* Allocation */
      QC = (QChol*) mem_alloc(sizeof(QChol), 1);
      QC->Q = nullptr;
      QC->S = nullptr;
      QC->N = nullptr;
      break;

    case -1: /* Total deallocation */
      if (QC == nullptr) return (QC);
      delete QC->Q;
      QC->S = cs_sfree2(QC->S);
      QC->N = cs_nfree2(QC->N);
      QC = (QChol*) mem_free((char* ) QC);
      break;
  }
  return (QC);
}

/****************************************************************************/
/*!
 **  Return the sill of the Nugget Effect (or TEST)
 **
 ** \param[in] ivar    Rank of the first variable
 ** \param[in] jvar    Rank of the second variable
 **
 ** \remarks To save time, no check is performed with respect to the rank
 ** \remarks of the variables
 **
 *****************************************************************************/
static double st_get_nugget_sill(int ivar, int jvar)
{
  CovAniso *cova = st_get_nugget();
  if (cova == nullptr) return (TEST);
  return (cova->getSill(ivar, jvar));
}

/****************************************************************************/
/*!
 **  Return the sill of the model (or TEST)
 **
 ** \param[in] ivar    Rank of the first variable
 ** \param[in] jvar    Rank of the second variable
 **
 ** \remarks To save time, no check is performed with respect to the rank
 ** \remarks of the structure or of the variables
 **
 *****************************************************************************/
static double st_get_cova_sill(int ivar, int jvar)
{
  CovAniso *cova = st_get_cova();
  return (cova->getSill(ivar, jvar));
}

/****************************************************************************/
/*!
 **  Return the param of the model
 **
 *****************************************************************************/
static double st_get_cova_param(void)
{
  return (st_get_cova()->getParam());
}

/****************************************************************************/
/*!
 **  Return the maximum number of covariances in the different Models
 **  for all GRFS (nugget included)
 **
 *****************************************************************************/
static int st_get_ncova_max(void)
{
  int ncova, ncova_max, igrf_memo;

  ncova_max = 0;
  igrf_memo = SPDE_CURRENT_IGRF;
  for (int igrf = 0; igrf < st_get_number_grf(); igrf++)
  {
    SPDE_CURRENT_IGRF = igrf;
    ncova = st_get_model()->getCovaNumber();
    if (ncova > ncova_max) ncova_max = ncova;
  }
  SPDE_CURRENT_IGRF = igrf_memo;
  return (ncova_max);
}

/****************************************************************************/
/*!
 **  Returns the number of structures in the Model (nugget excluded)
 **
 *****************************************************************************/
static int st_get_ncova(void)

{
  Model *model;
  CovAniso *cova;
  int ncova;

  ncova = 0;
  model = st_get_model();
  if (model == nullptr) return (ncova);
  for (int is = 0; is < model->getCovaNumber(); is++)
  {
    cova = model->getCova(is);
    if (cova->getType() != ECov::NUGGET) ncova++;
  }
  return (ncova);
}

/****************************************************************************/
/*!
 **  Return the number of vertices for the current Matelem
 **
 ** \param[in] icov    Rank of the target Covariance (or -1)
 **
 *****************************************************************************/
static int st_get_nvertex(int icov)
{
  return (spde_get_current_matelem(icov).amesh->getNApices());
}

/****************************************************************************/
/*!
 **  Return the maximum number of vertices for all meshes for all GRFs
 **
 *****************************************************************************/
static int st_get_nvertex_max(void)
{
  int nvertex, nvertex_max, igrf_memo;

  nvertex_max = 0;
  igrf_memo = SPDE_CURRENT_IGRF;
  for (int igrf = 0; igrf < st_get_number_grf(); igrf++)
  {
    SPDE_CURRENT_IGRF = igrf;
    for (int icov = 0; icov < st_get_ncova(); icov++)
    {
      nvertex = st_get_nvertex(icov);
      if (nvertex > nvertex_max) nvertex_max = nvertex;
    }
  }
  SPDE_CURRENT_IGRF = igrf_memo;
  return (nvertex_max);
}

/****************************************************************************/
/*!
 **  Return the dimension for array allocation
 **  This dimension is the aximum of the maximum number of vertices
 **  and the number of data
 **
 *****************************************************************************/
static int st_get_dimension(void)
{
  SPDE_SS_Environ *SS;
  int size;

  size = st_get_nvertex_max();
  for (int igrf = 0; igrf < SPDE_MAX_NGRF; igrf++)
  {
    SS = &S_ENV.SS_ENV[igrf];
    if (size < SS->ndata) size = SS->ndata;
  }
  return (size);
}

/****************************************************************************/
/*!
 **  Return the mean of the model
 **
 ** \param[in]  ivar    Rank of the target variable (for its mean)
 **
 *****************************************************************************/
static double st_get_model_mean(int ivar)
{
  return (st_get_model()->getMean(ivar));
}

/****************************************************************************/
/*!
 **  Get the normalized range
 **
 *****************************************************************************/
static double st_get_cova_range(void)
{
  return (st_get_cova()->getRange());
}

/****************************************************************************/
/*!
 **  Return the total sill of the model
 **
 ** \param[in] ivar    Rank of the first variable
 ** \param[in] jvar    Rank of the second variable
 **
 ** \remarks To save time, no check is performed with respect to the rank
 ** \remarks of the variables
 **
 *****************************************************************************/
static double st_get_sill_total(int ivar, int jvar)
{
  double total = 0.;

  CovAniso *cova = st_get_nugget();
  if (cova != nullptr) total += cova->getSill(ivar, jvar);

  for (int icov = 0; icov < st_get_ncova(); icov++)
  {
    SPDE_CURRENT_ICOV = icov;
    cova = st_get_cova();
    total += cova->getSill(ivar, jvar);
  }
  return (total);
}

/****************************************************************************/
/*!
 **  Use the keypair mechanism to output some arrays
 **
 ** \param[in]  name   Name of the output
 ** \param[in]  iter   Concatenated in name if >= 0; ignored otherwise
 ** \param[in]  tab    Tab to be output
 **
 *****************************************************************************/
static void st_keypair_array(const char *name, int iter, double *tab)
{
  int nvar, ncova, ncur;

  if (!FLAG_KEYPAIR) return;
  nvar = S_ENV.nvar;
  ncova = st_get_ncova();
  ncur = st_get_nvertex_max();

  for (int icov = 0; icov < ncova; icov++)
    for (int ivar = 0; ivar < nvar; ivar++)
    {
      if (iter < 0)
        (void) gslSPrintf(NAME, "%s.%d.%d", name, icov + 1, ivar + 1);
      else
        (void) gslSPrintf(NAME, "%s.%d.%d.%d", name, iter + 1, icov + 1,
                          ivar + 1);
      set_keypair(NAME, 1, ncur, 1, &TAB(icov, ivar, 0));
    }
}

/****************************************************************************/
/*!
 **  Print the Matelem characteristics (for given GRF and COV)
 **
 ** \param[in]  title   Title to be printed
 **
 *****************************************************************************/
static void st_print_all(const char *title)
{

  /* Initializations */

  int ndim = S_ENV.ndim;
  CovAniso *cova = st_get_cova();

  /* Print the title */

  st_title(1, 1, 1, title);

  /* Global parameters */

  message("Rank of the GRF       = %d\n", SPDE_CURRENT_IGRF + 1);
  message("Rank of the structure = %d\n", SPDE_CURRENT_ICOV + 1);
  message("Param                 = %lf\n", st_get_cova_param());
  message("Alpha                 = %lf\n", st_get_cova_param() + ndim / 2.);
  message("Total Sill            = %lf\n", st_get_sill_total(0, 0));
  message("Ranges                = ");
  for (int idim = 0; idim < ndim; idim++)
    message("%lf ", st_get_cova_range() * cova->getAnisoCoeffs(idim));
  message("\n");

  /* 'H' Rotation */

  print_matrix("Anisotropy H matrix", 0, 1, ndim, ndim, NULL, Calcul.hh.data());
  message("Square root of Determinant                    = %lf\n",
          Calcul.sqdeth);
  message("Correction factor                             = %lf\n",
          Calcul.correc);

  /* Linear combination */

  int nblin = static_cast<int>(Calcul.blin.size());
  message("Number of terms in Linear Combination         = %d\n", nblin);
  print_matrix("Coefficients of the Linear Combination", 0, 1, 1, nblin, NULL,
               Calcul.blin.data());
}

/****************************************************************************/
/*!
 **  Compute the variance correction term
 **  Store in the SPDE_Calcul structure
 **
 *****************************************************************************/
static void st_compute_correc(void)

{
  int ndim = S_ENV.ndim;
  double param = st_get_cova_param();
  double value = spde_compute_correc(ndim, param);
  Calcul.correc = value;
}

double spde_compute_correc(int ndim, double param)
{
  double g0, ndims2, gammap, gammaa, value;

  ndims2 = ((double) ndim) / 2.;
  gammap = exp(loggamma(param));
  gammaa = exp(loggamma(param + ndims2));
  g0 = pow(4. * GV_PI, ndims2);
  value = gammap / (g0 * gammaa);
  return value;
}

/****************************************************************************/
/*!
 **  Compute the coefficients of the linear combination
 **
 ** \remarks This function stores the coefficients 'blin' in SPDE_Calcul
 **
 *****************************************************************************/
static void st_compute_blin(void)
{
  double ndims2, alpha, lambda, delta, correc;
  int p, ndimp;

  /* Initializations */

  int ndim = S_ENV.ndim;
  double param = st_get_cova_param();
  ndims2 = ((double) ndim) / 2.;
  alpha = param + ndims2;
  p = (int) ceil(alpha);
  ndimp = p + 1;
  lambda = alpha - floor(alpha);
  delta = lambda - alpha;
  correc = Calcul.correc;

  Calcul.blin.resize(NBLIN_TERMS, 0);

  if (lambda > 0.)
  {
    /* Core allocation */

    VectorDouble v1(ndimp, 0);
    VectorDouble v2(ndimp, 0);
    MatrixSquareGeneral m(ndimp);
    MatrixSquareGeneral tp = ut_pascal(ndimp);

    for (int idim = 0; idim < ndimp; idim++)
    {
      v1[idim] = 1. / (2. * p - idim + delta);
      for (int jdim = 0; jdim < ndimp; jdim++)
        m.setValue(idim,jdim, 1. / (2. * p - idim - jdim + lambda));
    }
    (void) m.invert();
    m.prodMatVecInPlace(v1, v2);
    tp.prodMatVecInPlace(v2, Calcul.blin);
  }
  else
  {
    for (int i = 0; i <= p; i++)
      Calcul.blin[i] = ut_cnp(p, i) * correc;
  }

  Calcul.blin.resize(ndimp);
}

/****************************************************************************/
/*!
 **  Compute H matrix for anisotropic case and the square root of determinant
 **  Requires the knowledge of the actual parameters of the current Covariance
 **  Fills the SPDE_Calcul structure
 **
 *****************************************************************************/
static void st_compute_hh()
{

  /* Initializations */

  int ndim = S_ENV.ndim;
  CovAniso *cova = st_get_cova();
  VectorDouble temp(ndim * ndim, 0.);

  /* Processing */

  for (int i = 0; i < ndim; i++)
  {
    double scale = cova->getScale(i);
    if (Calcul.flag_sphere) scale /= Calcul.R;
    TEMP(ndim,i,i) = scale * scale;
  }
  matrix_prod_norme(1, ndim, ndim, cova->getAnisoRotMat().getValues().data(),
                    temp.data(), Calcul.hh.data());
}

/****************************************************************************/
/*!
 **  Initialize the contents of SPDE_Calcul structure
 **
 *****************************************************************************/
static void st_calcul_init(int ndim)
{
  Calcul.flag_sphere = isDefaultSpaceSphere();
  Calcul.sqdeth = 0.;
  Calcul.correc = 0.;
  Calcul.R = 0.;
  Calcul.hh.resize(ndim * ndim, 0.);
  if (Calcul.flag_sphere)
  {
    const ASpace* space = getDefaultSpace();
    const SpaceSN* spaceSn = dynamic_cast<const SpaceSN*>(space);
    Calcul.R = spaceSn->getRadius();
    Calcul.srot.resize(2, 0.);
  }
  Calcul.vv.resize(ndim, 0.);
}

/****************************************************************************/
/*!
 **  Update the contents of SPDE_Calcul structure
 **
 *****************************************************************************/
static void st_calcul_update(void)
{
  int ndim = S_ENV.ndim;

  // Check that the structure has already been initiated

  if (Calcul.hh.size() <= 0)
    my_throw("You should run 'st_calcul_init' beforehand");

  // Calculate the 'correc' term (from 'param')
  st_compute_correc();

  // Calculate the set of 'blin' coefficients (from 'param' and 'correc')
  st_compute_blin();

  // Calculate the 'HH' matrix
  st_compute_hh();

  // Calculate the determinant of HH
  Calcul.sqdeth = sqrt(matrix_determinant(ndim, Calcul.hh));
}

/****************************************************************************/
/*!
 **  Modify the Exponential into a Bessel_K
 **
 ** \param[in]  cova         Covariance sructure
 **
 *****************************************************************************/
static void st_convert_exponential2bessel(CovAniso *cova)
{
  double scale_exp, range_exp, scale_bes, range_bes;

  if (cova->getType() != ECov::EXPONENTIAL) return;

  range_exp = cova->getRange();
  scale_exp = range2scale(ECov::EXPONENTIAL, range_exp, 0.);

  scale_bes = scale_exp;
  range_bes = scale2range(ECov::BESSEL_K, scale_bes, 0.5);

  cova->setType(ECov::BESSEL_K);
  cova->setParam(0.5);
  cova->setRangeIsotropic(range_bes);

  /* Optional printout */

  if (VERBOSE)
  {
    message("Convert from Exponential to Bessel-K\n");
    message("- Exponential: Range=%lf Scale=%lf\n", range_exp, scale_exp);
    message("- Bessel_K   : Range=%lf Scale=%lf\n", range_bes, scale_bes);
  }
}

/****************************************************************************/
/*!
 **  Attach the model
 **
 ** \return Error returned code
 **
 ** \param[in]  model        Model structure
 **
 *****************************************************************************/
int spde_attach_model(Model *model)

{
  CovAniso *cova;
  int ndim, nvar;

  /* Check space dimension */

  if (model == nullptr) return (1);

  ndim = model->getDimensionNumber();
  nvar = model->getVariableNumber();

  if (ndim > 3)
  {
    messerr("The SPDE Methodology is implemented up to 3-D");
    return (1);
  }
  S_ENV.ndim = ndim;
  S_ENV.nvar = nvar;
  st_set_model(model);

  /* Checking the Model contents */

  for (int icov = 0; icov < model->getCovaNumber(); icov++)
  {
    cova = model->getCova(icov);
    if (cova->getType() == ECov::BESSEL_K)
    {
      continue;
    }
    if (cova->getType() == ECov::EXPONENTIAL)
    {
      st_convert_exponential2bessel(cova);
      continue;
    }
    if (cova->getType() == ECov::NUGGET)
    {
      if (model->getCova(icov)->getSill(0, 0) > 0)
        st_set_filnug(model->isCovaFiltered(icov));
    }
    else
    {
      messerr("SPDE Model can only support:");
      messerr("- Bessel_K basic structures");
      messerr("- Exponential basic structures");
      messerr("- A complementary Neugget Effect");
      return (1);
    }
  }
  if (st_get_ncova() <= 0)
  {
    messerr("The SPDE procedure requires at least one Bessel structure");
    return (1);
  }
  /* Check incompatibility between non-stationary and multivariate */

  if (S_ENV.nvar > 1)
  {
    const ANoStat *nostat = st_get_model()->getNoStat();
    if (nostat != nullptr && nostat->isDefinedByType(EConsElem::SILL))
    {
      messerr("Non-stationary Sill parameter incompatible with multivariate");
      return (1);
    }
  }
  return (0);
}

/****************************************************************************/
/*!
 **  Check that the Model is authorized for SPDE
 **
 ** \return Error returned code
 **
 ** \param[in]  dbin         Input Db structure
 ** \param[in]  dbout        Output Db structure
 ** \param[in]  model        Model structure
 **
 *****************************************************************************/
static int st_check_model(const Db *dbin, const Db *dbout, Model *model)
{
  CovAniso *cova;
  int ndim, nvar, flag_mult_data, flag_nugget;
  double silltot, nugval;

  /* Check space dimension */

  if (model == nullptr) return (1);

  ndim = model->getDimensionNumber();
  nvar = model->getVariableNumber();
  if (dbin != nullptr)
  {
    if (dbin->getNDim() != ndim)
    {
      messerr("Model (%d) and Input Db (%d) must have the same space dimension",
              ndim, dbin->getNDim());
      return (1);
    }
    flag_mult_data = (int) get_keypone("Flag_Mult_Data", 0);
    if (flag_mult_data)
    {
      if (nvar != 1)
      {
        messerr("The multiple variable used as entry");
        messerr("is only valid in the monovariate case");
      }
    }
    else
    {
      if (dbin->getLocNumber(ELoc::Z) != nvar && S_DECIDE.flag_case
          != CASE_MATRICES
          && !S_DECIDE.flag_gibbs)
      {
        messerr(
            "Model (%d) and Input Db (%d) must refer to the same number of variables",
            nvar, dbin->getLocNumber(ELoc::Z));
        return (1);
      }
    }
  }
  if (dbout != nullptr)
  {
    if (dbout->getNDim() != ndim)
    {
      messerr("Model(%d) and output Db(%d) must have same space dimension",
              ndim, dbout->getNDim());
      return (1);
    }
  }
  if (ndim != 2 && ndim != 3)
  {
    messerr("The SPDE Methodology is implemented for 2-D or 3-D case only");
    return (1);
  }
  S_ENV.ndim = ndim;
  S_ENV.nvar = nvar;
  st_set_model(model);

  /* Checking the Model contents */

  silltot = 0.;
  flag_nugget = 0;
  for (int icov = 0; icov < model->getCovaNumber(); icov++)
  {
    cova = model->getCova(icov);
    silltot += cova->getSill(0, 0);
    if (cova->getType() == ECov::BESSEL_K)
    {
      continue;
    }
    if (cova->getType() == ECov::EXPONENTIAL)
    {
      st_convert_exponential2bessel(cova);
      continue;
    }
    if (cova->getType() == ECov::NUGGET)
    {
      flag_nugget = 1;
      if (model->getSill(icov, 0, 0) > 0)
        st_set_filnug(model->isCovaFiltered(icov));
    }
    else
    {
      messerr("SPDE Model can only support:");
      messerr("- Bessel_K basic structures");
      messerr("- Exponential basic structures");
      messerr("- A complementary Nugget Effect");
      return (1);
    }
  }
  if (st_get_ncova() <= 0)
  {
    messerr("The SPDE procedure requires at least one Bessel structure");
    return (1);
  }

  /* If 'flag_mesh_dbin' is switched ON, Model must contain nugget Effect */

  if (S_DECIDE.flag_mesh_dbin && !flag_nugget)
  {
    nugval = silltot / 1000.;
    VectorDouble sill(nvar * nvar, 0.);
    int ecr = 0;
    for (int ivar = 0; ivar < nvar; ivar++)
      for (int jvar = 0; jvar < nvar; jvar++)
        sill[ecr++] = (ivar == jvar) ? nugval : 0.;
    model->addCovFromParam(ECov::NUGGET, 0., 0., 0., VectorDouble(), sill);
  }

  /* Check incompatibility between non-stationary and multivariate */

  if (S_ENV.nvar > 1)
  {
    const ANoStat *nostat = model->getNoStat();
    if (nostat != nullptr && nostat->isDefinedByType(EConsElem::SILL))
    {
      messerr("Non-stationary Sill parameter incompatible with multivariate");
      return (1);
    }
  }

  if (st_get_ncova() > 1 || S_ENV.nvar > 1 || st_is_model_nugget())
    S_DECIDE.flag_several = 1;

  return (0);
}

/****************************************************************************/
/*!
 **  Identify a parameter among the non-stationary ones
 **
 ** \return The rank of the parameter of -1 (not found)
 **
 ** \param[in]  type0     Type of parameter (EConsElem)
 ** \param[in]  icov0     Rank of the target covariance
 ** \param[in]  ivar0     Rank of the target variable (only when type=EConsElem::SILL)
 ** \param[in]  jvar0     Rank of the target variable (only when type=EConsElem::SILL)
 **
 ** \remark The covariance are ranked from 0 for non-nugget ones
 ** \remark The nugget effect corresponds to rank (-1)
 **
 *****************************************************************************/
static int st_identify_nostat_param(const EConsElem &type0,
                                    int icov0 = -1,
                                    int ivar0 = -1,
                                    int jvar0 = -1)
{
  const ANoStat *nostat = st_get_model()->getNoStat();
  if (nostat == nullptr) return -1;
  int igrf0 = SPDE_CURRENT_IGRF;
  int ipar = nostat->getRank(type0, icov0, ivar0, jvar0, igrf0);
  return ipar;
}

/****************************************************************************/
/*!
 **  Return the initial value given to a data under constraints
 **
 ** \return Initial value
 **
 ** \param[in]  db      Db structure
 ** \param[in]  igrf    Rank of the GRF
 ** \param[in]  iech    Sample rank
 **
 ** \remarks The test that Interval exists has already been performed
 **
 *****************************************************************************/
static double st_get_data_constraints(Db *db, int igrf, int iech)
{
  double vmin, vmax, pmin, pmax, simu, sk;

  vmin = db->getLocVariable(ELoc::L,iech, igrf);
  vmax = db->getLocVariable(ELoc::U,iech, igrf);
  sk = sqrt(st_get_sill_total(0, 0));
  pmin = law_cdf_gaussian(vmin);
  pmax = law_cdf_gaussian(vmax);
  simu = sk * law_invcdf_gaussian((pmin + pmax) / 2.);
  return (simu);
}

/****************************************************************************/
/*!
 **  Return the simulated value under constraints
 **
 ** \return Simulated value
 **
 ** \param[in]  db               Db structure
 ** \param[in]  igrf             Rank of the GRF
 ** \param[in]  iech             Rank of the sample
 ** \param[in]  iter             Gibbs iteration rank (starting from 0)
 ** \param[in]  ngibbs_burn      Number of iterations (Burning step)
 ** \param[in]  yk               Kriged value
 ** \param[in]  sk               Standard deviation of the kriged error
 **
 ** \remarks In the gradual case, the constraints is calculated as a function
 ** \remarks of the iteration rank
 ** \remarks Otherwise the constant bounds are used
 **
 *****************************************************************************/
static double st_simu_constraints(Db *db,
                                  int igrf,
                                  int iech,
                                  int iter,
                                  int ngibbs_burn,
                                  double yk,
                                  double sk)
{
  double vmin, vmax, ys, ratio, rndval, delta;

  /* Perform the simulation: read the (final) bound values */

  vmin = db->getLocVariable(ELoc::L,iech, igrf);
  vmax = db->getLocVariable(ELoc::U,iech, igrf);
  ratio = (iter < ngibbs_burn)
            ? (double)(ngibbs_burn - iter - 1) / (double)(iter + 1) : 0.;
  if (FFFF(vmin))
    delta = ABS(vmax);
  else if (FFFF(vmax))
    delta = ABS(vmin);
  else
    delta = ABS(vmax - vmin);

  /* Lower bound */

  if (!FFFF(vmin))
  {
    vmin = vmin - delta * ratio;
    vmin = (vmin - yk) / sk;
  }

  /* Upper bound */

  if (!FFFF(vmax))
  {
    vmax = vmax + delta * ratio;
    vmax = (vmax - yk) / sk;
  }

  /* Draw the random gaussian value under constraints */

  rndval = law_gaussian_between_bounds(vmin, vmax);

  /* Simulate the value under constraints */

  ys = yk + sk * rndval;

  return (ys);
}

/****************************************************************************/
/*!
 **  Perform one iteration of the Gibbs sampler
 **
 ** \param[in]  igrf        Rank of the GRF
 ** \param[in]  nout        Number of samples on which Gibbs should be run
 ** \param[in]  ngibbs_int  Number of internal Gibbs iterations
 ** \param[in]  iter0       Gibbs iteration rank (starting from 0)
 ** \param[in]  ngibbs_burn Number of iterations (Burning step)
 ** \param[in]  dbin        Input Db
 ** \param[in]  dbout       Output Db
 **
 ** \param[out] zcur        Vector of simulation (VT_FREE|VT_GIBBS|VT_HARD)
 **
 ** \remarks The argument 'iter0' refers to the iteration rank, including
 ** \remarks 'ngibbs_burn' and 'ngibbs_iter'
 **
 *****************************************************************************/
static void st_gibbs(int igrf,
                     int nout,
                     int ngibbs_int,
                     int iter0,
                     int ngibbs_burn,
                     Db *dbin,
                     Db *dbout,
                     double *zcur)
{
  QChol* QC = spde_get_current_matelem(-1).QC;
  double sk;
  double yk = 0.;
  int niter   = MAX(1, ngibbs_int);
  MatrixSparse mat = MatrixSparse(QC->Q->getCS());
  VectorDouble zcurVD = VH::initVDouble(zcur, nout);

  /* Loop on the Gibbs samples */

  for (int iter = 0; iter < niter; iter++)
    for (int iech = 0; iech < nout; iech++)
    {
      mat.gibbs(iech, zcurVD, &yk, &sk);
<<<<<<< HEAD
<<<<<<< HEAD
<<<<<<< HEAD
      zcurVD[iech] = st_simu_constraints(dbout, igrf, iech - 1, iter0, ngibbs_burn, yk, sk);
=======
      zcur[iech] = st_simu_constraints(dbout, igrf, iech - 1, iter0, ngibbs_burn, yk, sk);
>>>>>>> 9ba2589c (Suppressing ref to csparse)
=======
      zcurVD[iech] = st_simu_constraints(dbout, igrf, iech - 1, iter0, ngibbs_burn, yk, sk);
>>>>>>> ab774cda (Suppressing csparse)
=======
      zcurVD[iech] = st_simu_constraints(dbout, igrf, iech - 1, iter0, ngibbs_burn, yk, sk);
>>>>>>> a64244d1
    }
  zcur = zcurVD.data();
}

/****************************************************************************/
/*!
 **  Copy an array into the Db
 **
 ** \param[in]  z            Array of values
 ** \param[in]  dbout        Output Db structure
 ** \param[in]  locatorType  Rank of the pointer
 ** \param[in]  iatt_simu    Pointer to the current simulation
 **
 *****************************************************************************/
static void st_save_result(double *z,
                           Db *dbout,
                           const ELoc &locatorType,
                           int iatt_simu)
{
  int iech, lec, ecr;
  int nech = dbout->getSampleNumber();

  /* Loop on all the vertices */

  lec = ecr = 0;
  for (int ivar = 0; ivar < S_ENV.nvar; ivar++)
  {
    iech = 0;
    for (int i = 0; i < nech; i++, lec++)
    {
      if (! dbout->isActive(i)) continue;
      while (!dbout->isActive(iech))
        iech++;
      set_LOCATOR_ITEM(dbout, locatorType, iatt_simu + ivar, iech, z[lec]);
      iech++;
      ecr++;
    }
  }
  if (DEBUG)
  {
    message("(DEBUG) Save ");
    st_print_status(VT_OUTPUT);
    message("\n");
    message("- Writing %d values (%d variable)\n", ecr, S_ENV.nvar);
  }
}

/****************************************************************************/
/*!
 **  Merge an auxiliary array into an permanent array
 **
 ** \param[in]  ncur         Number of elements per variable
 ** \param[in]  z            Array of values to be merged
 **
 ** \param[out] zperm        Fill permanent array
 **
 *****************************************************************************/
static void st_merge(int ncur, double *z, double *zperm)
{
  int ecr, lec;

  /* Loop on all the vertices */

  lec = ecr = 0;
  for (int ivar = 0; ivar < S_ENV.nvar; ivar++)
  {
    for (int i = 0; i < ncur; i++, ecr++)
    {
      zperm[ecr] = z[lec];
      lec++;
    }
  }

  if (DEBUG)
  {
    message("(DEBUG) Merge ");
    message("\n");
    print_range("- From  ", lec, z, NULL);
    print_range("- To    ", ecr, zperm, NULL);
  }
}

/****************************************************************************/
/*!
 **  Copy an auxiliary array into an permanent array
 **
 ** \param[in]  ncur         Number of elements per variable
 ** \param[in]  z            Array of values to be merged
 **
 ** \param[out] zperm        Permanent array
 **
 ** \remarks This operation takes place for all samples located within the Part
 **
 *****************************************************************************/
static void st_copy(int ncur, double *z, double *zperm)
{
  int ecr, lec;

  /* Loop on all the vertices */

  lec = ecr = 0;
  for (int ivar = 0; ivar < S_ENV.nvar; ivar++)
  {
    for (int i = 0; i < ncur; i++, ecr++)
    {
      zperm[ecr] = z[lec];
      lec++;
    }
  }

  if (DEBUG)
  {
    message("(DEBUG) Copy ");
    message("\n");
    print_range("- From  ", lec, z, NULL);
    print_range("- To    ", ecr, zperm, NULL);
  }
}

/****************************************************************************/
/*!
 **  Restores the conditional simulation array at mesh vertices
 **
 ** \param[in] number     : Number of terms in arrays 'perm' and 'aux'
 ** \param[in] zsnc       : Array containing the non-conditional simulation
 **
 ** \param[in,out] zcur   : Array containing the simulation error in input
 **                         and the conditional simulation in output
 **
 *****************************************************************************/
static void st_simu_add_vertices(int number, const double *zsnc, double *zcur)
{
  for (int i = 0; i < number; i++)
    zcur[i] += zsnc[i];

  if (DEBUG)
  {
    message("(DEBUG) Add non-conditional simulation\n");
    print_range("- Result", number, zcur, NULL);
  }
}

/****************************************************************************/
/*!
 **  Load an auxiliary array into a permanent array: perm <- aux
 **
 ** \param[in] number     : Number of terms in arrays 'perm' and 'aux'
 ** \param[in] aux        : Auxiliary array
 ** \param[in,out] perm   : Input/Output array
 **
 *****************************************************************************/
static void st_load_array(int number, const double *aux, double *perm)
{
  for (int i = 0; i < number; i++)
    perm[i] = aux[i];

  if (DEBUG)
  {
    message("(DEBUG) Loading\n");
    print_range("- Result", number, perm, NULL);
  }
}

/****************************************************************************/
/*!
 **  Initialize an array with a constant mean value
 **
 ** \param[in] ncova      Number of structures
 ** \param[in] nvar       Number of variables
 ** \param[in] ncur       Number of terms in arrays 'perm' and 'aux'
 ** \param[in] flag_var   1 : to initialize a variable;
 **                       0 : to initialize variance
 **
 ** \param[out] zperm     Output array
 **
 *****************************************************************************/
static void st_init_array(int ncova,
                          int nvar,
                          int ncur,
                          int flag_var,
                          double *zperm)
{
  double mean;
  int ecr;

  ecr = 0;
  for (int icov = 0; icov < ncova; icov++)
    for (int ivar = 0; ivar < nvar; ivar++)
    {
      mean = (flag_var) ? st_get_model_mean(ivar) / ncova :
                          0.;
      for (int icur = 0; icur < ncur; icur++)
      {
        zperm[ecr] = mean;
        ecr++;
      }
    }

  if (DEBUG)
  {
    message("(DEBUG) Initialize array\n");
    print_range("- Init  ", ncova * nvar * ncur, zperm, NULL);
  }
}

/****************************************************************************/
/*!
 **  Constitutes the array containing the simulation error
 **
 ** \return Error return code
 **
 ** \param[in]  ncur         Number of elements per variable
 ** \param[in]  zsnc         Permanent array
 ** \param[in]  data         Array of datas
 **
 ** \param[in]  zerr         Array of extracted values
 **
 *****************************************************************************/
static int st_simu_subtract_data(int ncur,
                                 const double *zsnc,
                                 const double *data,
                                 double *zerr)
{
  int ecr;

  /* Loop on all the vertices */

  for (int i = ecr = 0; i < ncur; i++)
  {
    zerr[ecr] = data[ecr] - zsnc[i];
    ecr++;
  }

  if (DEBUG)
  {
    message("(DEBUG) Subtracting non-conditional simulation\n");
    print_range("- Simu.Error", ecr, zerr, NULL);
  }

  return (0);
}

/****************************************************************************/
/*!
 **  Prepare the RHS for Kriging
 **
 ** \param[in]  QCtd        Pointer to QChol structure (target-data)
 ** \param[in]  data        Input array (Dimension: ndata)
 ** \param[in]  ntarget     Number of target values
 **
 ** \param[out] rhs         Output array  (Dimension: ntarget)
 **
 *****************************************************************************/
static void st_kriging_one_rhs(QChol *QCtd,
                               double *data,
                               int ntarget,
                               double* rhs)
{
  QCtd->Q->prodVecMatInPlacePtr(data, rhs, false);
  for (int i = 0; i < ntarget; i++)
    rhs[i] = -rhs[i];
}

/****************************************************************************/
/*!
 **  Perform the Calculation of the Kriging estimate
 **
 ** \return  Error return code
 **
 ** \param[in]  QC          Pointer to QChol structure
 ** \param[in]  rhs         R.H.S. array (Dimension: ntarget)
 **
 ** \param[out] work        Working array (Dimension: ntarget)
 ** \param[out] z           Output array  (Dimension: ntarget)
 **
 *****************************************************************************/
static int st_kriging_cholesky(QChol *QC,
                               double* rhs,
                               VectorDouble &work,
                               double* z)
{
  int ntarget;

  /* Initializations */

  ntarget = QC->Q->getNCols();
  for (int icur = 0; icur < ntarget; icur++)
    work[icur] = 0.;

  /* Prepare Cholesky decomposition (if not already performed) */

  if (QC->S == nullptr)
  {
    if (qchol_cholesky(VERBOSE, QC)) return (1);
  }

  /* Process the Cholesky inversion */

  cs_chol_invert(QC, z, rhs, work.data());

  /* Optional debugging information */

  if (DEBUG)
  {
    message("(DEBUG) Kriging (Cholesky)\n");
    print_range("- Result", ntarget, z, NULL);
  }
  return (0);
}

/****************************************************************************/
/*!
 **  Perform the Filtering of Nugget Effect
 **
 ** \return  Error return code
 **
 ** \param[out] work        Working array (Dimension: nvertex)
 ** \param[in]  y           Output Array (Dimension: nvertex)
 **
 *****************************************************************************/
static int st_filter(double *work, double *y)
{
  QChol *QC;
  int ntarget;

  /* Initializations */

  QC = spde_get_current_matelem(-1).QC;
  ntarget = QC->Q->getNCols();
  for (int icur = 0; icur < ntarget; icur++)
    work[icur] = 0.;

  /* Prepare Cholesky decomposition (if not already performed) */

  if (QC->S == nullptr)
  {
    if (qchol_cholesky(VERBOSE, QC)) return (1);
  }

  /* Process the Cholesky inversion */

  cs_chol_invert(QC, y, y, work);

  /* Optional debugging information */

  if (DEBUG)
  {
    message("(DEBUG) Filtering\n");
    print_range("- Result", ntarget, y, NULL);
  }
  return (0);
}

/****************************************************************************/
/*!
 **  Calculate the array of dimensions of the meshes
 **
 ** \return Pointer to the newly allocated array containing mesh dimensions
 **
 ** \param[in]  amesh    MeshEStandard structure
 **
 ** \remark The array returned by this function must be deallocated
 **
 *****************************************************************************/
double* _spde_get_mesh_dimension(AMesh* amesh)

{
  double *units;
  VectorDouble mat(9);

  /* Initializations */

  units = nullptr;
  int ndim = amesh->getNDim();
  int nmesh = amesh->getNMeshes();
  int ncorner = amesh->getNApexPerMesh();
  bool flag_sphere = isDefaultSpaceSphere();

  /* Core allocation */

  units = (double*) mem_alloc(sizeof(double) * nmesh, 0);
  if (units == nullptr) return (units);

  /* Dispatch */

  if (flag_sphere)
  {
    for (int imesh = 0; imesh < nmesh; imesh++)
    {
      units[imesh] = GH::geodeticTriangleSurface(amesh->getCoor(imesh, 0, 0),
                                                 amesh->getCoor(imesh, 0, 1),
                                                 amesh->getCoor(imesh, 1, 0),
                                                 amesh->getCoor(imesh, 1, 1),
                                                 amesh->getCoor(imesh, 2, 0),
                                                 amesh->getCoor(imesh, 2, 1));
    }
  }
  else
  {
    for (int imesh = 0; imesh < nmesh; imesh++)
    {
      int ecr = 0;
      for (int icorn = 1; icorn < ncorner; icorn++)
        for (int idim = 0; idim < ndim; idim++)
          mat[ecr++] = (amesh->getCoor(imesh, icorn, idim)
              - amesh->getCoor(imesh, 0, idim));
      units[imesh] = ABS(matrix_determinant(ndim,mat)) / FACDIM[ndim];
    }
  }
  return (units);
}

/****************************************************************************/
/*!
 **  Update parameters in S_ENV structure in non-stationary case
 **
 ** \param[in]  amesh     MeshEStandard structure
 ** \param[in]  imesh0    Rank of the current mesh
 **
 *****************************************************************************/
static void st_calcul_update_nostat(AMesh *amesh, int imesh0)
{
  DECLARE_UNUSED(amesh);
  Model *model = st_get_model();
  const ANoStat *nostat = model->getNoStat();

  /* Initializations */

  int ndim = S_ENV.ndim;
  int igrf0 = SPDE_CURRENT_IGRF;
  int icov0 = SPDE_CURRENT_ICOV;

  /* Update the Tensor 'hh' */

  if (nostat->isDefinedforAnisotropy(icov0, igrf0))
  {
    model->updateCovByMesh(imesh0);
    st_compute_hh();
    Calcul.sqdeth = sqrt(matrix_determinant(ndim, Calcul.hh));
  }

  /* Update the Spherical Rotation array */

  if (nostat->isDefined(EConsElem::SPHEROT, icov0, -1, -1, igrf0))
  {
    VectorDouble srot(2, 0.);
    for (int i = 0; i < 2; i++)
    {
      int ipar = nostat->getRank(EConsElem::SPHEROT, icov0,  i, -1, igrf0);
      if (ipar < 0) continue;
      Calcul.srot[i] = nostat->getValueByParam(ipar, 0, imesh0);
    }
  }

  /* Update the Velocity array */

  if (nostat->isDefined(EConsElem::VELOCITY, icov0, -1, -1, igrf0))
  {
    VectorDouble vv(ndim, 0.);
    for (int idim = 0; idim < ndim; idim++)
    {
      int ipar = nostat->getRank(EConsElem::VELOCITY, icov0, idim, -1, igrf0);
      if (ipar < 0) continue;
      Calcul.vv[idim] = nostat->getValueByParam(ipar, 0, imesh0);
    }
  }
}

/****************************************************************************/
/*!
 **  Fill the Isill matrix linked to the covariance of the Model
 **
 ** \return Error returned code
 **
 ** \remark The matrix 'Isill' is dimensioned to nvar * nvar where
 **
 *****************************************************************************/
static int st_fill_Isill(void)
{
  double *mcova;
  int nvar, nvar2, error, icov, ecr;

  /* Initializations */

  error = 1;
  nvar = S_ENV.nvar;
  nvar2 = nvar * nvar;
  mcova = nullptr;
  icov = SPDE_CURRENT_ICOV;
  SPDE_Matelem &Matelem = spde_get_current_matelem(icov);

  /* Core allocation */

  mcova = (double*) mem_alloc(sizeof(double) * nvar2, 0);
  if (mcova == nullptr) goto label_end;

  /* Load the sill of the covariance */

  ecr = 0;
  for (int ivar = 0; ivar < nvar; ivar++)
    for (int jvar = 0; jvar < nvar; jvar++)
      mcova[ecr++] = st_get_cova_sill(ivar, jvar);

  /* Loop on the structures to invert the sill matrices */

  if (matrix_invert(mcova, nvar, -1)) goto label_end;

  /* Optional printout */

  if (VERBOSE) message("Calculation of Isill\n");

  /* Set the error return code */

  error = 0;

  label_end:
  if (error) mcova = (double*) mem_free((char* ) mcova);
  Matelem.Isill = mcova;
  return (error);
}

/****************************************************************************/
/*!
 **  Fill the Csill matrix linked to the continuous parts of the Model
 **
 ** \return Error returned code
 **
 ** \remark The matrix 'Csill' is dimensioned to ncova * nvar * (nvar+1)/2 where
 ** \remark - ncova designates the number of continuous structures of the Model
 **
 *****************************************************************************/
static int st_fill_Csill(void)
{
  Model *model;
  double *mcova;
  int nvar, nvs2, error, icov;

  /* Initializations */

  error = 1;
  model = st_get_model();
  nvar = S_ENV.nvar;
  nvs2 = nvar * (nvar + 1) / 2;
  mcova = nullptr;
  icov = SPDE_CURRENT_ICOV;
  SPDE_Matelem &Matelem = spde_get_current_matelem(icov);

  /* Core allocation */

  mcova = (double*) mem_alloc(sizeof(double) * nvs2, 0);
  if (mcova == nullptr) goto label_end;

  /* Load the sills of continuous covariance elements */

  if (matrix_cholesky_decompose(model->getSillValues(icov).getValues().data(), mcova, nvar))
    goto label_end;

  /* Optional printout */

  if (VERBOSE) message("Calculation of Csill\n");

  /* Set the error return code */

  error = 0;

  label_end:
  if (error) mcova = (double*) mem_free((char* ) mcova);
  Matelem.Csill = mcova;
  return (error);
}

/****************************************************************************/
/*!
 **  Fill the Bnugget sparse matrix linked to nugget effect
 **
 ** \return Error returned code
 **
 ** \param[in]  dbin      Db structure
 **
 ** \remark This function allocates 'nvs2' sparse matrices of dimension 'ndata'.
 ** \remark where nvs2 is the product nvar * (nvar+1) / 2
 **
 *****************************************************************************/
static int st_fill_Bnugget(Db *dbin)

{
  double *mat, *local, *local0;
  int *ind, error, ndata, nvar, nvs2, nvar2, size, ecr, nvr, ivar, jvar, iad;
  int flag_nostat_sillnug;
  Model *model;
  MatrixSparse **Bnugget;

  /* Initializations */

  error = 1;
  model = st_get_model();
  ndata = dbin->getSampleNumber(true);
  nvar = model->getVariableNumber();
  nvar2 = nvar * nvar;
  nvs2 = nvar * (nvar + 1) / 2;
  mat = local = local0 = nullptr;
  ind = nullptr;
  Bnugget = nullptr;

  /* In the non-stationary case, identify the rank of the parameter */
  /* which corresponds to the sill of the nugget effect */

  flag_nostat_sillnug = st_identify_nostat_param(EConsElem::SILL) >= 0;
  if (flag_nostat_sillnug)
  {
    messerr("Non-stationarity on nugget sill values not programmed yet");
    goto label_end;
  }

  /* Core allocation */

  size = ndata * nvs2;
  local = (double*) mem_alloc(sizeof(double) * nvar2, 0);
  if (local == nullptr) goto label_end;
  local0 = (double*) mem_alloc(sizeof(double) * nvar2, 0);
  if (local0 == nullptr) goto label_end;
  ind = (int*) mem_alloc(sizeof(int) * ndata, 0);
  if (ind == nullptr) goto label_end;
  mat = (double*) mem_alloc(sizeof(double) * size, 0);
  if (mat == nullptr) goto label_end;
  for (int i = 0; i < size; i++)
    mat[i] = 0.;

  /* Establish the nugget sill matrix for isotopic case (only in stationary) */

  if (!flag_nostat_sillnug)
  {
    for (ivar = 0; ivar < nvar; ivar++)
      for (jvar = 0; jvar < nvar; jvar++)
        LOCAL0(ivar,jvar) = st_get_nugget_sill(ivar, jvar);
    if (matrix_invert(local0, nvar, -1))
    {
      messerr("Problem when inverting the Global Nugget matrix of sill");
      goto label_end;
    }
  }

  /* Loop on the active samples */

  ecr = 0;
  for (int iech = 0; iech < dbin->getSampleNumber(); iech++)
  {
    if (!dbin->isActive(iech)) continue;

    /* Check the heterotopy for the nugget effect */

    nvr = 0;
    for (ivar = 0; ivar < nvar; ivar++)
    {
      if (FFFF(dbin->getLocVariable(ELoc::Z,iech, ivar))) continue;
      ind[nvr] = ivar;
      nvr++;
    }
    if (nvr <= 0)
    {
      messerr("For sample %#d, no variable is defined", iech + 1);
      goto label_end;
    }

    /* Dispatch */

    if (nvr == nvar && !flag_nostat_sillnug)
    {

      /* Isotopic case: Store the sill partial matrix */

      for (ivar = 0; ivar < nvar; ivar++)
        for (jvar = 0; jvar <= ivar; jvar++)
        {
          iad = st_get_rank(ivar, jvar);
          mat[iad * ndata + ecr] = LOCAL0(ivar, jvar);
        }
    }
    else
    {

      /* Constitute the sill matrix for the nugget effect */

      for (int ivr = 0; ivr < nvr; ivr++)
        for (int jvr = 0; jvr < nvr; jvr++)
          LOCAL(ivr,jvr) = st_get_nugget_sill(ind[ivr], ind[jvr]);

      /* Invert the sill partial matrix */

      if (matrix_invert(local, nvr, -1))
      {
        messerr("Problem when inverting Nugget matrix of sill at sample #%d",
                iech + 1);
        goto label_end;
      }

      /* Store the sill partial matrix */

      for (int ivr = 0; ivr < nvr; ivr++)
        for (int jvr = 0; jvr <= ivr; jvr++)
        {
          ivar = ind[ivr];
          jvar = ind[jvr];
          iad = st_get_rank(ivar, jvar);
          mat[iad * ndata + ecr] = LOCAL(ivr, jvr);
        }
    }
    ecr++;
  }

  /* Define the sparse matrices */

  Bnugget = (MatrixSparse**) mem_alloc(sizeof(MatrixSparse*) * nvs2, 0);
  if (Bnugget == nullptr) goto label_end;
  for (int ivs2 = 0; ivs2 < nvs2; ivs2++)
    Bnugget[ivs2] = nullptr;
  ecr = 0;
  for (ivar = 0; ivar < nvar; ivar++)
    for (jvar = 0; jvar <= ivar; jvar++, ecr++)
    {
      VectorDouble diag = VH::initVDouble(&mat[ecr * ndata], ndata);
      Bnugget[ecr] = MatrixSparse::diagVec(diag);
    }

  /* Optional printout */

  if (VERBOSE) message("Calculation of Bnugget (%d sparse matrices)\n", nvs2);

  /* Set the error return code */

  error = 0;

  label_end:
  if (error) st_clean_Bnugget();
  MATGRF(SPDE_CURRENT_IGRF)->Bnugget = Bnugget;
  MATGRF(SPDE_CURRENT_IGRF)->ndata = ndata;
  mem_free((char* ) ind);
  mem_free((char* ) local);
  mem_free((char* ) local0);
  mem_free((char* ) mat);
  return (error);
}

/****************************************************************************/
/*!
 **  Return the list of (target+data) indices for a given mesh
 **
 ** \return An array of vertex identification (Dimension: nvertex) or NULL
 **
 ** \param[in]  amesh       AMesh structure
 ** \param[in]  dbin        Db structure for input (optional)
 ** \param[in]  dbout       Db structure for the output
 **
 ** \remarks The array ranks is filled as follows:
 ** \remarks - Its contents follows the mesh numbering
 ** \remarks - If positive, its value provides the rank of the data
 ** \remarks - If negative, its absolute value provides the rank of the target
 ** \remarks - If zero, theses are Steiner points
 ** \remarks Warning: Ranks are counted from 1
 **
 ** \remarks The returned array must be freed by the calling function
 ** \remarks Dimension: nvertex
 **
 *****************************************************************************/
static int *st_get_vertex_ranks(AMesh *amesh, Db* dbin, Db* dbout)
{
  int nvertex = amesh->getNApices();
  int n_in  = (dbin != nullptr) ? dbin->getSampleNumber(true) : 0;
  int n_out = dbout->getSampleNumber(true);
  if (nvertex < (n_in + n_out))
    messageAbort("Nvertex(%d) must be larger than n_in(%d) + n_out(%d)",
                 nvertex, n_in, n_out);

  /* Core allocation */

  int* ranks = (int*) mem_alloc(sizeof(int) * nvertex, 0);
  if (ranks == nullptr) return (ranks);
  for (int i = 0; i < nvertex; i++) ranks[i] = 0;

  /* Identify the vertices */

  int ecr = 0;
  if (dbin != nullptr)
    for (int i = 0; i < dbin->getSampleNumber(); i++)
    {
      if (! dbin->isActive(i)) continue;
      ranks[ecr++] = (i + 1);
    }

  for (int i = 0; i < dbout->getActiveSampleNumber(); i++)
  {
    if (! dbout->isActive(i)) continue;
    ranks[ecr++] = -(i + 1);
  }
  return (ranks);
}

/****************************************************************************/
/*!
 **  Fill some matrices for Kriging in the case of a model without nugget effect
 **  Constitute the Bhetero sparse matrices
 **
 ** \return Error returned code
 **
 ** \param[in]  dbin      Input Db structure
 ** \param[in]  dbout     Output Db structure
 **
 *****************************************************************************/
static int st_fill_Bhetero(Db *dbin, Db *dbout)

{
  int *ranks, *ndata1, *ntarget1;
  int ndata, nvar, ecrT, nvertex, flag_add, iech, error;
  double value;
  Model *model;
  MatrixSparse **BheteroD, **BheteroT;
  AMesh *amesh;

  /* Initializations */

  error = 1;
  model = st_get_model();
  ndata = dbin->getSampleNumber(true);
  nvar = model->getVariableNumber();
  BheteroD = BheteroT = nullptr;
  ranks = ndata1 = ntarget1 = nullptr;
  SPDE_Matelem &Mat1 = spde_get_current_matelem(0);
  amesh = Mat1.amesh;
  nvertex = amesh->getNApices();

  /* Core allocation */

  ranks = st_get_vertex_ranks(amesh, dbin, dbout);
  if (ranks == nullptr) goto label_end;

  /* Define the sparse matrices */

  ndata1 = (int*) mem_alloc(sizeof(int) * nvar, 0);
  if (ndata1 == nullptr) goto label_end;
  for (int ivar = 0; ivar < nvar; ivar++)
    ndata1[ivar] = 0;
  ntarget1 = (int*) mem_alloc(sizeof(int) * nvar, 0);
  if (ntarget1 == nullptr) goto label_end;
  for (int ivar = 0; ivar < nvar; ivar++)
    ntarget1[ivar] = 0;
  BheteroD = (MatrixSparse**) mem_alloc(sizeof(MatrixSparse*) * nvar, 0);
  if (BheteroD == nullptr) goto label_end;
  for (int ivar = 0; ivar < nvar; ivar++)
    BheteroD[ivar] = nullptr;
  BheteroT = (MatrixSparse**) mem_alloc(sizeof(MatrixSparse*) * nvar, 0);
  if (BheteroT == nullptr) goto label_end;
  for (int ivar = 0; ivar < nvar; ivar++)
    BheteroT[ivar] = nullptr;

  /**************************************************************/
  /* Creating the sparse matrix for handling heterotopy on data */
  /**************************************************************/
  /* This matrix dimension is [NDmax , Nvertex]                 */
  /* where NDmax is the number of active samples of Dbin        */
  /* regardless of their contents (heterotopy)                  */
  /* A line (dbin sample) contains the barycenter weights       */
  /* assigned to the vertices of the mesh to which it belongs   */
  /* (if the variable is defined for this sample); 0 otherwise  */

  for (int ivar = 0; ivar < nvar; ivar++)
  {
    NF_Triplet Btriplet;
    for (int i = 0; i < nvertex; i++)
    {
      if (ranks[i] <= 0) continue; // Target or Steiner
      ndata1[ivar]++;
      iech = ranks[i] - 1;
      value = (FFFF(dbin->getLocVariable(ELoc::Z,iech, ivar))) ? 0. : 1.;
      Btriplet.add(iech, i, value);
    }
    // Add a fictitious sample (zero value) as a dimension constraint
    Btriplet.force(ndata1[ivar], nvertex);
    BheteroD[ivar] = MatrixSparse::createFromTriplet(Btriplet);
  }

  /* Optional printout */

  if (VERBOSE)
    message("Calculation of Bhetero for Data (%d sparse matrices)\n", nvar);

  /**********************************************************************/
  /* Creating the sparse matrix for handling heterotopy on target       */
  /**********************************************************************/
  /* Per variable, this matrix should mask off all mesh vertices which  */
  /* correspond to a data sample which is defined for this variable but */
  /* not defined for all variables                                      */

  for (int ivar = 0; ivar < nvar; ivar++)
  {
    NF_Triplet Btriplet;
    ecrT = 0;
    for (int i = 0; i < nvertex; i++)
    {
      flag_add = 0;
      if (ranks[i] <= 0)
      {
        // This is a target (from dbout) or a Steiner
        flag_add = 1;
      }
      else
      {
        // This is a data
        iech = ranks[i] - 1;

        // Could the data be considered as a target (heterotopic case)
        if (FFFF(dbin->getLocVariable(ELoc::Z,iech, ivar)))
        {
          // The sample is not defined for the current variable: it is a target
          flag_add = 1;
        }
      }
      if (!flag_add) continue;
      ntarget1[ivar]++;
      Btriplet.add(ecrT, i, 1.);
      ecrT++;
    }

    // Add a fictitious sample (zero value) as a dimension constraint
    Btriplet.force(ntarget1[ivar], nvertex);
    BheteroT[ivar] = MatrixSparse::createFromTriplet(Btriplet);
  }

  /* Optional printout */

  if (VERBOSE)
    message("Calculation of Bhetero for Target (%d sparse matrices)\n", nvar);

  /* Set the error return code */

  error = 0;

  label_end:
  MATGRF(SPDE_CURRENT_IGRF)->BheteroD = BheteroD;
  MATGRF(SPDE_CURRENT_IGRF)->BheteroT = BheteroT;
  MATGRF(SPDE_CURRENT_IGRF)->ndata = ndata;
  MATGRF(SPDE_CURRENT_IGRF)->ndata1 = ndata1;
  MATGRF(SPDE_CURRENT_IGRF)->ntarget1 = ntarget1;
  mem_free((char* ) ranks);
  if (error) st_clean_Bhetero();
  return (error);
}

/****************************************************************************/
/*!
 **  Get the 3-D coordinates of the center of a triangle on the sphere
 **
 ** \param[in]  amesh    MeshEStandard structure
 ** \param[in]  ncorner  Number of vertices per element
 ** \param[in]  imesh    Rank of the current mesh
 **
 ** \param[out] center   Coordinates of the center point (Dimension: 3)
 ** \param[out] xyz      Coordinate of the point (Dimension: 3x3)
 **
 *****************************************************************************/
static void st_triangle_center(AMesh *amesh,
                               int ncorner,
                               int imesh,
                               double center[3],
                               double xyz[3][3])
{
  double ratio;

  for (int i = 0; i < 3; i++)
    center[i] = 0.;
  for (int icorn = 0; icorn < ncorner; icorn++)
  {
    GH::convertSph2Cart(amesh->getCoor(imesh, icorn, 0),
                        amesh->getCoor(imesh, icorn, 1), &xyz[icorn][0],
                        &xyz[icorn][1], &xyz[icorn][2]);
    for (int i = 0; i < 3; i++)
      center[i] += xyz[icorn][i];
  }

  ratio = 0.;
  for (int i = 0; i < 3; i++)
  {
    center[i] /= 3.;
    ratio += center[i] * center[i];
  }
  ratio = 1. / sqrt(ratio);
  for (int i = 0; i < 3; i++)
    center[i] *= ratio;
}

/****************************************************************************/
/*!
 **  Project a point on the tangent plane
 **
 ** \param[in]  center    Coordinates of the reference point (Dimension: 3)
 ** \param[in]  axes      Coordinates of the endpoints (Dimension: 2 * 3)
 ** \param[in]  xyz       Coordinates of the target point (Dimension: 3)
 **
 ** \param[out] coeff     Coordinate of point in the local system (Dimension: 2)
 **
 *****************************************************************************/
static void st_project_plane(double center[3],
                             double axes[2][3],
                             double xyz[3],
                             double coeff[2])
{
  double v[3];

  /* Projection */

  for (int j = 0; j < 2; j++)
  {
    coeff[j] = 0.;
    for (int i = 0; i < 3; i++)
      coeff[j] += (axes[j][i] - center[i]) * (xyz[i] - center[i]);
  }

  /* Projected vector */

  for (int i = 0; i < 3; i++)
  {
    v[i] = 0.;
    for (int j = 0; j < 2; j++)
      v[i] += coeff[j] * (axes[j][i] - center[i]);
  }

  /* Returned coordinates */

  VH::addInPlace(center, v, xyz, 3);
}

/****************************************************************************/
/*!
 **  Get the coordinates of the axis endpoints in the tangent plane
 **
 ** \param[in]  center  Coordinates of the reference point (Dimension: 3)
 ** \param[in]  srot    Rotation angles on sphere (Dimension: 2)
 **
 ** \param[out] axes    Coordinates of the endpoints (Dimension: 2 * 3)
 **
 *****************************************************************************/
static void st_tangent_calculate(double center[3],
                                 const double srot[2],
                                 double axes[2][3])
{
  double sinphi, cosphi, sintet, costet, theta, phi, v[3], w[3];

  // Center gives the vector joining the origin to the center of triangle
  phi = srot[1] * GV_PI / 180.;
  theta = srot[0] * GV_PI / 180.;
  sinphi = sin(phi);
  cosphi = cos(phi);
  sintet = sin(theta);
  costet = cos(theta);
  // W is the Pole vector
  w[0] = sinphi * costet;
  w[1] = sinphi * sintet;
  w[2] = cosphi;
  // V = Center ^ w: first axis
  VH::crossProduct3DInPlace(center, w, v);
  VH::normalize(v, 3);
  // W = Center ^ V: second axis
  VH::crossProduct3DInPlace(center, v, w);
  VH::normalize(w, 3);
  // Get the end points from Unit vectors
  VH::addInPlace(center, v, axes[0], 3);
  VH::addInPlace(center, w, axes[1], 3);
}

/****************************************************************************/
/*!
 **  Fill the sparse matrix S linked to mesh vertices
 **
 ** \return G sparse matrix
 **
 ** \param[in]  amesh     MeshEStandard_Mesh structure
 ** \param[in]  model     Model structure
 ** \param[in]  units     Array containing the mesh dimensions
 **
 *****************************************************************************/
MatrixSparse* _spde_fill_S(AMesh *amesh, Model *model, const double *units)
{
  double vald, mat[16], mat1[16];
  double xyz[3][3], center[3], axes[2][3], matv[3], coeff[3][2];
  int ecr, errcod, error, ndim, ncorner, flag_nostat;
  bool flag_sphere;
  long ip1, ip2;
  MatrixSparse *G = nullptr;
  std::map<std::pair<int, int>, double> tab;
  std::pair<std::map<std::pair<int, int>, double>::iterator, bool> ret;
  std::map<std::pair<int, int>, double>::iterator it;

  /* Initializations */

  error = 1;
  ndim = amesh->getNDim();
  ncorner = amesh->getNApexPerMesh();
  NF_Triplet Gtriplet;
  model = st_get_model();
  flag_sphere = isDefaultSpaceSphere();
  flag_nostat = model->isNoStat();
  if (!flag_nostat) st_calcul_update();
  MatrixSquareGeneral matu(4);
  VectorDouble matw(16);
  VectorDouble matinvw(16);

  /* Loop on the meshes */

  for (int imesh = 0; imesh < amesh->getNMeshes(); imesh++)
  {

    /* Get parameters in the non-stationary case */

    if (flag_nostat) st_calcul_update_nostat(amesh, imesh);

    // Processing on the Sphere

    if (flag_sphere)
    {

      // Case of the calculations on the Sphere

      st_triangle_center(amesh, ncorner, imesh, center, xyz);
      if (ncorner < 0 || ncorner > 3)
      {
        messerr("Error in st_triangle_center: wrong number or corners: %d",
                ncorner);
        goto label_end;
      }

      /* Look for the tangent plane and its axes */

      st_tangent_calculate(center, Calcul.srot.data(), axes);

      /* Project corner points on the Tangent plane */

      for (int icorn = 0; icorn < ncorner; icorn++)
        st_project_plane(center, axes, xyz[icorn], coeff[icorn]);

      for (int icorn = 0; icorn < ncorner; icorn++)
      {
        for (int idim = 0; idim < ndim; idim++)
          matu.setValue(icorn, idim, coeff[icorn][idim]);
        matu.setValue(icorn, ncorner-1,1.);
      }
    }
    else
    {

      // Case of Euclidean geometry

      for (int icorn = 0; icorn < ncorner; icorn++)
      {
        for (int idim = 0; idim < ndim; idim++)
          matu.setValue(icorn,idim,amesh->getCoor(imesh, icorn, idim));
        matu.setValue(icorn,ncorner-1,1.);
      }
    }

    /* Invert the matrix 'matu'*/

    errcod = matu.invert();
    if (errcod)
    {
      messerr("Error in Mesh #%3d - Its volume is zero", imesh + 1);
      for (int icorn = 0; icorn < ncorner; icorn++)
      {
        message("Sample #%4d - Coordinates (", amesh->getApex(imesh, icorn));
        for (int idim = 0; idim < ndim; idim++)
          message(" %lf", amesh->getCoor(imesh, icorn, idim));
        message(")\n");
      }
      print_matrix("MATU", 0, 1, ncorner, ncorner, NULL, matu.getValues().data());
    }
    else
    {
      ecr = 0;
      for (int icorn = 0; icorn < ncorner; icorn++)
        for (int idim = 0; idim < ndim; idim++)
          matw[ecr++] = matu.getValue(idim, icorn);
      matrix_transpose(ndim, ncorner, matw, matinvw);

      matrix_product_safe(ncorner, ndim, ndim, matinvw.data(), Calcul.hh.data(), mat1);
      if (flag_nostat)
        matrix_product_safe(ncorner, ndim, 1, matinvw.data(), Calcul.vv.data(), matv);
      matrix_product_safe(ncorner, ndim, ncorner, mat1, matw.data(), mat);

      for (int j0 = 0; j0 < ncorner; j0++)
        for (int j1 = 0; j1 < ncorner; j1++)
        {
          ip1 = amesh->getApex(imesh, j0);
          ip2 = amesh->getApex(imesh, j1);
          std::pair<int, int> key(ip1, ip2);
          vald = units[imesh] * MAT(j0, j1);
          if (flag_nostat) vald += matv[j1] * units[imesh];
          ret = tab.insert(std::pair<std::pair<int, int>, double>(key, vald));
          if (!ret.second) ret.first->second += vald;
        }
    }
  }

  it = tab.begin();
  while (it != tab.end())
  {
    ip1 = it->first.first;
    ip2 = it->first.second;
    Gtriplet.add(ip1, ip2, it->second);
    it++;
  }

  /* Optional printout */

  G = MatrixSparse::createFromTriplet(Gtriplet);
  if (VERBOSE) message("Filling G Sparse Matrix performed successfully\n");

  /* Set the error return code */

  error = 0;

  label_end:
  if (error)
  {
    delete G;
    G = nullptr;
  }
  return (G);
}

/****************************************************************************/
/*!
 **  Fill the vector TildeC (Dimension: nvertex)
 **
 ** \return Error return code
 **
 ** \param[in]  amesh     MeshEStandard structure
 ** \param[in]  units     Array containing the element units
 **
 *****************************************************************************/
VectorDouble _spde_fill_TildeC(AMesh *amesh, const double *units)
{
  VectorDouble tildec, cumunit;
  int nvertex = amesh->getNApices();
  int ncorner = amesh->getNApexPerMesh();
  cumunit.resize(nvertex, 0);

  /* Loop on the meshes */

  for (int imesh = 0; imesh < amesh->getNMeshes(); imesh++)
  {

    /* Loop on the vertices */

    for (int icorn = 0; icorn < ncorner; icorn++)
    {
      int ip = amesh->getApex(imesh, icorn);
      cumunit[ip] += units[imesh];
    }
  }

  /* Scale */

  double factor = (double) ncorner;
  for (int ip = 0; ip < nvertex; ip++)
  {
    double value = cumunit[ip] / factor;
    if (ABS(value) <= 0.)
    {
      messerr("Meshing unit (%d) has a zero volume", ip + 1);
      return VectorDouble();
    }
    tildec.push_back(value);
  }
  return tildec;
}

/****************************************************************************/
/*!
 **  Fill the vector for sill correction factors
 **  Works for both stationary and non-stationary cases
 **
 ** \param[in]  model     Model structure
 ** \param[in]  amesh     MeshEStandard structure
 ** \param[in]  TildeC    Vector TildeC
 **
 *****************************************************************************/
VectorDouble _spde_fill_Lambda(Model *model,
                               AMesh *amesh,
                               const VectorDouble &TildeC)
{
  DECLARE_UNUSED(model);
  VectorDouble Lambda;
  int nvertex = amesh->getNApices();
  double sill = st_get_cova_sill(0, 0);

  /* Fill the array */

  double sqdeth = Calcul.sqdeth;
  for (int ip = 0; ip < nvertex; ip++)
    Lambda.push_back(sqrt((TildeC[ip]) / (sqdeth * sill)));

  return (Lambda);
}

/****************************************************************************/
/*!
 **  Extract the sparse matrix from the Q matrix (case of nugget effect)
 **
 ** \return The extracted sparse matrix or NULL
 **
 ** \param[in]  row_var    Rank of the variable for the row
 ** \param[in]  col_var    Rank of the variable for the column
 **
 ** \param[out] nrows      Number of rows
 ** \param[out] ncols      Number of columns
 **
 ** \remarks Extracts a part of Bnugget matrix for:
 ** \remarks - a given pair of variables
 ** \remarks - for Data-Data operators
 **
 *****************************************************************************/
static MatrixSparse* st_extract_Q1_nugget(int row_var,
                                          int col_var,
                                          int *nrows,
                                          int *ncols)
{
  SPDE_SS_Environ *SS;
  MatrixSparse *B0;

  SS = MATGRF(SPDE_CURRENT_IGRF);
  B0 = SS->Bnugget[st_get_rank(row_var, col_var)]->clone();
  if (B0 != nullptr)
  {
    *nrows = B0->getNRows();
    *ncols = B0->getNCols();
  }
  return (B0);
}

/****************************************************************************/
/*!
 **  Extract the sparse matrix from the Q matrix (coninuous structure)
 **
 ** \return The extracted sparse matrix or NULL
 **
 ** \param[in]  row_var    Rank of the variable for the row
 ** \param[in]  col_var    Rank of the variable for the column
 ** \param[in]  row_oper   Operator type for row (1:Data or 2:Target)
 ** \param[in]  col_oper   Operator type for column (1:Data or 2:Target)
 **
 ** \param[out] nrows      Number of rows
 ** \param[out] ncols      Number of columns
 **
 ** \remarks Extracts a part of Q matrix (for the first structure) for:
 ** \remarks - a given pair of variables
 ** \remarks - a given pair of operators (Data or Target)
 ** \remarks The returned matrix is multipled by the inverse of the Sill
 **
 *****************************************************************************/
static MatrixSparse* st_extract_Q1_hetero(int row_var,
                                          int col_var,
                                          int row_oper,
                                          int col_oper,
                                          int *nrows,
                                          int *ncols)
{
  int error;
  MatrixSparse *Q, *Brow, *Bcol, *B1, *Bt, *Qn;
  SPDE_SS_Environ *SS;

  /* Initializations */

  error = 1;
  Q = Brow = Bcol = B1 = Bt = Qn = nullptr;
  SS = MATGRF(SPDE_CURRENT_IGRF);
  SPDE_Matelem &Matelem1 = spde_get_current_matelem(0);

  /* Identify the operating matrices */

  Brow = (row_oper == 1) ? SS->BheteroD[row_var] : SS->BheteroT[row_var];
  if (Brow == nullptr) goto label_end;
  Bcol = (col_oper == 1) ? SS->BheteroD[col_var] : SS->BheteroT[col_var];
  if (Bcol == nullptr) goto label_end;
  Bt = Bcol->transpose();
  if (Bt == nullptr) goto label_end;
  B1 = MatrixFactory::prodMatMat<MatrixSparse>(Brow, Matelem1.QC->Q);
  if (B1 == nullptr) goto label_end;
  Qn = MatrixFactory::prodMatMat<MatrixSparse>(B1, Bt);
  if (Qn == nullptr) goto label_end;

  /* Multiply by the corresponding sill */

  Q = MatrixSparse::addMatMat(Qn, Qn, st_get_isill(0, row_var, col_var), 0.);
  if (Q == nullptr) goto label_end;

  /* Set the error return code */

  error = 0;
  *nrows = (row_oper == 1) ? SS->ndata1[row_var] : SS->ntarget1[row_var];
  *ncols = (col_oper == 1) ? SS->ndata1[col_var] : SS->ntarget1[col_var];

  label_end:
  delete B1;
  delete Bt;
  delete Qn;
  if (error) delete Q;
  return (Q);
}

/****************************************************************************/
/*!
 **  Construct the sparse matrix QCov (used in multistructure - multivariable)
 **
 ** \return Error return code
 **
 ** \param[in]  Matelem     SPDE_Matelem structure
 **
 ** \remarks This function requires the Q matrices to be established already,
 ** \remarks as well as the Aproj matrices.
 ** \remarks In case of presence of nugget effect, we also need 'Bnugget'
 ** \remarks Otherwise, we need 'BheteroD' and 'BheteroT'
 **
 *****************************************************************************/
static int st_build_QCov(SPDE_Matelem &Matelem)

{
  int error, nvar, icov0, nrows, ncols;
  MatrixSparse *B0, *Bi;
  QChol **QCov;
  SPDE_SS_Environ *SS;

  /* Initializations */

  if (!S_DECIDE.flag_several) return (0);
  error = 1;
  nvar = S_ENV.nvar;
  Bi = B0 = nullptr;
  SS = MATGRF(SPDE_CURRENT_IGRF);
  icov0 = SPDE_CURRENT_ICOV;

  /* Core allocation */

  QCov = (QChol**) mem_alloc(sizeof(QChol*) * nvar, 1);
  for (int ivar = 0; ivar < nvar; ivar++)
    QCov[ivar] = qchol_manage(1, NULL);

  /* Dispatch */

  if (st_is_model_nugget())
  {

    /****************************************/
    /* Case when a nugget effect is present */
    /****************************************/

    if (Matelem.Aproj == NULL || SS->Bnugget == NULL) return (1);

    for (int ivar = 0; ivar < nvar; ivar++)
    {
      // Sill(icov)_ii * Q(icov) + A^t(icov) * E_ii * A(icov)
      B0 = st_extract_Q1_nugget(ivar, ivar, &nrows, &ncols);
      if (B0 == nullptr) goto label_end;
      Bi = prodNormMatMat(*B0, *(Matelem.Aproj), true);
      if (Bi == nullptr) goto label_end;
      QCov[ivar]->Q = MatrixSparse::addMatMat(Matelem.QC->Q, Bi, st_get_isill(icov0, ivar, ivar));
      if (QCov[ivar]->Q == nullptr) goto label_end;
      delete Bi;
      delete B0;
    }
  }
  else
  {

    /***************************************/
    /* Case when there is no nugget effect */
    /***************************************/

    if (Matelem.Aproj == NULL || SS->BheteroD == NULL || SS->BheteroT == NULL)
      return (1);

    for (int ivar = 0; ivar < nvar; ivar++)
    {
      if (icov0 == 0)
      {
        // Q1_tt_ii
        QCov[ivar]->Q = st_extract_Q1_hetero(ivar, ivar, 2, 2, &nrows, &ncols);
        if (QCov[ivar]->Q == nullptr) goto label_end;
      }
      else
      {
        // Sill(icov)_ii * Q(icov) + A^t(icov) * Q1_dd_ii * A(icov)
        B0 = st_extract_Q1_hetero(ivar, ivar, 1, 1, &nrows, &ncols);
        if (B0 == nullptr) goto label_end;
        Bi = prodNormMatMat(*B0, *(Matelem.Aproj), true);
        if (Bi == nullptr) goto label_end;
        QCov[ivar]->Q = MatrixSparse::addMatMat(Matelem.QC->Q, Bi, st_get_isill(icov0, ivar, ivar));
        if (QCov[ivar]->Q == nullptr) goto label_end;
        delete Bi;
        delete B0;
      }
    }
  }
  Matelem.QCov = QCov;

  /* Optional printout */

  if (VERBOSE) message("Building QCov (%d sparse matrices)\n", nvar);

  /* Set the error return code */

  error = 0;

  label_end:
  delete B0;
  delete Bi;
  if (error)
  {
    if (QCov != NULL)
    {
      for (int ivar = 0; ivar < nvar; ivar++)
        QCov[ivar] = qchol_manage(-1, QCov[ivar]);
    }
  }
  return (error);
}

/****************************************************************************/
/*!
 **  Construct the final sparse matrix Q from the Model
 **
 ** \return Error return code
 **
 ** \param[in] S        Shift operator
 ** \param[in] Lambda   Lambda vector
 ** \param[in] nblin    Number of blin coefficients
 ** \param[in] blin     Array of coefficients for Linear combinaison
 **
 *****************************************************************************/
MatrixSparse* _spde_build_Q(MatrixSparse *S,
                            const VectorDouble &Lambda,
                            int nblin,
                            double *blin)
{
  // Preliminary checks

  int nvertex = S->getNCols();
  if (nvertex <= 0)
  {
    messerr("You must define a valid Meshing beforehand");
    return nullptr;
  }
  if (nblin <= 0)
  {
    messerr("You must have a set of already available 'blin' coefficients");
    messerr("These coefficients come from the decomposition in series for Q");
    messerr("This decomposition is available only if 'alpha' is an integer");
    messerr("where: alpha = param + ndim/2");
    return nullptr;
  }

  /* First step */

  MatrixSparse* Q = MatrixSparse::diagConstant(nvertex,  blin[0]);
  MatrixSparse* Bi = S->clone();

  /* Loop on the different terms */

  for (int iterm = 1; iterm < nblin; iterm++)
  {
    Q->addMatInPlace(*Bi, 1., blin[iterm]);
    if (iterm < nblin - 1)
      Bi->prodMatInPlace(S);
  }
  delete Bi;

  /* Final scaling */

  Q->prodNormDiagVecInPlace(Lambda, 1);
  return Q;
}

/****************************************************************************/
/*!
 **  Construct the final sparse matrix Q from the Model
 **
 ** \return Error return code
 **
 ** \param[in]  Matelem    SPDE_Matelem structure
 **
 *****************************************************************************/
static int st_build_Q(SPDE_Matelem &Matelem)

{
  int error;
  QChol *QC;

  /* Initializations */

  error = 1;
  QC = nullptr;

  /* Core allocation */

  Matelem.QC = qchol_manage(1, NULL);

  int nblin = static_cast<int>(Calcul.blin.size());
  Matelem.QC->Q = _spde_build_Q(Matelem.S, Matelem.Lambda, nblin,
                                Calcul.blin.data());
  if (Matelem.QC->Q == nullptr) goto label_end;

  /* Optional printout */

  if (VERBOSE) message("Building Global Q matrix\n");

  /* Set the error return code */

  error = 0;

  label_end:
  if (error) QC = qchol_manage(-1, QC);
  return (error);
}

/****************************************************************************/
/*!
 **  Build all matrices needed for establishing the Q sparse matrix
 **
 ** \return Error return code
 **
 ** \param[in]  model      Model structure
 ** \param[in]  verbose    Verbose option
 **
 ** \remarks Contents of SP_MAT (sparse matrices or vectors) is allocated here
 ** \remarks It must be freed by the calling functions
 **
 *****************************************************************************/
int spde_build_matrices(Model *model, int verbose)
{
  int error = 1;
  VectorDouble tildec;
  double* units = nullptr;
  VERBOSE = verbose;
  SPDE_Matelem &Matelem = spde_get_current_matelem(-1);
  AMesh* amesh = Matelem.amesh;

  /* Calculate the units of the meshes */

  units = _spde_get_mesh_dimension(amesh);
  if (units == nullptr) goto label_end;

  /* Fill S sparse matrix */

  Matelem.S = _spde_fill_S(amesh, model, units);
  if (Matelem.S == nullptr) goto label_end;
  if (VERBOSE) message("Filling S Sparse Matrix performed successfully\n");

  /* Fill the TildeC vector */

  tildec = _spde_fill_TildeC(amesh, units);
  if (VERBOSE) message("Filling TildeC Sparse Matrix performed successfully\n");

  /* Construct the matrix for the sill correction array */

  Matelem.Lambda = _spde_fill_Lambda(model, amesh, tildec);
  if (VERBOSE) message("Filling Lambda Sparse Matrix performed successfully\n");

  /* Build the sparse matrix B */

  Matelem.S->prodNormDiagVecInPlace(tildec, 2);

  /* Build the sparse matrix Q */

  if (S_DECIDE.flag_Q)
  {
    if (st_build_Q(Matelem)) goto label_end;
  }

  /* Set the error return code */

  error = 0;

  label_end:
  mem_free((char* ) units);
  return (error);
}

/****************************************************************************/
/*!
 **  Load the data information within the complete output array
 **
 ** \param[in]  amesh       AMesh structure
 ** \param[in]  dbin        Db input structure
 ** \param[in]  dbout       Db output structure
 ** \param[in]  ivar0       Rank of the variable or -1
 **
 ** \param[out] data        Vector of active data
 ** \param[out] zcur        Output array (Dimension: number of meshes)
 **
 ** \remarks When 'ivar0' is defined, this corresponds to the flag_mult_data
 ** \remarks flag where the target is the simulation
 ** \remarks Otherwise the Z-variables must all be loaded
 **
 *****************************************************************************/
static void st_load_data(AMesh *amesh,
                         Db *dbin,
                         Db *dbout,
                         SPDE_Option& /*s_option*/,
                         int ivar0,
                         double *data,
                         double *zcur)
{
  double zloc;
  int ecr, ecrd, nvar, ivar, nvertex, igrf;

  /* Initializations */

  nvertex = amesh->getNApices();
  igrf = SPDE_CURRENT_IGRF;
  nvar = (ivar0 >= 0) ? 1 : S_ENV.nvar;
  MEM_DBIN = dbin;           // This horrible assignment is to allows
  MEM_DBOUT = dbout;         // passing information to Kriging sub-procedures

  /* Loop on the variables */

  ecrd = 0;
  for (int jvar = 0; jvar < nvar; jvar++)
  {
    ecr = jvar * nvertex;
    ivar = (ivar0 >= 0) ? ivar0 : jvar;

    /* From the Output Db if present */

    if (dbout != nullptr)
    {
      for (int iech = 0; iech < dbout->getSampleNumber(); iech++)
      {
        if (!dbout->isActive(iech)) continue;

        /* This target is not collocated to any Datum */

        if (S_DECIDE.flag_gibbs && dbout->getIntervalNumber() > 0)
          zloc = st_get_data_constraints(dbout, igrf, iech);
        else
          zloc = TEST;

        if (S_DECIDE.flag_mesh_dbout)
        {
          if (!FFFF(zloc))
          {
            zcur[ecr] = zloc;
            if (st_get_filnug()) zcur[ecr] /= st_get_nugget_sill(0, 0);
          }
          else
          {
            if (st_get_filnug()) zcur[ecr] = 0.;
          }
          ecr++;
        }
      }
    }

    /* From the Input Db (if present) */
    /* Note that 'ecr' is only incremented for non-duplicate sample */

    if (dbin != nullptr)
    {
      for (int iech = 0; iech < dbin->getSampleNumber(); iech++)
      {
        if (!dbin->isActive(iech)) continue;
        if (S_DECIDE.flag_several) data[ecrd++] = dbin->getLocVariable(ELoc::Z,iech, ivar);

        if (S_DECIDE.flag_gibbs && dbin->getIntervalNumber() > 0)
          zloc = st_get_data_constraints(dbin, igrf, iech);
        else
          zloc = dbin->getLocVariable(ELoc::Z,iech, ivar);

        if (!S_DECIDE.flag_several) data[ecrd++] = zloc;

        if (S_DECIDE.flag_mesh_dbin)
        {
          if (!FFFF(zloc))
          {
            zcur[ecr] = zloc;
            if (st_get_filnug()) zcur[ecr] /= st_get_nugget_sill(0, 0);
          }
          else
          {
            if (st_get_filnug()) zcur[ecr] = 0.;
          }
          ecr++;
        }
      }
    }
  }

  if (DEBUG)
  {
    message("(DEBUG) Load Data\n");
    for (ivar = 0; ivar < nvar; ivar++)
      print_range("- Load  ", nvertex, &zcur[ivar * nvertex], NULL);
  }
}

/****************************************************************************/
/*!
 **  Internal function used for the Chebychev approximation
 **
 ** \return  Returned value
 **
 ** \param[in]  x           Input value
 ** \param[in]  power       Parameter used in the Chebychev approximation
 ** \param[in]  blin        Array of coefficients for Linear combination
 **
 *****************************************************************************/
static double st_chebychev_function(double x,
                                    double power,
                                    const VectorDouble& blin)
{
  double value, total;

  value = 1.;
  total = blin[0];
  for (int i = 1, nblin = (int) blin.size(); i < nblin; i++)
  {
    value *= x;
    total += blin[i] * value;
  }
  if (power == 0.) return (log(total));
  return (pow(total, power));
}

/****************************************************************************/
/*!
 **  Evaluate the number of coefficients necessary to evaluate a function
 **  (at a sample location) at a given approximation
 **
 ** \return Error return code
 **
 ** \param[in]  cheb_elem  Cheb_Elem structure to be filled
 ** \param[in]  verbose    Verbose flag
 ** \param[in]  blin       Array of coefficients for Linear combination
 **
 *****************************************************************************/
static int st_chebychev_calculate_coeffs(Cheb_Elem *cheb_elem,
                                         int verbose,
                                         const VectorDouble& blin)

{
  double value, a, b;
  int error, number, numloc, ndisc;

  /* Initializations */

  error = 1;
  a = cheb_elem->a;
  b = cheb_elem->b;
  ndisc = cheb_elem->ndisc;

  /* Calculate the polynomials */

  cheb_elem->coeffs = (double*) mem_alloc(sizeof(double) * cheb_elem->ncmax, 0);
  if (cheb_elem->coeffs == nullptr) goto label_end;

  /* Evaluate the coefficients of the Chebychev approximation */

  if (ut_chebychev_coeffs(st_chebychev_function, cheb_elem, blin)) goto label_end;

  /* Loop on some discretized samples of the interval */

  number = 0;
  for (int idisc = 1; idisc < ndisc; idisc++)
  {
    value = a + (b - a) * idisc / ndisc;
    numloc = ut_chebychev_count(st_chebychev_function, cheb_elem, value, blin);
    if (numloc > number) number = numloc;
  }

  /* Optional printout */

  if (verbose)
  {
    message("Chebychev Polynomial Approximation:\n");
    message("- Power = %lf\n", cheb_elem->power);
    message("- Performed using %d terms\n", number);
    message("- between %lf and %lf (Nb. discretization steps=%d)\n", a, b,
            ndisc);
    message("- with a tolerance of %lg\n", cheb_elem->tol);
  }

  /* Core Reallocation */

  cheb_elem->coeffs = (double*) mem_realloc((char* ) cheb_elem->coeffs,
                                            sizeof(double) * number, 0);
  if (cheb_elem->coeffs == nullptr) goto label_end;
  cheb_elem->ncoeffs = number;

  /* Set the error return code */

  error = 0;

  label_end: return (error);
}

/****************************************************************************/
/*!
 **  Simulate the nugget effect component
 **
 ** \param[in]  ncur       Number of target to be simulated
 ** \param[out] zsnc       Output array (Dimension: nvertex)
 **
 *****************************************************************************/
static void st_simulate_nugget(int ncur, VectorDouble& zsnc)

{
  double sill;

  sill = st_get_nugget_sill(0, 0);
  if (FFFF(sill) || sill <= 0.) return;
  sill = sqrt(sill);

  for (int icur = 0; icur < ncur; icur++)
    zsnc[icur] += sill * law_gaussian();
}

/****************************************************************************/
/*!
 **  Perform the basic non-conditional Simulation
 **  using the Cholesky decomposition method
 **
 ** \return Error return code
 **
 ** \param[in]  QC         Pointer to the QChol structure (finalized)
 **
 ** \param[out] work       Working array (Dimension: nvertex)
 ** \param[out] zsnc       Output array (Dimension: nvertex)
 **
 *****************************************************************************/
static int st_simulate_cholesky(QChol *QC, VectorDouble& work, VectorDouble& zsnc)
{
  int nvertex;

  /* Initializations */

  nvertex = QC->Q->getNCols();
  for (int ip = 0; ip < nvertex; ip++)
    work[ip] = law_gaussian();

  /* Prepare Cholesky decomposition (if not already performed) */

  if (QC->S == nullptr)
  {
    if (qchol_cholesky(VERBOSE, QC)) return (1);
  }

  /* Perform the simulation */

  cs_chol_simulate(QC, zsnc.data(), work.data());

  if (DEBUG)
  {
    message("(DEBUG) Simulate (Cholesky)\n");
    print_range("- Result", nvertex, zsnc.data(), NULL);
  }
  return (0);
}

#ifndef SWIG
/****************************************************************************/
/*!
 **  Perform the Chebychev polynomial procedure on an input vector
 **
 ** \return Error return code
 **
 ** \param[in]     S          Shift operator
 ** \param[in]     cheb_elem  Cheb_Elem structure
 ** \param[in]     lambda     Scaling vector
 ** \param[in]     x          Input array (Dimension: nvertex)
 **
 ** \param[out]    y          Output array (Dimension: nvertex)
 **
 *****************************************************************************/
int spde_chebychev_operate(MatrixSparse *S,
                           Cheb_Elem *cheb_elem,
                           const VectorDouble &lambda,
                           const VectorDouble& x,
                           VectorDouble& y)
{
  double *coeffs, v1, v2, coeff_ib, power;
  int error, ncoeffs, nvertex;
  MatrixSparse *T1;

  /* Initializations */

  error = 1;
  T1 = nullptr;
  nvertex = S->getNCols();
  v1 = cheb_elem->v1;
  v2 = cheb_elem->v2;
  power = cheb_elem->power;
  ncoeffs = cheb_elem->ncoeffs;
  coeffs = cheb_elem->coeffs;

  /* Core allocation */

  VectorDouble tm1(nvertex);
  VectorDouble tm2(nvertex);
  VectorDouble px(nvertex);
  VectorDouble tx(nvertex);

  /* Create the T1 sparse matrix */

  T1 = MatrixSparse::diagConstant(nvertex, 1.);
  if (T1 == nullptr) goto label_end;
  T1->addMatInPlace(*S, v2, v1);

  /* Initialize the simulation */

  for (int i = 0; i < nvertex; i++)
  {
    tm1[i] = 0.;
    y[i] = x[i];
  }
  if (T1->addVecInPlace(y, tm1)) goto label_end;
  for (int i = 0; i < nvertex; i++)
  {
    px[i] = coeffs[0] * y[i] + coeffs[1] * tm1[i];
    tm2[i] = y[i];
  }

  /* Loop on the Chebychev polynomials */

  for (int ib = 2; ib < ncoeffs; ib++)
  {
    T1->prodVecMatInPlace(tm1, tx, false);
    coeff_ib = coeffs[ib];
    for (int i = 0; i < nvertex; i++)
    {
      tx[i] = 2. * tx[i] - tm2[i];
      px[i] += coeff_ib * tx[i];
      tm2[i] = tm1[i];
      tm1[i] = tx[i];
    }
  }

  /* Save the results */

  for (int i = 0; i < nvertex; i++)
    y[i] = px[i] * pow(lambda[i], 2. * power);

  /* Set the error return code */

  error = 0;

label_end:
  delete T1;
  return (error);
}
#endif
/****************************************************************************/
/*!
 **  Perform the basic non-conditional Simulation
 **  using the Chebychev Polynomial procedure
 **
 ** \return Error return code
 **
 ** \param[out] zsnc       Output array (Dimension: nvertex)
 **
 *****************************************************************************/
static int st_simulate_chebychev(VectorDouble& zsnc)
{
  Cheb_Elem *cheb_elem;
  int nvertex;

  /* Initializations */

  SPDE_Matelem &Matelem = spde_get_current_matelem(-1);
  cheb_elem = Matelem.s_cheb;
  nvertex = Matelem.amesh->getNApices();
  VectorDouble x(nvertex);

  /* Initialize the simulation */

  for (int i = 0; i < nvertex; i++)
    x[i] = law_gaussian();

  /* Operate the Chebychev polynomials */

  return spde_chebychev_operate(Matelem.S, cheb_elem, Matelem.Lambda, x, zsnc);
}

/****************************************************************************/
/*!
 **  Perform the Calculation of the Kriging estimate (Multigrid case)
 **
 ** \return  Error return code
 **
 ** \param[in]  QC          Pointer to QChol structure (target-target)(finalized)
 ** \param[in]  rhs         R.H.S. array (Dimension: ntarget)
 **
 ** \param[out] work        Working array (Dimension: ntarget)
 ** \param[out] z           Output array  (Dimension: ntarget)
 **
 *****************************************************************************/
static int st_kriging_multigrid(QChol *QC, double* rhs, VectorDouble& work, double* z)
{
  int ntarget = QC->Q->getNCols();
  SPDE_Matelem &Matelem = spde_get_current_matelem(-1);

  if (cs_multigrid_process(Matelem.mgs, QC, VERBOSE, z, rhs, work.data())) return (1);

  if (DEBUG)
  {
    message("(DEBUG) Kriging (Multigrid)\n");
    print_range("- Result", ntarget, z, NULL);
  }
  return (0);
}

/****************************************************************************/
/*!
 **  Solve the linear system (either using Cholesky or Multigrid)
 **
 ** \return  Error return code
 **
 ** \param[in]  QC          Qchol structure
 ** \param[in]  rhs         R.H.S.
 **
 ** \param[out] work        Working array (Dimension: ntarget)
 ** \param[out] z           Output Array (Dimension: ntarget)
 **
 *****************************************************************************/
static int st_solve(QChol *QC, double* rhs, VectorDouble& work, double* z)
{
  if (S_DECIDE.flag_mgrid)
  {
    if (st_kriging_multigrid(QC, rhs, work, z)) return (1);
  }
  else
  {
    if (st_kriging_cholesky(QC, rhs, work, z)) return (1);
  }
  return (0);
}

/****************************************************************************/
/*!
 **  Perform the Kriging operation (monovariate - monostructure)
 **
 ** \return  Error return code
 **
 ** \param[in]  data        Vector of data
 **
 ** \param[out] rhs         R.H.S.
 ** \param[out] work        Working array
 ** \param[out] z           Output Array
 **
 *****************************************************************************/
static int st_kriging_one(double *data, double* rhs, VectorDouble& work, double *z)
{
  QSimu *qsimu;
  int ntarget;

  /* Initializations */

  qsimu = spde_get_current_matelem(-1).qsimu;
  ntarget = qsimu->QCtt->Q->getNCols();

  /* Initialize the resulting array */

  st_init_array(1, 1, ntarget, 1, z);

  /* Define the Right-hand side */

  st_kriging_one_rhs(qsimu->QCtd, data, ntarget, rhs);

  /* Solve the Kriging system */

  if (st_solve(qsimu->QCtt, rhs, work, z)) return (1);

  return (0);
}

/****************************************************************************/
/*!
 **  Prepare the R.H.S. for the Kriging operation (several)
 **
 ** \return  Error return code
 **
 ** \param[in]  data        Vector of data
 **
 ** \param[out] rhs         R.H.S.
 ** \param[out] work        Working array
 ** \param[out] ss_arg      Global returned criterion
 **
 *****************************************************************************/
static int st_kriging_several_rhs(double *data,
                                  double *rhs,
                                  VectorDouble& work,
                                  double *ss_arg)
{
  SPDE_SS_Environ *SS;
  MatrixSparse *B0;
  double *temp, ss;
  int ndata, ncova, nvar, ncur, error, nrows, ncols, size;

  /* Initializations */

  error = 1;
  SS = MATGRF(SPDE_CURRENT_IGRF);
  ncova = st_get_ncova();
  nvar = S_ENV.nvar;
  size = st_get_dimension();
  ndata = SS->ndata;
  temp = nullptr;
  B0 = nullptr;

  /* Core allocation */

  temp = (double*) mem_alloc(sizeof(double) * size, 0);
  if (temp == nullptr) goto label_end;

  /* Constitute the RHS */

  for (int icov = 0; icov < ncova; icov++)
  {
    SPDE_Matelem &Matelem = spde_get_current_matelem(icov);
    ncur = st_get_nvertex(icov);

    if (st_is_model_nugget())
    {

      /* Case with nugget effect */

      for (int ivar = 0; ivar < nvar; ivar++)
      {
        for (int i = 0; i < size; i++)
          work[i] = 0.;
        for (int jvar = 0; jvar < nvar; jvar++)
        {
          // E_ij * Z_j
          B0 = st_extract_Q1_nugget(ivar, jvar, &nrows, &ncols);
          if (B0 == nullptr) goto label_end;
          B0->prodVecMatInPlacePtr(&DATA(jvar, 0), temp, false);
          for (int i = 0; i < nrows; i++)
            work[i] += temp[i];
          delete B0;
        }
        Matelem.Aproj->prodMatVecInPlacePtr(work.data(), &RHS(icov, ivar, 0), true);
      }
    }
    else
    {

      /* Case without nugget effect */

      for (int ivar = 0; ivar < nvar; ivar++)
      {
        for (int i = 0; i < size; i++)
          work[i] = 0.;
        if (icov == 0)
        {
          for (int jvar = 0; jvar < nvar; jvar++)
          {
            // Q1_td_ij * Z_j
            B0 = st_extract_Q1_hetero(ivar, jvar, 2, 1, &nrows, &ncols);
            if (B0 == nullptr) goto label_end;
            cs_print_dim("Apres extraction de Qtd", B0->getCS());
            B0->prodVecMatInPlacePtr(&DATA(jvar, 0), temp, false);
            for (int i = 0; i < nrows; i++)
              work[i] += temp[i];
            delete B0;
          }
          // -sum_j { Q1_td_ij * Z_j }
          for (int i = 0; i < ncur; i++)
            RHS(icov,ivar,i) = -work[i];
        }
        else
        {
          for (int jvar = 0; jvar < nvar; jvar++)
          {
            // Q1_dd_ij * Z_j
            B0 = st_extract_Q1_hetero(ivar, jvar, 1, 1, &nrows, &ncols);
            if (B0 == nullptr) goto label_end;
            B0->prodVecMatInPlacePtr(&DATA(jvar, 0), temp, false);
            for (int i = 0; i < nrows; i++)
              work[i] += temp[i];
            delete B0;
          }
          // A^t(icov) * sum{ Q1_dd_ij * Z_j } 
          Matelem.Aproj->prodMatVecInPlacePtr(work.data(), &RHS(icov, ivar, 0), true);
        }
      }
    }
  }

  /* Evaluate the reference score */

  ss = 0.;
  for (int icov = 0; icov < ncova; icov++)
  {
    ncur = st_get_nvertex(icov);
    for (int ivar = 0; ivar < nvar; ivar++)
      for (int icur = 0; icur < ncur; icur++)
        ss += RHS(icov,ivar,icur) * RHS(icov, ivar, icur);
  }

  /* Set the error return code */

  error = 0;
  *ss_arg = ss;

  label_end:
  delete B0;
  mem_free((char* ) temp);
  return (error);
}

/****************************************************************************/
/*!
 **  Perform the Loop for the Kriging operation (several)
 **
 ** \return  Error return code
 **
 ** \param[in]  flag_crit   1 if used for criterion evaluation;
 **                         0 when used for calculation loop
 **
 ** \param[out] work        Working array
 ** \param[out] rhscur      Working array
 ** \param[out] rhsloc      Working array
 ** \param[in,out] xcur        Current solution vector
 ** \param[in,out] rhs         R.H.S.
 ** \param[in,out] crit        Criterion
 **
 *****************************************************************************/
static int st_kriging_several_loop(int flag_crit,
                                   VectorDouble& work,
                                   double* rhscur,
                                   double *rhsloc,
                                   double *xcur,
                                   const double *rhs,
                                   double *crit)
{
  MatrixSparse *tAicov, *Ajcov, *Bf, *B2, *B0, *Qicov;
  int ncova, nvar, ncur, nicur, error, nrows, ncols, signe;

  /* Initializations */

  error = 1;
  ncova = st_get_ncova();
  nvar = S_ENV.nvar;
  ncur = st_get_nvertex_max();
  tAicov = Bf = B2 = B0 = Qicov = nullptr;

  /* Loop on the first covariance */

  (*crit) = 0.;
  for (int icov = 0; icov < ncova; icov++)
  {
    SPDE_Matelem &Maticov = spde_get_current_matelem(icov);
    Qicov = Maticov.QC->Q;
    nicur = st_get_nvertex(icov);
    tAicov = Maticov.Aproj->transpose();
    if (tAicov == nullptr) goto label_end;

    /* Loop on the first variable */

    for (int ivar = 0; ivar < nvar; ivar++)
    {
      for (int icur = 0; icur < nicur; icur++)
        rhscur[icur] = RHS(icov, ivar, icur);

      /* Loop on the second variable */

      for (int jvar = 0; jvar < nvar; jvar++)
      {

        // Suppress the Q terms

        if (flag_crit || ivar != jvar)
        {
          for (int icur = 0; icur < nicur; icur++)
            rhsloc[icur] = 0.;

          if (st_is_model_nugget())
          {
            // Sill(icov)_ij * Q(icov) * X_j
            Qicov->prodVecMatInPlacePtr(&XCUR(icov, jvar, 0), rhsloc, false);
            for (int icur = 0; icur < nicur; icur++)
              rhsloc[icur] *= st_get_isill(icov, ivar, jvar);
          }
          else
          {
            if (icov == 0)
            {
              // Q1_tt_ij * X_j
              B0 = st_extract_Q1_hetero(ivar, jvar, 2, 2, &nrows, &ncols);
              B0->prodVecMatInPlacePtr(&XCUR(icov, jvar, 0), rhsloc, false);
              delete B0;
            }
            else
            {
              // Sill(icov)_ij * Q(icov) * X_j
              Qicov->prodVecMatInPlacePtr(&XCUR(icov, jvar, 0), rhsloc, false);
              for (int icur = 0; icur < nicur; icur++)
                rhsloc[icur] *= st_get_isill(icov, ivar, jvar);
            }
          }
          for (int icur = 0; icur < nicur; icur++)
            rhscur[icur] -= rhsloc[icur];
        }

        // Pre-calculation of factorized term

        if (st_is_model_nugget())
        {
          // A^t(icov) * E_ij
          B0 = st_extract_Q1_nugget(ivar, jvar, &nrows, &ncols);
          if (B0 == nullptr) goto label_end;
          Bf = MatrixFactory::prodMatMat<MatrixSparse>(tAicov, B0);
          if (Bf == nullptr) goto label_end;
          delete B0;
        }
        else
        {
          if (icov == 0)
          {
            // Q1_td_ij
            Bf = st_extract_Q1_hetero(ivar, jvar, 2, 1, &nrows, &ncols);
            if (Bf == nullptr) goto label_end;
          }
          else
          {
            // A^t(icov) * Q1_dd_ij
            B0 = st_extract_Q1_hetero(ivar, jvar, 1, 1, &nrows, &ncols);
            if (B0 == nullptr) goto label_end;
            Bf = MatrixFactory::prodMatMat<MatrixSparse>(tAicov, B0);
            if (Bf == nullptr) goto label_end;
            delete B0;
          }
        }

        /* Loop on the other structures */

        for (int jcov = 0; jcov < ncova; jcov++)
        {
          SPDE_Matelem &Matjcov = spde_get_current_matelem(jcov);
          Ajcov = Matjcov.Aproj;

          // Suppress the AQAt terms

          if (flag_crit || (icov != jcov || ivar != jvar))
          {
            signe = 0;
            for (int icur = 0; icur < nicur; icur++)
              rhsloc[icur] = 0.;

            if (st_is_model_nugget())
            {
              // A^t(icov) * E_ij * A(jcov) * X_j
              Ajcov->prodVecMatInPlacePtr(&XCUR(jcov, jvar, 0), work.data(), false);
              Bf->prodVecMatInPlacePtr(work.data(), rhsloc, false);
              signe = 1;
            }
            else
            {
              if (icov > 0 && jcov == 0)
              {
                // -A^t(icov) * Q1_dt_ij * X_j 
                B0 = st_extract_Q1_hetero(ivar, jvar, 1, 2, &nrows, &ncols);
                B0->prodVecMatInPlacePtr(&XCUR(jcov, jvar, 0), work.data(), false);
                tAicov->prodVecMatInPlacePtr(work.data(), rhsloc, false);
                delete B0;
                signe = -1;
              }
              else if (icov == 0 && jcov > 0)
              {
                // -Q1_td_ij * A(jcov) * X_j
                Ajcov->prodVecMatInPlacePtr(&XCUR(jcov, jvar, 0), work.data(), false);
                Bf->prodVecMatInPlacePtr(work.data(), rhsloc, false);
                signe = -1;
              }
              else if (icov > 0 && jcov > 0)
              {
                // A^t(icov) * Q1_dd_ij * A(jcov) * X_j
                Ajcov->prodVecMatInPlacePtr(&XCUR(jcov, jvar, 0), work.data(), false);
                Bf->prodVecMatInPlacePtr(work.data(), rhsloc, false);
                signe = +1;
              }
            }
            for (int icur = 0; icur < nicur; icur++)
              rhscur[icur] -= rhsloc[icur] * signe;
          }
        }
        delete Bf;
      }

      if (flag_crit)
      {
        for (int icur = 0; icur < nicur; icur++)
          (*crit) += rhscur[icur] * rhscur[icur];
      }
      else
      {
        if (st_solve(Maticov.QCov[ivar], rhscur, work, &XCUR(icov, ivar, 0)))
          goto label_end;
      }
    }
  }

  /* Set the error return code */

  error = 0;

  label_end:
  delete tAicov;
  delete B0;
  delete B2;
  delete Bf;
  return (error);
}

/****************************************************************************/
/*!
 **  Perform the final reconstitution for multivariate or multistructure
 **  Kriging
 **
 ** \return  Error return code
 **
 ** \param[in]  xcur        Solution vector (Dimension: ncur * ncova * nvar)
 **
 ** \param[out] z           Output Array
 **
 *****************************************************************************/
static int st_kriging_several_results(const double *xcur, double *z)
{
  int *ranks, ncova, nvar, ncur, error, flag_data, ecr, lec;
  double valdat, valsum;
  AMesh *amesh;

  /* Initializations */

  error = 1;
  ncova = st_get_ncova();
  nvar = S_ENV.nvar;
  ncur = st_get_nvertex_max();
  ranks = nullptr;
  valdat = TEST;
  amesh = spde_get_current_matelem(0).amesh;
  flag_data = 0;

  /* Sample designation */

  ranks = st_get_vertex_ranks(amesh, MEM_DBIN, MEM_DBOUT);
  if (ranks == nullptr) goto label_end;

  /* Constitute the resulting vector */

  if (st_is_model_nugget())
  {

    /* Case with Nugget Effect */

    ecr = 0;
    for (int ivar = 0; ivar < nvar; ivar++)
    {
      for (int icur = 0; icur < ncur; icur++, ecr++)
      {

        /* Check if the vertex corresponds to a target (or a Steiner point) */
        /* If it coincides with datum, we must still check that the variable */
        /* is defined (heterotopic case) */

        if (ranks[icur] <= 0)
        {
          flag_data = 0;
        }
        else
        {
          valdat = MEM_DBIN->getLocVariable(ELoc::Z,ranks[icur] - 1, ivar);
          flag_data = !FFFF(valdat);
        }

        /* Store the sum of kriged components */

        if (flag_data)
          valsum = valdat;
        else
        {
          valsum = 0.;
          for (int icov = 0; icov < ncova; icov++)
            valsum += XCUR(icov, ivar, icur);
        }
        z[ecr] = valsum;
      }
    }
  }
  else
  {

    /* Case with No Nugget Effect */

    ecr = 0;
    for (int ivar = 0; ivar < nvar; ivar++)
    {
      lec = 0;
      for (int icur = 0; icur < ncur; icur++, ecr++)
      {

        /* Check if the vertex corresponds to a target (or a Steiner point) */
        /* If it coincides with datum, we must still check that the variable */
        /* is defined (heterotopic case) */

        if (ranks[icur] <= 0)
        {
          flag_data = 0;
        }
        else
        {
          valdat = MEM_DBIN->getLocVariable(ELoc::Z,ranks[icur] - 1, ivar);
          flag_data = !FFFF(valdat);
        }

        if (flag_data)
        {
          valsum = valdat;
        }
        else
        {
          valsum = XCUR(0, ivar, lec++);
          for (int icov = 1; icov < ncova; icov++)
            valsum += XCUR(icov, ivar, icur);
        }
        z[ecr] = valsum;
      }
    }
  }

  if (FLAG_KEYPAIR) set_keypair("Res.final", 1, ecr / nvar, nvar, z);

  /* Set the error return code */

  error = 0;

  label_end:
  mem_free((char* ) ranks);
  return (error);
}

/****************************************************************************/
/*!
 **  Perform the Kriging operation (multivariate and/or multistructure)
 **
 ** \return  Error return code
 **
 ** \param[in]  data        Vector of data
 **
 ** \param[out] rhs         R.H.S.
 ** \param[out] work        Working array
 ** \param[out] z           Output Array
 **
 ** \remark This code is only provided for the Cholesky solver
 **
 *****************************************************************************/
static int st_kriging_several(double *data,
                              double *rhs,
                              VectorDouble& work,
                              double *z)
{
  double *rhsloc, *rhscur, *xcur, ss, crit, tolmult;
  int ncur, ncova, error, maxiter, nvar;

  /* Initializations */

  error = 1;
  maxiter = (int) get_keypone("Multi_Structures_Maxiter", 200);
  tolmult = get_keypone("Multi_Structures_Tolerance", 1.e-8);
  rhsloc = rhscur = xcur = nullptr;
  if (S_DECIDE.flag_mgrid)
  {
    messerr("The multi-structure Kriging is not programmed in multigrid");
    return (1);
  }
  ncova = st_get_ncova();
  nvar = S_ENV.nvar;
  ncur = st_get_nvertex_max();
  ss = 0.;

  /* Core allocation */

  xcur = (double*) mem_alloc(sizeof(double) * ncur * ncova * nvar, 0);
  if (xcur == nullptr) goto label_end;
  rhsloc = (double*) mem_alloc(sizeof(double) * ncur, 0);
  if (rhsloc == nullptr) goto label_end;
  rhscur = (double*) mem_alloc(sizeof(double) * ncur, 0);
  if (rhscur == nullptr) goto label_end;

  /* Define the Initial solution */

  st_init_array(ncova, nvar, ncur, 0, xcur);

  /* Define the Right-hand sides */

  if (st_kriging_several_rhs(data, rhs, work, &ss)) goto label_end;
  st_keypair_array("RHS_init", -1, rhs);

  /* Loop on iterations */

  for (int iter = 0; iter < maxiter; iter++)
  {

    /* Forward process */

    if (st_kriging_several_loop(0, work, rhscur, rhsloc, xcur, rhs, &crit))
      goto label_end;
    if (iter < 2)
    {
      st_keypair_array("RHS", iter, rhs);
      st_keypair_array("XCUR", iter, xcur);
    }

    /* Calculate the convergence criterion */

    if (st_kriging_several_loop(1, work, rhscur, rhsloc, xcur, rhs, &crit))
      goto label_end;

    crit /= ss;
    if (VERBOSE) message("Iteration %3d - Criterion = %lg\n", iter + 1, crit);
    if (crit < tolmult) break;
  }

  /* Constitute the resulting vector */

  st_keypair_array("XCUR_results", -1, xcur);
  if (st_kriging_several_results(xcur, z)) goto label_end;

  /* Set the error return code */

  error = 0;

  label_end:
  mem_free((char* ) xcur);
  mem_free((char* ) rhsloc);
  mem_free((char* ) rhscur);
  return (error);
}

/****************************************************************************/
/*!
 **  Perform the Kriging operation
 **
 ** \return  Error return code
 **
 ** \param[in]  amesh       AMesh structure
 ** \param[in]  data        Vector of data
 **
 ** \param[out] zkrig       Output Array
 **
 *****************************************************************************/
static int st_kriging(AMesh *amesh, double *data, double *zkrig)
{
  DECLARE_UNUSED(amesh);
  double *zkdat, *rhs;
  int error, ncur, size, ncova, nvar;
  VectorDouble work;

  /* Initializations */

  if (VERBOSE || DEBUG)
  {
    if (S_DECIDE.flag_several)
      message("Kriging step (multiple path algorithm)\n");
    else
      message("Kriging step (single path algorithm)\n");
  }
  error = 1;
  zkdat = rhs = nullptr;
  nvar = S_ENV.nvar;
  ncova = st_get_ncova();
  ncur = st_get_nvertex_max();
  size = st_get_dimension();

  /* Core allocation */

  work.resize(size, 0);
  zkdat = (double*) mem_alloc(sizeof(double) * ncur * nvar, 0);
  if (zkdat == nullptr) goto label_end;
  rhs = (double*) mem_alloc(sizeof(double) * ncur * ncova * nvar, 0);
  if (rhs == nullptr) goto label_end;
  for (int i = 0; i < ncur * ncova * nvar; i++)
    rhs[i] = 0.;
  for (int i = 0; i < ncur * nvar; i++)
    zkdat[i] = 0.;

  /* Define the Initial solution and Right-hand side */

  if (S_DECIDE.flag_several)
  {
    if (st_kriging_several(data, rhs, work, zkdat)) goto label_end;
    st_copy(ncur, zkdat, zkrig);
  }
  else
  {
    if (st_kriging_one(data, rhs, work, zkdat)) goto label_end;
    st_merge(ncur, zkdat, zkrig);
  }

  /* Set the error return code */

  error = 0;

  label_end:
  mem_free((char* ) rhs);
  mem_free((char* ) zkdat);
  return (error);
}

#ifndef SWIG
/****************************************************************************/
/*!
 **  Manage Cheb_Elem structure
 **
 ** \return  Error return code
 **
 ** \param[in]  mode       1 for allocation; -1 for deallocation
 ** \param[in]  verbose    Verbose flag
 ** \param[in]  power      Parameter passed to Chebychev function
 ** \param[in]  blin       Array of coefficients for Linear combinaison
 ** \param[in]  S          Shift operator
 ** \param[in]  cheb_old   Cheb_Elem to be freed (only for mode=-1)
 **
 ** \remarks Arguments 'power', 'nblin', 'blin' and 'B' are used if mode=1
 ** \remarks Argument 'cheb_old' is used if mode=-1
 **
 *****************************************************************************/
Cheb_Elem* spde_cheb_manage(int mode,
                            int verbose,
                            double power,
                            const VectorDouble& blin,
                            MatrixSparse *S,
                            Cheb_Elem *cheb_old)
{
  Cheb_Elem *cheb_elem;
  double a, b, v1, v2, tol;
  int error, ncmax, ndisc;

  /* Initializations */

  error = 1;

  /* Dispatch */

  if (mode > 0)
  {

    // Allocation

    cheb_elem = new Cheb_Elem();
    if (cheb_elem == nullptr) goto label_end;
    cheb_elem->coeffs = nullptr;

    ncmax = (int) get_keypone("Number_Polynomials_Chebychev", 10001.);
    ndisc = (int) get_keypone("Number_Discretization_Chebychev", 100.);
    tol = get_keypone("Chebychev_Tolerance", 5.e-3);

    /* Calculate key values */

    a = 0.;
    b = S->L1Norm();
    v1 = 2. / (b - a);
    v2 = -(b + a) / (b - a);

    /* Store the values */

    cheb_elem->a = a;
    cheb_elem->b = b;
    cheb_elem->v1 = v1;
    cheb_elem->v2 = v2;
    cheb_elem->power = power;
    cheb_elem->ncmax = ncmax;
    cheb_elem->ndisc = ndisc;
    cheb_elem->tol = tol;
    cheb_elem->ncoeffs = 0;
    cheb_elem->coeffs = nullptr;

    /* Get the optimal count of Chebychev coefficients */

    if (st_chebychev_calculate_coeffs(cheb_elem, verbose, blin))
      goto label_end;
  }
  else
  {

    // Deallocation

    cheb_elem = cheb_old;
    if (cheb_elem != nullptr)
      cheb_elem->coeffs = (double*) mem_free((char* ) cheb_elem->coeffs);
    delete cheb_elem;
    cheb_elem = nullptr;
  }

  // Set the error return code

  error = 0;

label_end:
  if (error) cheb_elem = spde_cheb_manage(-1, 0, 0, VectorDouble(), NULL, cheb_elem);
  return (cheb_elem);
}
#endif
/****************************************************************************/
/*!
 **  Duplicate a Cheb_Elem structure
 **
 ** \return  Pointer to the newly created Cheb_Eleme structure
 **
 ** \param[in]  cheb_in    Input Cheb_Eleme structure
 **
 *****************************************************************************/
Cheb_Elem* _spde_cheb_duplicate(Cheb_Elem *cheb_in)
{
  Cheb_Elem *cheb_out;
  int error;

  // Initializations

  error = 1;
  cheb_out = nullptr;
  if (cheb_in == nullptr) return (cheb_out);

  // Allocation

  cheb_out = new Cheb_Elem();
  if (cheb_out == nullptr) goto label_end;

  cheb_out->ncoeffs = cheb_in->ncoeffs;
  cheb_out->ncmax = cheb_in->ncmax;
  cheb_out->ndisc = cheb_in->ndisc;
  cheb_out->power = cheb_in->power;
  cheb_out->a = cheb_in->a;
  cheb_out->b = cheb_in->b;
  cheb_out->v1 = cheb_in->v1;
  cheb_out->v2 = cheb_in->v2;
  cheb_out->tol = cheb_in->tol;
  cheb_out->coeffs = nullptr;

  cheb_out->coeffs = (double*) mem_alloc(sizeof(double) * cheb_in->ncoeffs, 0);
  if (cheb_out->coeffs == nullptr) goto label_end;
  for (int i = 0; i < cheb_in->ncoeffs; i++)
    cheb_out->coeffs[i] = cheb_in->coeffs[i];

  // Set the error return code

  error = 0;

  label_end: if (error)
    cheb_out = spde_cheb_manage(-1, 0, 0, VectorDouble(), NULL, cheb_out);
  return (cheb_out);
}

/****************************************************************************/
/*!
 **  Initialize one SP_Mat structure
 **
 ** \param[in] mode    Type of the action
 **                    1 for allocation;
 **                    0 for partial deallocation (of current Matelem)
 **                   -1 for deallocation
 **
 ** \remarks This function is called when the current IGRF has been chosen
 **
 *****************************************************************************/
static void st_matelem_manage(int mode)

{
  int ncova = st_get_ncova();
  SPDE_SS_Environ *SS = MATGRF(SPDE_CURRENT_IGRF);

  /* Dispatch */

  switch (mode)
  {
    case 1:                     // Allocation
      SS->Matelems.resize(ncova);

      for (int is = 0; is < ncova; is++)
      {
        SPDE_Matelem &Matelem = SS->Matelems[is];
        Matelem.S = nullptr;
        Matelem.Aproj = nullptr;
        Matelem.QC = nullptr;
        Matelem.QCov = nullptr;
        Matelem.Isill = nullptr;
        Matelem.Csill = nullptr;
        Matelem.qsimu = nullptr;
        Matelem.mgs = (cs_MGS*) NULL;
        if (S_DECIDE.flag_mgrid) Matelem.mgs = st_mgs_manage(1, NULL);
        Matelem.s_cheb = nullptr;
        Matelem.amesh = nullptr;
      }
      break;

    case -1:                    // Deallocation
      for (int icov = 0; icov < ncova; icov++)
      {
        SPDE_Matelem &Matelem = spde_get_current_matelem(icov);
        delete Matelem.S;
        delete Matelem.Aproj;
        Matelem.QC = qchol_manage(-1, Matelem.QC);
        if (Matelem.QCov != NULL)
        {
          for (int ivar = 0; ivar < S_ENV.nvar; ivar++)
            Matelem.QCov[ivar] = qchol_manage(-1, Matelem.QCov[ivar]);
        }
        Matelem.Isill = (double*) mem_free((char* ) Matelem.Isill);
        Matelem.Csill = (double*) mem_free((char* ) Matelem.Csill);
        Matelem.qsimu = st_qsimu_manage(-1, Matelem.qsimu);
        Matelem.mgs = st_mgs_manage(-1, Matelem.mgs);
        Matelem.s_cheb = spde_cheb_manage(-1, 0, 0, VectorDouble(), NULL, Matelem.s_cheb);
        delete Matelem.amesh;
        Matelem.amesh = nullptr;
      }
      break;
  }
}

/****************************************************************************/
/*!
 **  Perform the Simulations
 **
 ** \return  Error return code
 **
 ** \param[in]  QC          Pointer to the QChol structure (finalized)
 **
 ** \param[out] zsnc        Output simulation array (Dimension: nvertex * nvar)
 **
 *****************************************************************************/
static int st_simulate(QChol *QC, double *zsnc)
{
  int ncur = st_get_nvertex_max();
  int nvar = S_ENV.nvar;
  int ncova = st_get_ncova();
  int nvs2 = nvar * (nvar + 1) / 2;

  /* Core allocation */

  VectorDouble work(ncur);
  VectorDouble zloc(ncur);
  for (int i = 0; i < nvar * ncur; i++)
    zsnc[i] = 0.;

  /* Loop on the covariances */

  for (int icov = 0; icov < ncova; icov++)
  {
    SPDE_CURRENT_ICOV = icov;
    SPDE_Matelem &Matelem = spde_get_current_matelem(icov);

    /* Loop on the variables */

    for (int jvar = 0; jvar < nvar; jvar++)
    {
      /* Simulate the continuous part */

      if (S_DECIDE.simu_chol)
      {
        if (st_simulate_cholesky(QC, work, zloc)) return (1);
      }
      else
      {
        if (st_simulate_chebychev(zloc)) return (1);
      }

      /* Simulate the nugget effect */

      st_simulate_nugget(ncur, zloc);

      /* Update the array for non-conditional simulation */

      for (int ivar = 0; ivar < nvar; ivar++)
      {
        int iad = st_get_rank(ivar, jvar);
        for (int icur = 0; icur < ncur; icur++)
          zsnc[icur + ivar * ncur] += zloc[icur]
              * Matelem.Csill[iad + nvs2 * icov];
      }
    }
  }
  return 0;
}

/****************************************************************************/
/*!
 **  Perform the main Simulations steps after Q has been constructed
 **
 ** \return  Error return code
 **
 ** \param[in]  dbin         Input Db grid structure (optional)
 ** \param[in]  dbout        Output Db grid structure
 ** \param[in]  s_option     SPDE_Option structure
 ** \param[in]  nbsimu       Number of simulations
 ** \param[in]  ngibbs_nburn Number of iterations (Burning step)
 ** \param[in]  ngibbs_niter Number of iterations
 ** \param[in]  ngibbs_int   Number of iterations internal to Gibbs (SPDE)
 **
 ** \remarks  If the number of simulations 'nbsimu' is set to 0,
 ** \remarks  the simulation algorithm is turned into a kriging one
 **
 *****************************************************************************/
int spde_process(Db *dbin,
                 Db *dbout,
                 SPDE_Option &s_option,
                 int nbsimu,
                 int ngibbs_nburn,
                 int ngibbs_niter,
                 int ngibbs_int)
{
  int ncur, ndata, nbsimuw, isimuw, error, iatt_simu, ivar0;
  int flag_mult_data, ngrf, nv_krige;
  int ngibbs_total, ngtime, nvar;
  double *data, *zcur, *zkrig, *zout, *vcur, *zsnc, *zdat;
  AMesh *amesh;

  /* Initializations */

  flag_mult_data = (int) get_keypone("Flag_Mult_Data", 0);
  error = 1;
  data = zcur = zkrig = zout = vcur = zsnc = zdat = nullptr;
  ndata = 0;
  ngrf = st_get_number_grf();
  nvar = S_ENV.nvar;
  ncur = st_get_nvertex_max();

  /* Title (optional) */

  if (VERBOSE) st_title(0, 0, 1, "Processing");

  /* Core allocation and global initializations */

  zcur = (double*) mem_alloc(sizeof(double) * ncur * nvar, 0);
  if (zcur == nullptr) goto label_end;

  if (S_DECIDE.flag_case == CASE_SIMULATE)
  {
    zsnc = (double*) mem_alloc(sizeof(double) * ncur * nvar, 0);
    if (zsnc == nullptr) goto label_end;
    zout = (double*) mem_alloc(sizeof(double) * ncur * nvar, 0);
    if (zout == nullptr) goto label_end;
  }
  if (S_DECIDE.flag_dbin)
  {
    ndata = dbin->getSampleNumber(true);
    zkrig = (double*) mem_alloc(sizeof(double) * ncur * nvar, 0);
    if (zkrig == nullptr) goto label_end;
    zdat = (double*) mem_alloc(sizeof(double) * ncur * nvar, 0);
    if (zdat == nullptr) goto label_end;
    data = (double*) mem_alloc(sizeof(double) * ndata * nvar, 0);
    if (data == nullptr) goto label_end;
    if (S_DECIDE.flag_std)
    {
      vcur = (double*) mem_alloc(sizeof(double) * ncur * nvar, 0);
      if (vcur == nullptr) goto label_end;
    }
  }

  /***********************/
  /* Preliminary Kriging */
  /***********************/

  if (S_DECIDE.flag_onechol && !flag_mult_data && !S_DECIDE.flag_gibbs
      && ngrf == 1)
  {
    SPDE_CURRENT_IGRF = 0;
    amesh = spde_get_current_matelem(-1).amesh;
    st_init_array(1, nvar, ncur, 1, zkrig);
    st_load_data(amesh, dbin, dbout, s_option, -1, data, zkrig);
    if (st_kriging(amesh, data, zkrig)) goto label_end;
  }

  if (S_DECIDE.flag_case == CASE_KRIGING)
  {
    // Calculation of the Kriging Variance (optional)
    if (S_DECIDE.flag_std)
    {
      messerr("Calculation of stdev has been disconnected within spde.cpp");
      S_DECIDE.flag_std = false;
    }

    // Saving operation
    nv_krige = 0;
    spde_get_current_matelem(-1);
    if (S_DECIDE.flag_est)
      st_save_result(zkrig, dbout, ELoc::Z, nv_krige++);
    if (S_DECIDE.flag_std)
      st_save_result(vcur, dbout, ELoc::Z, nv_krige++);
  }
  else if (S_DECIDE.flag_case == CASE_SIMULATE)
  {
    /***************/
    /* Simulations */
    /***************/

    nbsimuw = (S_DECIDE.flag_modif) ? 1 : nbsimu;

    /***************************/
    /* Loop on the simulations */
    /***************************/

    for (int isimu = 0; isimu < nbsimu; isimu++)
    {
      if (VERBOSE || DEBUG) message("Simulation #%d/%d\n", isimu + 1, nbsimu);
      isimuw = (S_DECIDE.flag_modif) ? 0 : isimu;
      st_init_array(1, nvar, ncur, 1, zcur);
      if (S_DECIDE.flag_std) st_init_array(1, nvar, ncur, 0, vcur);

      /****************************************************/
      /* Loop on the underlying Gaussian Random Functions */
      /****************************************************/

      for (int igrf = 0; igrf < ngrf; igrf++)
      {
        if ((VERBOSE || DEBUG) && st_get_number_grf() > 1)
          message("GRF iteration #%d/%d\n", igrf + 1, ngrf);
        SPDE_CURRENT_IGRF = igrf;
        amesh = spde_get_current_matelem(-1).amesh;

        /* Conditional Simulation */
        /* Load the data set corresponding to the new variable */

        if (S_DECIDE.flag_dbin)
        {
          st_init_array(1, nvar, ncur, 1, zdat);
          ivar0 = (flag_mult_data) ? isimu :
                                     -1;
          st_load_data(amesh, dbin, dbout, s_option, ivar0, data, zdat);
        }

        /***********************************************************/
        /* Loop on the gibbs iterations (performed at end of loop) */
        /***********************************************************/

        ngtime = 1;
        ngibbs_total = ngibbs_nburn + ngibbs_niter;
        if (S_DECIDE.flag_gibbs) ngtime = MAX(1, ngibbs_total);

        for (int igtime = 0; igtime < ngtime; igtime++)
        {
          if ((VERBOSE || DEBUG) && S_DECIDE.flag_gibbs)
            message("Gibbs iteration #%d/%d\n", igtime + 1, ngtime);

          /* Perform the non-conditional simulation */
          st_init_array(1, nvar, ncur, 1, zsnc);
          if (!S_DECIDE.flag_onechol)
          {
            // Simulate the continuous part
            if (st_simulate(spde_get_current_matelem(-1).QC, zsnc))
              goto label_end;

            if (S_DECIDE.flag_dbin)
            {
              // Calculate the simulation error
              st_simu_subtract_data(ncur, zsnc, data, zdat);

              // Perform Conditional Kriging
              if (st_kriging(amesh, zdat, zcur)) goto label_end;

              // Add the non-conditional simulation
              st_simu_add_vertices(ncur, zsnc, zcur);
            }
            else
            {
              st_load_array(ncur, zsnc, zcur);
            }
          }
          else
          {
            // Perform simulation of the residuals
            if (st_simulate(spde_get_current_matelem(-1).qsimu->QCtt, zout))
              goto label_end;
            st_merge(ncur, zout, zsnc);

            if (S_DECIDE.flag_gibbs)
            {
              // Perform Kriging of the Gibbsed Gaussian
              if (st_kriging(amesh, data, zcur)) goto label_end;

              // Add the non-conditional simulation
              st_simu_add_vertices(ncur, zsnc, zcur);
            }
            else
            {
              st_load_array(ncur, zkrig, zcur);
              st_simu_add_vertices(ncur, zsnc, zcur);
            }
          }

          /* Gibbs iteration */

          if (S_DECIDE.flag_gibbs)
          {
            st_gibbs(igrf, ncur, ngibbs_int, igtime, ngibbs_nburn,
                     dbin, dbout, zcur);
          }
        }

        /* Saving operation */

        iatt_simu = Db::getSimRank(isimuw, 0, igrf, nbsimuw, 1);
        st_save_result(zcur, dbout, ELoc::SIMU, iatt_simu);
      }

      /* Perform the transformation */

      if (SIMU_FUNC_TRANSF != NULL)
        SIMU_FUNC_TRANSF(dbout, VERBOSE, isimuw, nbsimuw);

      /* Transforming the result (flag_modif) */

      if (S_DECIDE.flag_modif && SIMU_FUNC_UPDATE != NULL)
        SIMU_FUNC_UPDATE(dbout, VERBOSE, isimuw, nbsimuw);
    }

    /* Scale the simulations */

    if (S_DECIDE.flag_modif && SIMU_FUNC_SCALE != NULL)
      SIMU_FUNC_SCALE(dbout, VERBOSE, nbsimu);
  }

  /* Set the error return code */

  error = 0;

  label_end:
  mem_free((char* ) data);
  mem_free((char* ) zdat);
  mem_free((char* ) zkrig);
  mem_free((char* ) zout);
  mem_free((char* ) zsnc);
  mem_free((char* ) zcur);
  mem_free((char* ) vcur);
  return (error);
}

/****************************************************************************/
/*!
 **  Load the meshes
 **
 ** \return  Pointer to the newly created AMesh structure
 **
 ** \param[in]  dbin       Db structure for the conditioning data
 ** \param[in]  dbout      Db structure of the grid
 ** \param[in]  gext       Array of domain dilation
 ** \param[in]  s_option   SPDE_Option structure
 **
 ** \remarks The option 'flag_force' forces to use the regular meshing rather
 ** \remarks than the Turbo one
 **
 *****************************************************************************/
static AMesh* st_create_meshes(Db *dbin,
                               Db *dbout,
                               const VectorDouble &gext,
                               SPDE_Option &s_option)
{
  DECLARE_UNUSED(s_option);
  DECLARE_UNUSED(gext);
  bool flag_force = (int) get_keypone("Force_Regular_Meshing", 0);
  if (VERBOSE)
  {
    message("Generating the meshes\n");
    if (!S_DECIDE.flag_mesh_dbin)
      message("- Input data do not participate to the Meshing\n");
    if (!S_DECIDE.flag_mesh_dbout)
      message("- Output targets do not participate to the Meshing\n");
  }

  int ndim_loc = 0;
  if (dbin != nullptr) ndim_loc = MAX(ndim_loc, dbin->getNDim());
  if (dbout != nullptr) ndim_loc = MAX(ndim_loc, dbout->getNDim());
  bool flag_sphere = isDefaultSpaceSphere();

  // Processing

  if (flag_sphere)
  {

    /* Particular case of data on the sphere */

    messerr("This is not possible in Standard Meshing technique");
    messerr("Use MeshEStandardExt meshing technique instead");
    return nullptr;
  }

  /* Standard case */

  /* Check that a single file must be meshed and that it corresponds */
  /* to a grid */

  Db* dbloc = NULL;
  if (!flag_force)
  {
    if (((!S_DECIDE.flag_dbin || !S_DECIDE.flag_mesh_dbin) &&
         dbout != nullptr && dbout->isGrid()))
      dbloc = dbout;
    if (((!S_DECIDE.flag_dbout || !S_DECIDE.flag_mesh_dbout) &&
         dbin != nullptr && dbin->isGrid()))
      dbloc = dbin;
  }
  DbGrid* dbgrid = dynamic_cast<DbGrid*>(dbloc);

  if (dbloc != NULL)
  {
    if (VERBOSE) message("Using Turbo Meshing\n");

    /* Regular meshing */

    MeshETurbo* mesh = MeshETurbo::createFromGrid(dbgrid, false, VERBOSE);
    mesh->setPolarized(false);
    return mesh;
  }

  messerr("This type of Meshing is not available in Standard");
  messerr("Use MeshEStandardExt meshing technique instead");
  return nullptr;
}

/****************************************************************************/
/*!
 **  Check if External Q has been defined
 **
 ** \return 1 if External A-Q has been defined (for 'icov'); 0 otherwise
 **
 ** \param[in]  icov0     Rank of the (non-nugget) covariance
 **
 *****************************************************************************/
static int st_is_external_AQ_defined(int icov0)
{
  return (S_EXTERNAL_Q[icov0] != nullptr &&
          S_EXTERNAL_A[icov0] != nullptr);
}

#ifndef SWIG
/****************************************************************************/
/*!
 **  Copy the contents of the internal S_EXTERNAL_AQ into an output Matelem
 **
 **  Error return code
 **
 ** \param[in]  matelem  Output SPDE_Matelem structure
 ** \param[in]  icov0    Rank of the current Covariance
 **
 *****************************************************************************/
int spde_external_copy(SPDE_Matelem &matelem, int icov0)
{
  if (S_EXTERNAL_A[icov0] == nullptr)
  {
    messerr("The External A must be allocated before using it");
    return (1);
  }
  if (S_EXTERNAL_Q[icov0] == nullptr)
  {
    messerr("The External Q must be allocated before using it");
    return (1);
  }

  matelem.QC    = qchol_manage(1, NULL);
  matelem.QC->Q = S_EXTERNAL_Q[icov0]->clone();
  matelem.Aproj = S_EXTERNAL_A[icov0]->clone();

  return (0);
}
#endif
/****************************************************************************/
/*!
 **  Load the AMesh structure
 **
 ** \return  Pointer on the newly allocated AMesh
 **
 ** \param[in]  dbin       Db structure for the conditioning data
 ** \param[in]  dbout      Db structure of the grid
 ** \param[in]  gext       Array of domain dilation
 ** \param[in]  s_option   SPDE_Option structure
 ** \param[in]  verbose    Verbose option
 **
 *****************************************************************************/
AMesh* spde_mesh_load(Db *dbin,
                      Db *dbout,
                      const VectorDouble &gext,
                      SPDE_Option &s_option,
                      bool verbose)
{
  VERBOSE = verbose;

  /* Load the meshing */

  AMesh* amesh = st_create_meshes(dbin, dbout, gext, s_option);

  return amesh;
}

/****************************************************************************/
/*!
 **  Manage the contents of the External AMesh structure used for
 **  storing external meshing information
 **
 ** \param[in]  icov0     Rank of the current covariance (from 0 to 2)
 ** \param[in]  mesh      AMesh pointer
 **
 *****************************************************************************/
void spde_external_mesh_define(int icov0, AMesh *mesh)
{
  S_EXTERNAL_MESH[icov0] = mesh;
}

void spde_external_mesh_undefine(int icov0)
{
  if (S_EXTERNAL_MESH[icov0] != nullptr) delete S_EXTERNAL_MESH[icov0];
  S_EXTERNAL_MESH[icov0] = nullptr;
}
#ifndef SWIG
MatrixSparse* spde_external_A_define(int icov0, MatrixSparse *A)
{
  S_EXTERNAL_A[icov0] = A->clone();
  return S_EXTERNAL_A[icov0];
}

MatrixSparse* spde_external_A_undefine(int icov0)
{
  if (S_EXTERNAL_A[icov0] == nullptr) return nullptr;
  delete S_EXTERNAL_A[icov0];
  S_EXTERNAL_A[icov0] = nullptr;
  return nullptr;
}

MatrixSparse* spde_external_Q_define(int icov0, MatrixSparse *Q)
{
  S_EXTERNAL_Q[icov0] = Q->clone();
  return S_EXTERNAL_Q[icov0];
}

MatrixSparse* spde_external_Q_undefine(int icov0)
{
  if (S_EXTERNAL_Q[icov0] == nullptr) return nullptr;
  delete S_EXTERNAL_Q[icov0];
  S_EXTERNAL_Q[icov0] = nullptr;
  return nullptr;
}
#endif
/****************************************************************************/
/*!
 **  Assign fields of the AMesh structure which would have been calculated
 **  elsewhere
 **
 ** \param[in]  ndim      Space dimension
 ** \param[in]  ncorner   Number of vertices per element
 ** \param[in]  nvertex   Number of points
 ** \param[in]  nmesh     Number of meshes
 ** \param[in]  arg_meshes    Array containing the meshes
 ** \param[in]  arg_points    Array containing the vertex coordinates
 ** \param[in]  verbose   Verbose flag
 **
 ** \param[in,out]  amesh   Pointer to AMesh to be assigned
 **
 *****************************************************************************/
void spde_mesh_assign(AMesh *amesh,
                      int ndim,
                      int ncorner,
                      int nvertex,
                      int nmesh,
                      const VectorInt& arg_meshes,
                      const VectorDouble& arg_points,
                      int verbose)
{
  static bool debug = false;

  delete amesh;

  MatrixRectangular apices;
  apices.reset(nvertex,ndim);
  apices.setValues(arg_points, true);

  MatrixInt meshes;
  meshes.reset(nmesh,ncorner);
  meshes.setValues(arg_meshes, true);

  MeshEStandard* ameshSt = MeshEStandard::createFromExternal(apices, meshes, verbose);
  amesh = dynamic_cast<AMesh*>(ameshSt);

  if (debug) amesh->display();
}

/****************************************************************************/
/*!
 **  Preparation using SPDE (for all GRF and COV)
 **
 ** \return  Error return code
 **
 ** \param[in]  dbin        Db structure for the conditioning data
 ** \param[in]  dbout       Db structure of the grid
 ** \param[in]  gext        Array of domain dilation
 ** \param[in]  s_option    SPDE_Option structure
 **
 *****************************************************************************/
int spde_prepar(Db *dbin,
                Db *dbout,
                const VectorDouble &gext,
                SPDE_Option &s_option)
{
  st_calcul_init(S_ENV.ndim);

  /* Title (optional) */

  if (VERBOSE) st_title(0, 0, 1, "Preparing the Environment");

  /* Loop on the GRFs */

  for (int igrf = 0; igrf < st_get_number_grf(); igrf++)
  {
    SPDE_CURRENT_IGRF = igrf;

    /* Prepare the array of inverse of nugget sill matrices */

    if (S_DECIDE.flag_dbin && S_DECIDE.flag_several && st_is_model_nugget())
    {
      if (st_fill_Bnugget(dbin)) return 1;
    }

    /* Loop on the covariances */

    for (int icov = 0; icov < st_get_ncova(); icov++)
    {
      SPDE_CURRENT_ICOV = icov;
      SPDE_Matelem &Matelem = spde_get_current_matelem(icov);
      bool flag_AQ_defined = st_is_external_AQ_defined(icov);

      /* Title (optional) */

      if (VERBOSE) st_title(1, 1, 1, "Preparing the Process");

      /* Load the AMesh structure */

      Matelem.amesh = S_EXTERNAL_MESH[icov];
      if (Matelem.amesh == nullptr)
      {
        Matelem.amesh = spde_mesh_load(dbin, dbout, gext, s_option, VERBOSE);
        if (Matelem.amesh == nullptr) return 1;
      }

      /* Load External Q (if any) */

      if (flag_AQ_defined)
      {
        if (spde_external_copy(Matelem, icov)) return 1;
      }

      /* Prepare the array of sparse matrices (without nugget effect) */

      if (S_DECIDE.flag_dbin && S_DECIDE.flag_several && !st_is_model_nugget())
      {
        if (st_fill_Bhetero(dbin, dbout)) return 1;
      }

      /* Preparation in non-stationary case */

      if (st_get_model()->isNoStat() && !flag_AQ_defined)
      {
        const ANoStat *nostat = st_get_model()->getNoStat();
        nostat->attachToMesh(Matelem.amesh);
      }

      /* Prepare the projection matrix */

      if (S_DECIDE.flag_dbin)
      {
        if ((S_DECIDE.flag_several && !flag_AQ_defined) || !S_DECIDE.flag_mesh_dbin)
        {
          Matelem.Aproj = dynamic_cast<MatrixSparse*>(Matelem.amesh->createProjMatrix(dbin, -1, false));
          if (Matelem.Aproj == nullptr) return 1;
        }
      }

      /* Prepare the kriging environment per structure */

      if (S_DECIDE.flag_dbin && S_DECIDE.flag_several)
      {
        if (st_fill_Isill()) return 1;
      }

      /* Prepare the simulation environment per structure */

      if (S_DECIDE.flag_case == CASE_SIMULATE)
      {
        if (st_fill_Csill()) return 1;
      }

      /* Build all relevant matrices */

      if (!flag_AQ_defined)
      {
        if (spde_build_matrices(st_get_model(), VERBOSE)) return 1;
      }

      /* Build additional matrices */

      if (S_DECIDE.flag_Q && S_DECIDE.flag_dbin)
      {
        if (st_build_QCov(Matelem)) return 1;
      }

      /* Partially free the SP_Mat structure */

      st_matelem_manage(0);

      /* Building simulation or Kriging environment */

      Matelem.qsimu = st_qsimu_manage(1, NULL);
      if (Matelem.qsimu == nullptr) return 1;

      /* Prepare the Chebychev simulation environment */

      if (S_DECIDE.simu_cheb)
      {
        Matelem.s_cheb = spde_cheb_manage(1, VERBOSE, -0.5, Calcul.blin, Matelem.S, NULL);
        if (Matelem.s_cheb == nullptr) return 1;
      }

      /* Verbose output (optional) */

      if (DEBUG && VERBOSE) st_matelem_print(icov);
    }
  }

  SPDE_CURRENT_IGRF = 0;
  SPDE_CURRENT_ICOV = 0;
  return 0;
}

/****************************************************************************/
/*!
 **  Cleaning operation after SPDE
 **
 ** \return  Error return code
 **
 *****************************************************************************/
int spde_posterior()
{
  if (st_get_model()->isNoStat())
  {
    const ANoStat *nostat = st_get_model()->getNoStat();
    nostat->detachFromMesh();
  }
  return 0;
}

/****************************************************************************/
/*!
 **  Print the environment
 **
 ** \param[in]  dbout         Db output structure
 ** \param[in]  gext          Array of domain dilation
 **
 *****************************************************************************/
static void st_environ_print(const Db *dbout, const VectorDouble &gext)
{
  if (S_DECIDE.flag_case == CASE_KRIGING)
  {
    if (S_DECIDE.flag_est) message("Estimation\n");
    if (S_DECIDE.flag_std)
      message("Standard Deviation of the Estimation Error\n");
    if (st_get_filnug())
      message("Filtering Nugget effect (Sill=%lg)\n", st_get_nugget_sill(0, 0));
  }
  else
  {
    if (S_DECIDE.flag_dbin)
      message("Conditional Simulation\n");
    else
      message("Non-Conditional Simulation\n");
  }
  if (S_DECIDE.flag_onechol)
    message("- Single Cholesky option: ON\n");
  else
    message("- Single Cholesky option: OFF\n");

  if (S_DECIDE.flag_filnug) message("- Filter component must be filtered\n");

  if (S_DECIDE.flag_gibbs) message("- Gibbs iterations\n");

  if (dbout != nullptr && dbout->isGrid() && !gext.empty())
  {
    message("- The resulting Grid is dilated: %lf", gext[0]);
    for (int idim = 1; idim < dbout->getNDim(); idim++)
      message(" * %lf", gext[idim]);
    message("\n");
  }
}

/****************************************************************************/
/*!
 **  True if a (dilated) point intersects a mesh
 **
 ** \returns 1 if the intersection is not empty; 0 otherwise
 **
 ** \param[in]  amesh     AMesh structure
 ** \param[in]  coor      Point coordinates (Dimension: ndim)
 ** \param[in]  caux      Working array (Dimension: ndim)
 ** \param[in]  ndim      Comon space dimension between coor and s_mesh
 ** \param[in]  imesh     Mesh Index
 ** \param[in]  radius    Dilation radius
 **
 ** \remarks This function must not be called if on a sphere
 **
 *****************************************************************************/
static bool is_in_mesh_neigh(AMesh *amesh,
                             double *coor,
                             double *caux,
                             int ndim,
                             int imesh,
                             double radius)
{
  double top, bot, alpha, delta, ref;
  int ncorner;

  /* Initializations */

  ncorner = amesh->getNApexPerMesh();

  /* Check that at least one mesh vertex belongs to the point neighborhood */

  for (int icorn = 0; icorn < ncorner; icorn++)
  {
    for (int idim = 0; idim < ndim; idim++)
      caux[idim] = amesh->getCoor(imesh, icorn, idim);
    if (ut_distance(ndim, coor, caux) <= radius) return (1);
  }

  /* Project the point on each mesh edge */

  for (int icorn = 0; icorn < ncorner - 1; icorn++)
    for (int jcorn = icorn + 1; jcorn < ncorner; jcorn++)
    {

      // Get the coordinates of the projection

      top = bot = 0.;
      for (int idim = 0; idim < ndim; idim++)
      {
        delta = (amesh->getCoor(imesh, jcorn, idim) - amesh->getCoor(imesh, icorn, idim));
        top += delta * (amesh->getCoor(imesh, icorn,idim) - coor[idim]);
        bot += delta * delta;
      }
      alpha = top / bot;

      // Check that the projection lie between two vertices

      if (alpha < 0 || alpha > 1) continue;

      // Exhibit the coordinates of the projection

      for (int idim = 0; idim < ndim; idim++)
      {
        ref = amesh->getCoor(imesh, icorn, idim);
        caux[idim] = ref + alpha * (amesh->getCoor(imesh, jcorn, idim) - ref);
      }

      // Calculate the distance between the projection and the point

      if (ut_distance(ndim, coor, caux) <= radius) return (1);
    }

  return (0);
}

/****************************************************************************/
/*!
 **  Construct the array of coordinates of triangles in 3-D space
 **  by gluing the original 2-D coordinates (turned back in the original space)
 **  with the information provided by the third dimension array
 **
 ** \return  Array of 3-D coordinates
 **
 ** \param[in]  amesh     AMesh structure
 ** \param[in]  zcur      Array of results
 **
 *****************************************************************************/
static VectorDouble st_get_coords_3D(AMesh *amesh, const double *zcur)
{
  int ndim = 3;

  VectorDouble points;
  int nvertex = amesh->getNApices();
  MeshEStandard* ameshSt = dynamic_cast<MeshEStandard*>(amesh);
  if (ameshSt != nullptr) points = ameshSt->getPointList();

  /* Core allocation */

  VectorDouble p3d(ndim * nvertex, 0);

  /* Load the array of 3-D coordinates */

  int np = 0;
  for (int i = 0; i < nvertex; i++)
  {
    double value = zcur[i];
    if (FFFF(value)) continue;
    p3d[3 * np + 0] = points[2 * i + 0];
    p3d[3 * np + 1] = points[2 * i + 1];
    p3d[3 * np + 2] = value;
    np++;
  }

  /* Reallocation (if necessary) */

  if (np != nvertex)
  {
    p3d.resize(ndim * np);
  }

  return p3d;
}

/****************************************************************************/
/*!
 **  Free all memory used in SPDE
 **
 *****************************************************************************/
void spde_free_all(void)

{
  for (int igrf = 0; igrf < SPDE_MAX_NGRF; igrf++)
  {
    SPDE_CURRENT_IGRF = igrf;
    st_matelem_manage(-1);
    st_clean_Bnugget();
    st_clean_Bhetero();
  }
}

/****************************************************************************/
/*!
 **  Define the main options
 **
 ** \return Error return code
 **
 ** \param[in]  dbin          Pointer to the input Db
 ** \param[in]  dbout         Pointer to the output Db
 ** \param[in]  model1        Model structure (first)
 ** \param[in]  model2        Model structure (second)
 ** \param[in]  verbose       Verbose flag
 ** \param[in]  gext          Array of domain dilation
 ** \param[in]  mesh_dbin     True if Input points must participate to meshing
 ** \param[in]  mesh_dbout    True if Output points must participate to meshing
 ** \param[in]  flag_advanced True for advanced calculus (estimation or simulation)
 **                           False if only matrices are required
 ** \param[in]  flag_est      True for estimation
 ** \param[in]  flag_std      True for standard deviation
 ** \param[in]  flag_gibbs    True for Gibbs sampler
 ** \param[in]  flag_modif    True for post-processing simulations
 **
 ** \remarks This function initiates the Matelem structures
 **
 *****************************************************************************/
int spde_check(const Db *dbin,
               const Db *dbout,
               Model *model1,
               Model *model2,
               bool verbose,
               const VectorDouble &gext,
               bool mesh_dbin,
               bool mesh_dbout,
               bool flag_advanced,
               bool flag_est,
               bool flag_std,
               bool flag_gibbs,
               bool flag_modif)
{
  Model *models[2];
  int nlevels, ncova;

  st_environ_init();

  VERBOSE = verbose;
  models[0] = model1;
  models[1] = model2;

  FLAG_KEYPAIR = (int) get_keypone("SPDE_FLAG_KEYPAIR", 0);
  nlevels = (int) get_keypone("Multigrid_Number_Levels", 0);
  DEBUG = (int) get_keypone("SPDE_DEBUG", DEBUG);
  S_DECIDE.simu_chol = (int) get_keypone("Flag_Simu_Chol", 0);
  S_DECIDE.simu_cheb = !S_DECIDE.simu_chol;

  S_DECIDE.flag_dbin = (dbin != nullptr);
  S_DECIDE.flag_dbout = (dbout != nullptr);
  S_DECIDE.flag_mesh_dbin = mesh_dbin;
  S_DECIDE.flag_mesh_dbout = mesh_dbout;
  S_DECIDE.flag_est = flag_est;
  S_DECIDE.flag_std = flag_std;
  S_DECIDE.flag_gibbs = flag_gibbs;
  S_DECIDE.flag_mgrid = nlevels > 0;
  S_DECIDE.flag_several = 0;

  S_DECIDE.flag_case = 0;
  if (!flag_advanced)
    S_DECIDE.flag_case = CASE_MATRICES;
  else if (S_DECIDE.flag_est == 0 && S_DECIDE.flag_std == 0)
    S_DECIDE.flag_case = CASE_SIMULATE;
  else
    S_DECIDE.flag_case = CASE_KRIGING;
  S_DECIDE.flag_Q = 1;
  if (!S_DECIDE.flag_dbin && S_DECIDE.simu_cheb) S_DECIDE.flag_Q = 0;
  if (!flag_advanced) S_DECIDE.flag_Q = 1;
  S_DECIDE.flag_Q = (int) get_keypone("Flag_Q", S_DECIDE.flag_Q);
  S_DECIDE.flag_Qchol = (S_DECIDE.flag_case == CASE_SIMULATE && S_DECIDE.flag_Q
                         && S_DECIDE.simu_chol);
  S_DECIDE.flag_modif = (S_DECIDE.flag_case == CASE_SIMULATE && flag_modif);
  S_DECIDE.flag_onechol = (!S_DECIDE.flag_mgrid && S_DECIDE.simu_chol);
  S_DECIDE.flag_onechol = (int) get_keypone("Flag_OneChol",
                                            S_DECIDE.flag_onechol);
  if (!S_DECIDE.flag_dbin) S_DECIDE.flag_onechol = 0;
  if (S_DECIDE.flag_est) S_DECIDE.flag_onechol = 1;
  if (S_DECIDE.flag_onechol) S_DECIDE.flag_Qchol = 0;

  /* Checks */

  if (S_DECIDE.flag_case != CASE_SIMULATE && S_DECIDE.flag_gibbs)
  {
    messerr(
        "'flag_gibbs' requires simulation ('flag_est' and 'flag_std' must be FALSE)");
    return (1);
  }
  if (S_DECIDE.flag_case != CASE_SIMULATE && flag_modif)
  {
    messerr(
        "'flag_modif' is limited to simulations ('flag_est' and 'flag_std' must be FALSE)");
    return (1);
  }
  if (S_DECIDE.flag_case == CASE_KRIGING && !S_DECIDE.flag_dbin)
  {
    messerr("You need to define an input Db to perform Estimation");
    return (1);
  }

  S_ENV.ngrfs = 0;
  for (int igrf = 0; igrf < SPDE_MAX_NGRF; igrf++)
  {
    if (models[igrf] != nullptr)
    {
      SPDE_CURRENT_IGRF = igrf;
      if (st_check_model(dbin, dbout, models[igrf])) return (1);
      st_calcul_init(S_ENV.ndim);
      st_matelem_manage(1);
      ncova = st_get_ncova();

      for (int icov = 0; icov < ncova; icov++)
      {
        SPDE_CURRENT_ICOV = icov;
        st_calcul_update();
        if (VERBOSE) st_print_all("Model (Stationary) Parameters");
      }
      S_ENV.ngrfs++;
    }
  }
  S_DECIDE.flag_Qchol = S_DECIDE.flag_Qchol
      || (S_DECIDE.flag_case == CASE_MATRICES && S_DECIDE.flag_std);
  if (S_DECIDE.flag_std && S_ENV.nvar > 1)
  {
    messerr(
        "Calculation of Kriging Variance is incompatible with Multivariate");
    return (1);
  }

  /* Optional printout */

  if (verbose)
  {
    st_title(0, 0, 1, "Environment for SPDE processing");
    message("Space Dimension          = %d\n", S_ENV.ndim);
    message("Number of variables      = %d\n", S_ENV.nvar);
    message("Presence of an input Db  = %d\n", S_DECIDE.flag_dbin);
    message("Presence of an output Db = %d\n", S_DECIDE.flag_dbout);
    message("Calculate estimation     = %d\n", S_DECIDE.flag_est);
    message("Calculate st. deviation  = %d\n", S_DECIDE.flag_std);
    message("Perform estimation       = %d\n",
            S_DECIDE.flag_case == CASE_KRIGING);
    message("Perform simulations      = %d\n",
            S_DECIDE.flag_case == CASE_SIMULATE);
    message("Perform gibbs sampler    = %d\n", S_DECIDE.flag_gibbs);
    message("Post-process simulation  = %d\n", S_DECIDE.flag_modif);
    if (S_DECIDE.flag_case != CASE_MATRICES)
    {
      message("Cholesky Simulations     = %d\n", S_DECIDE.simu_chol);
      message("Chebychev Simulations    = %d\n", S_DECIDE.simu_cheb);
    }
    message("Build Q                  = %d\n", S_DECIDE.flag_Q);
    message("Perform Cholesky of Q    = %d\n", S_DECIDE.flag_Qchol);

    st_environ_print(dbout, gext);
  }

  S_DECIDE.flag_Qchol = S_DECIDE.flag_Qchol
      || (S_DECIDE.flag_case == CASE_KRIGING && st_get_filnug());

  return (0);
}

/****************************************************************************/
/*!
 **  Perform Kriging using SPDE on the set of constructed 2-D triangles
 **
 ** \return  Error return code
 **
 ** \param[in]  dbin        Db input structure
 ** \param[in]  model       Model structure
 ** \param[in]  s_option    SPDE_Option structure
 ** \param[in]  verbose     Verbose option
 **
 ** \param[out] nmesh_arg    Number of triangles generated
 ** \param[out] nvertex_arg  Number of vertices
 ** \param[out] meshes_arg   Array of triangulate vertex indices
 ** \param[out] points_arg   Array containing the 2-D vertices
 **
 ** \remark It is the responsability of the calling function to free
 ** \remark the returned arrays 'points_arg' and 'meshes_arg'.
 **
 ** \remark This function assumes that there is only one Model defined
 ** \remark Hence the test on the number of models
 **
 *****************************************************************************/
int kriging2D_spde(Db *dbin,
                   Model *model,
                   SPDE_Option &s_option,
                   int verbose,
                   int *nmesh_arg,
                   int *nvertex_arg,
                   VectorInt& meshes_arg,
                   VectorDouble& points_arg)
{
  int error, ncur, ndata, nvar, ncova;
  double *zcur, *work, *data;
  AMesh *amesh;
  MeshEStandard* ameshSt;

  /* Initializations */

  error = 1;
  zcur = work = data = nullptr;
  *nmesh_arg = *nvertex_arg = 0;

  /* Preliminary checks */

  if (spde_check(dbin, NULL, model, NULL, verbose, VectorDouble(),
                 true, true, true, true, false, false, false)) goto label_end;
  if (st_get_number_grf() != 1)
  {
    messerr("This function should be called in the case of a single Model");
    messerr("In your case: %d\n", st_get_number_grf());
    goto label_end;
  }

  /* Preliminary checks */

  if (model->getDimensionNumber() != 2)
  {
    messerr("This application is restricted to the 2-D case (ndim=%d)",
            model->getDimensionNumber());
    goto label_end;
  }

  /* Prepare all material */

  if (spde_prepar(NULL, dbin, VectorDouble(), s_option)) goto label_end;
  SPDE_CURRENT_IGRF = 0;
  {
    SPDE_Matelem &Matelem = spde_get_current_matelem(-1);
    amesh = Matelem.amesh;

    /* Core allocation */

    nvar = S_ENV.nvar;
    ncova = st_get_ncova_max();
    ndata = dbin->getSampleNumber(true);
    ncur = amesh->getNApices();
    zcur = (double*) mem_alloc(sizeof(double) * ncur * nvar, 0);
    if (zcur == nullptr) goto label_end;
    work = (double*) mem_alloc(sizeof(double) * ncur, 0);
    if (work == nullptr) goto label_end;
    data = (double*) mem_alloc(sizeof(double) * ndata * nvar, 0);
    if (data == nullptr) goto label_end;

    /* Load the data */

    st_init_array(ncova, nvar, ncur, 1, zcur);
    st_load_data(amesh, dbin, NULL, s_option, -1, data, zcur);

    /* for estimation */

    if (st_get_filnug())
    {
      if (st_filter(work, zcur)) goto label_end;
    }
    else
    {
      if (st_kriging(amesh, data, zcur)) goto label_end;
    }
  }

  /* Create the returned array */

  points_arg = st_get_coords_3D(amesh, zcur);
  if (! points_arg.empty()) *nvertex_arg = (int) points_arg.size() / 3;

  ameshSt = dynamic_cast<MeshEStandard*>(amesh);
  if (ameshSt != nullptr) meshes_arg = ameshSt->getMeshList();
  *nmesh_arg = amesh->getNMeshes();

  /* Cleaning procedure */

  spde_posterior();

  /* Set the error code */

  error = 0;

  label_end:
  mem_free((char* ) zcur);
  mem_free((char* ) work);
  mem_free((char* ) data);
  return (error);
}

/****************************************************************************/
/*!
 **  Perform the product of x by Q using the blin decomposition
 **
 ** \param[in]  blin      Array of coefficients for Linear combinaison
 ** \param[in]  S         Shift operator
 ** \param[in]  Lambda    Vector Lambda
 ** \param[in]  TildeC    Vector TildeC
 ** \param[in]  x         Input array
 **
 ** \param[out] y         Output array
 **
 *****************************************************************************/
static void st_product_Q(const VectorDouble& blin,
                         MatrixSparse *S,
                         const VectorDouble &Lambda,
                         const VectorDouble &TildeC,
                         const VectorDouble& x,
                         VectorDouble& y)
{
  int n = S->getNCols();
  VectorDouble x1(n);
  VectorDouble x2(n);

  for (int i = 0; i < n; i++)
    y[i] = 0.;
  for (int i = 0; i < n; i++)
    x1[i] = x[i] * sqrt(TildeC[i]);

  for (int ilin = 0, nblin = (int) blin.size(); ilin < nblin; ilin++)
  {
    for (int i = 0; i < n; i++)
      y[i] += blin[ilin] * x1[i];
    S->prodMatVecInPlace(x1, x2);
    for (int i = 0; i < n; i++)
      x1[i] = x2[i];
  }

  for (int i = 0; i < n; i++)
    y[i] *= pow(Lambda[i] / sqrt(TildeC[i]), 2.) * sqrt(TildeC[i]);
}

#ifndef SWIG
/****************************************************************************/
/*!
 **  Perform the product of a vector by the inverse of the power
 **  of a sparse matrix using the Chebychev Polynomial procedure
 **
 ** \return Error return code
 **
 ** \param[in]  blin      Array of coefficients for Linear combinaison
 ** \param[in]  S         Shift operator
 ** \param[in]  Lambda    Vector Lambda
 ** \param[in]  TildeC    Vector TildeC
 ** \param[in]  power     Parameter used in the Chebychev approximation
 ** \param[in]  x         Input array
 **
 ** \param[out] y         Output array
 **
 *****************************************************************************/
int spde_eval(const VectorDouble& blin,
              MatrixSparse *S,
              const VectorDouble &Lambda,
              const VectorDouble &TildeC,
              double power,
              VectorDouble& x,
              VectorDouble& y)
{
  Cheb_Elem *cheb_elem;
  int error, n;

  /* Initializations */

  error = 1;
  cheb_elem = nullptr;
  n = S->getNCols();
  if (power != 1.0 && power != -1.0 && power != -0.5)
  {
    messerr("Invalid value for the 'power' argument (%lf)", power);
    messerr("It should be either -1, -0.5 or 1");
    goto label_end;
  }

  // Dispatch 

  if (power == 1.)
  {
    st_product_Q(blin, S, Lambda, TildeC, x, y);
  }
  else
  {
    /* Pre-processing for the case power=-1 */

    if (power == -1) for (int i = 0; i < n; i++)
      x[i] /= sqrt(TildeC[i]);

    /* Create the Cheb_Elem structure */

    cheb_elem = spde_cheb_manage(1, VERBOSE, power, blin, S, NULL);
    if (cheb_elem == nullptr) goto label_end;

    /* Operate the Chebychev polynomials */

    if (spde_chebychev_operate(S, cheb_elem, Lambda, x, y)) goto label_end;

    /* Post-processing for the case power=-1 */

    if (power == -1) for (int i = 0; i < n; i++)
      y[i] *= sqrt(TildeC[i]);
  }

  /* Set the error return code */

  error = 0;

  label_end: cheb_elem = spde_cheb_manage(-1, 0, 0, VectorDouble(), NULL, cheb_elem);
  return (error);
}
#endif
/****************************************************************************/
/*!
 **  Check the pinchout variable
 **
 ** \return Error returned code
 **
 ** \param[in]  dbgrid      Grid structure
 ** \param[in]  icol_pinch  Pointer to the pinchout variabe
 **
 *****************************************************************************/
static int st_m2d_check_pinchout(Db *dbgrid, int icol_pinch)
{
  int nech, error;
  double *tab;

  // Preliminary checks

  if (dbgrid == nullptr) return (0);
  if (icol_pinch < 0) return (0);

  // Initializations

  error = 1;
  nech = dbgrid->getSampleNumber();
  tab = db_vector_alloc(dbgrid);
  if (tab == nullptr) return (1);
  if (db_vector_get_att(dbgrid, icol_pinch, tab)) goto label_end;

  // Check that values are within [0,1] interval

  for (int iech = 0; iech < nech; iech++)
  {
    if (!dbgrid->isActive(iech)) continue;
    if (FFFF(tab[iech])) continue;
    if (tab[iech] < 0 || tab[iech] > 1)
    {
      messerr("Pinchout variable should lie in [0,1]");
      messerr("At grid node %d/%d, the value is %lf", iech + 1, nech,
              tab[iech]);
      goto label_end;
    }
  }

  // Set the error return code

  error = 0;

  label_end: tab = db_vector_free(tab);
  return (error);
}

/****************************************************************************/
/*!
 **  Get the elevation within bounds
 **
 ** \return The value assigned to this inequality
 **
 ** \param[in]  m2denv      M2D_Environ structure
 ** \param[in]  lower       Lower bound
 ** \param[in]  upper       Upper bound
 **
 *****************************************************************************/
static double st_m2d_draw_elevation(M2D_Environ *m2denv,
                                    int /*nlayer*/,
                                    int /*ilayer*/,
                                    double lower,
                                    double upper)
{
  double value, lowloc, upploc, mean, stdv;

  mean = m2denv->zmean;
  stdv = m2denv->zstdv;
  lowloc = lower;
  upploc = upper;
  value = 0.;
  if (!FFFF(lower)) lowloc = (lower - mean) / stdv;
  if (!FFFF(upper)) upploc = (upper - mean) / stdv;
  if (!FFFF(lower) && !FFFF(upper))
    value = mean + stdv * law_gaussian_between_bounds(lowloc, upploc);
  else if (FFFF(lower) && FFFF(upper))
    value = mean;
  else if (FFFF(lower))
    value = mean + stdv * law_gaussian_between_bounds(TEST, upploc);
  else if (FFFF(upper))
    value = mean + stdv * law_gaussian_between_bounds(lowloc, TEST);

  return (value);
}

/****************************************************************************/
/*!
 **  Print (concatenate) the printout of an interval
 **
 ** \param[in]  title       Optional title
 ** \param[in]  lower       Lower bound or FFFF
 ** \param[in]  upper       Upper bound or FFFF
 ** \param[in]  tail        0: blank character; 1: "\n" character
 **
 ** \remarks The printed string starts with a blank character
 ** \remarks It ends with either a blank or a <SR/LF> character (see 'tail')
 **
 *****************************************************************************/
static void st_print_concatenate_interval(const char *title,
                                          double lower,
                                          double upper,
                                          int tail)
{
  if (title != NULL) message("%s", title);
  message(" [");
  if (FFFF(lower))
    message("    NA");
  else
    message("%6.2lf", lower);
  message(" ; ");
  if (FFFF(upper))
    message("    NA");
  else
    message("%6.2lf", upper);
  message("]");

  if (tail == 0)
    message(" ");
  else
    message("\n");
}

/****************************************************************************/
/*!
 **  Print the constraints information for a single point
 **
 ** \param[in]  ilayer      Rank of the layer
 ** \param[in]  iech        Rank of the sample
 ** \param[in]  value       Current value
 ** \param[in]  drift       Drift value (or TEST)
 ** \param[in]  vgaus       Current Gaussian value (or TEST)
 ** \param[in]  lower       Lower bound or FFFF
 ** \param[in]  upper       Upper bound or FFFF
 **
 *****************************************************************************/
static void st_print_constraints_per_point(int ilayer,
                                           int iech,
                                           double value,
                                           double drift,
                                           double vgaus,
                                           double lower,
                                           double upper)
{
  message("Sample (%d) - Layer (%3d) in", iech + 1, ilayer + 1);
  st_print_concatenate_interval(NULL, lower, upper, 0);
  if (!FFFF(drift)) message("- Drift=%8.3lf ", drift);
  if (!(FFFF(value) && FFFF(vgaus)))
  {
    message("->");
    if (FFFF(value))
      message("       NA");
    else
      message(" %8.4lf", value);
    if (!FFFF(vgaus)) message(" (Gaus=%8.4lf)", vgaus);
  }
  message("\n");
}

/****************************************************************************/
/*!
 **  Check the validity of the Mean and Variance values
 **
 ** \return Error return code
 **
 ** \param[in]  db            Db structure containing the constraints
 ** \param[in]  ilayer        Rank of the layer of interest
 ** \param[in]  iech          Rank of the sample of interest
 ** \param[in]  flag_positive Positivity check
 ** \param[in]  flag_verbose  Verbose output
 ** \param[in]  M             Value for the Mean
 ** \param[in]  S             Value for the Variance
 **
 *****************************************************************************/
static int st_check_validity_MS(Db *db,
                                int ilayer,
                                int iech,
                                int flag_positive,
                                int flag_verbose,
                                double M,
                                double S)
{
  int error;
  static double eps = 1.e-3;

  error = 0;
  if (FFFF(M) || FFFF(S)) error = 1;
  if (flag_positive)
  {
    if (M < eps || S < eps) error = 1;
  }
  if (error == 0) return (0);
  if (flag_verbose)
  {
    messerr("Error at Sample #%d/%d for Layer #%d", iech + 1,
            db->getSampleNumber(), ilayer + 1);
    if (FFFF(M))
      messerr("- Mean is undefined");
    else
    {
      if (flag_positive && M < eps)
        messerr("- Mean has a too small value (%lf)", M);
    }
    if (FFFF(S))
      messerr("- Variance is undefined");
    else
    {
      if (flag_positive && S < eps)
        messerr("- Variance has a too small value (%lf)", S);
    }
  }
  return (1);
}

/****************************************************************************/
/*!
 **  Returns the value of the drift increment at a sample (mean)
 **
 ** \return The mean value or TEST value
 **
 ** \param[in]  m2denv      M2D_Environ structure
 ** \param[in]  db          Db structure containing the constraints
 ** \param[in]  type        1 for the constraining Db
 **                         2 for the grid output Db
 ** \param[in]  ilayer      Rank of the layer of interest
 ** \param[in]  iech        Rank of the sample of interest
 **
 *****************************************************************************/
static double st_m2d_get_M(M2D_Environ *m2denv,
                           Db *db,
                           int type,
                           int ilayer,
                           int iech)
{
  double value;
  int iatt;

  if (type == 1)
    iatt = m2denv->iatt_fd;
  else
    iatt = m2denv->iatt_fg;
  value = db->getArray(iech, iatt + ilayer);
  return (value);
}

/****************************************************************************/
/*!
 **  Returns the value of the gaussian standard deviation
 **
 ** \return The mean value or TEST value
 **
 ** \param[in]  m2denv      M2D_Environ structure
 **
 *****************************************************************************/
static double st_m2d_get_S(M2D_Environ *m2denv,
                           Db * /*db*/,
                           int /*type*/,
                           int /*ilayer*/,
                           int /*iech*/)
{
  double value;

  value = m2denv->ystdv;
  return (value);
}

/****************************************************************************/
/*!
 **  At a point, returns the external drift increment from previous layer
 **
 ** \return The external drift increment
 **
 ** \param[in]  m2denv      M2D_Environ structure
 ** \param[in]  db          Db structure containing the constraints
 ** \param[in]  ilayer0     Rank of the layer of interest
 ** \param[in]  iech0       Rank of the sample of interest
 **
 *****************************************************************************/
static double st_m2d_external_drift_increment(M2D_Environ *m2denv,
                                              Db *db,
                                              int ilayer0,
                                              int iech0)
{
  double value, previous;

  value = db->getLocVariable(ELoc::F,iech0, ilayer0);
  if (FFFF(value)) return (TEST);
  if (ilayer0 > 1)
    previous = db->getLocVariable(ELoc::F,iech0, ilayer0 - 1);
  else
    previous = m2denv->dmini;
  if (FFFF(previous)) return (TEST);
  value -= previous;
  return (value);
}

/****************************************************************************/
/*!
 **  Returns the value of the drift contribution at a sample
 **  This value is a weighted combinaison of constant and external drift term
 **
 ** \return The drift interval value
 **
 ** \param[in]  m2denv      M2D_Environ structure
 ** \param[in]  db          Db structure containing the constraints
 ** \param[in]  ilayer0     Rank of the layer of interest
 ** \param[in]  iech0       Rank of the sample of interest
 **
 *****************************************************************************/
static double st_m2d_get_drift(M2D_Environ *m2denv,
                               Db *db,
                               int ilayer0,
                               int iech0)
{
  double coeff, value, drift;

  coeff = DCOEF(ilayer0);
  if (m2denv->flag_ed)
    drift = st_m2d_external_drift_increment(m2denv, db, ilayer0, iech0);
  else
    drift = 1.;
  if (FFFF(drift)) return (TEST);
  value = coeff * drift;
  return (value);
}

/****************************************************************************/
/*!
 **  Calculate the drift increment in a Db
 **
 ** \param[in]  m2denv      M2D_Environ structure
 ** \param[in]  nlayer      Number of layers
 ** \param[in]  icol_pinch  Pointer to the pinchout variabe
 ** \param[in]  db          Db structure
 ** \param[in]  iatt        Pointer to the drift vector
 **
 *****************************************************************************/
static void st_m2d_set_M(M2D_Environ *m2denv,
                         int nlayer,
                         int icol_pinch,
                         Db *db,
                         int iatt)
{
  double drift;

  for (int ilayer = 0; ilayer < nlayer; ilayer++)
  {
    for (int iech = 0; iech < db->getSampleNumber(); iech++)
    {
      if (db->isActive(iech))
      {
        drift = st_m2d_get_drift(m2denv, db, ilayer, iech);
        if (!FFFF(drift) && ilayer > 0 && icol_pinch >= 0)
          drift *= db->getArray(iech, icol_pinch);
      }
      else
      {
        drift = TEST;
      }
      db->setArray(iech, iatt + ilayer, drift);
    }
  }
}

/****************************************************************************/
/*!
 **  Locally migrate the pinchout distance from grid to point
 **
 ** \return  Address of the newly added vector in 'dbc'
 **
 ** \param[in]  dbout       Db output structure
 ** \param[in]  dbc         Db constraints structure
 ** \param[in]  icol_pinch  Pointer to the pinchout variabe
 **
 *****************************************************************************/
static int st_m2d_migrate_pinch_to_point(Db *dbout, Db *dbc, int icol_pinch)
{
  double *tab;
  int iptr, error;
  VectorInt cols(1);
  cols[0] = icol_pinch;

  // Initializations

  error = 1;
  iptr = -1;
  tab = nullptr;
  if (dbout == nullptr) return (0);
  if (icol_pinch < 0) return (0);

  // Add an attribute

  iptr = dbc->addColumnsByConstant(1, TEST);
  if (iptr < 0) goto label_end;

  // Core allocation

  tab = db_vector_alloc(dbc);
  if (tab == nullptr) goto label_end;

  // Migrate information from grid to point

  if (migrateByAttribute(dbout, dbc, cols, 0, VectorDouble(), false, false))
    goto label_end;

  // Store the resulting array in the file

  dbc->setColumnByUIDOldStyle(tab, iptr);

  // Set the error returned code

  error = 0;

  label_end: if (error && iptr >= 0) dbc->deleteColumnByUID(iptr);
  mem_free((char* ) tab);
  return (iptr);
}

/****************************************************************************/
/*!
 **  Calculate and store drift value per point in constraints and output Db
 **  Check the validity of the drift at points
 **
 ** \return  Error returned code
 **
 ** \param[in]  m2denv      M2D_Environ structure
 ** \param[in]  mode        1 adding; -1 deleting
 ** \param[in]  nlayer      Number of layers
 ** \param[in]  icol_pinch  Pointer to the pinchout variabe
 ** \param[in]  dbc         Db constraints structure
 ** \param[in]  dbout       Db output structure
 **
 *****************************************************************************/
static int st_m2d_drift_inc_manage(M2D_Environ *m2denv,
                                   int mode,
                                   int nlayer,
                                   int icol_pinch,
                                   Db *dbc,
                                   Db *dbout)
{
  double M, S;
  int iptr;

  /* Initializations */

  if (m2denv == (M2D_Environ*) NULL) return (1);
  iptr = -1;

  /* Dispatch */

  if (mode > 0)
  {

    /* Identify the drift at the constraining samples */

    m2denv->iatt_fd = dbc->addColumnsByConstant(nlayer, TEST);
    if (m2denv->iatt_fd < 0) return (1);

    /* If pinch-out is defined, interpolate it at well data */

    iptr = st_m2d_migrate_pinch_to_point(dbout, dbc, icol_pinch);
    st_m2d_set_M(m2denv, nlayer, iptr, dbc, m2denv->iatt_fd);
    if (iptr >= 0) dbc->deleteColumnByUID(iptr);

    /* Check validity of drift at data points */

    for (int iech = 0; iech < dbc->getSampleNumber(); iech++)
    {
      if (!dbc->isActive(iech)) continue;
      for (int ilayer = 0; ilayer < nlayer; ilayer++)
      {
        M = st_m2d_get_M(m2denv, dbc, 1, ilayer, iech);
        S = st_m2d_get_S(m2denv, dbc, 1, ilayer, iech);
        if (st_check_validity_MS(dbc, ilayer, iech, 1, 1, M, S)) return (1);
      }
    }

    /* Identify the drift at the target grid nodes */

    m2denv->iatt_fg = dbout->addColumnsByConstant(nlayer, TEST);
    if (m2denv->iatt_fg < 0) return (1);
    st_m2d_set_M(m2denv, nlayer, icol_pinch, dbout, m2denv->iatt_fg);
  }
  else
  {

    /* Deleting the drift at the constraining samples */

    if (m2denv->iatt_fd >= 0)
      (void) db_attribute_del_mult(dbc, m2denv->iatt_fd, nlayer);

    /* Deleting the drift at the target grid */

    if (m2denv->iatt_fg >= 0)
      (void) db_attribute_del_mult(dbout, m2denv->iatt_fg, nlayer);
  }
  return (0);
}

/****************************************************************************/
/*!
 **  Calculate global statistics on elevations
 **
 ** \param[in]  m2denv      M2D_Environ structure
 ** \param[in]  dbin        Db input structure
 ** \param[in]  nlayer      Number of layers
 ** \param[in]  verbose     Verbose flag
 **
 *****************************************************************************/
static void st_m2d_stats_init(M2D_Environ *m2denv,
                              Db *dbin,
                              int nlayer,
                              int verbose)
{
  int nech;
  double lower, upper, nb, mm, vv, mini, maxi, delta;
  static double percent = 0.05;

  /* Initializations */

  nech = dbin->getSampleNumber();
  nb = mm = vv = 0.;
  mini = 1.e30;
  maxi = -1.e30;

  /* Loop on the layers */

  for (int ilayer = 0; ilayer < nlayer; ilayer++)
  {

    /* Loop on the samples */

    for (int iech = 0; iech < nech; iech++)
    {
      if (!dbin->isActive(iech)) continue;
      lower = dbin->getLocVariable(ELoc::L,iech, ilayer);
      upper = dbin->getLocVariable(ELoc::U,iech, ilayer);

      // Process the minimum bound 

      if (!FFFF(lower))
      {
        nb += 1.;
        mm += lower;
        vv += lower * lower;
        if (lower < mini) mini = lower;
        if (lower > maxi) maxi = lower;
      }

      // Process the maximum bound 

      if (!FFFF(upper))
      {
        nb += 1.;
        mm += upper;
        vv += upper * upper;
        if (upper < mini) mini = upper;
        if (upper > maxi) maxi = upper;
      }
    }
  }

  /* Normation */

  if (nb > 0)
  {
    mm /= nb;
    vv = vv / nb - mm * mm;
  }
  else
  {
    mm = 0.;
    vv = 1.;
    mini = -0.5;
    maxi = 0.5;
  }

  delta = maxi - mini;
  if (delta <= 0) delta = ABS(mm) / 10.;
  if (delta <= 0) delta = 1.;
  m2denv->zmean = mm;
  m2denv->zeps = ABS(mm) / 1.e4;
  m2denv->zstdv = (vv > 0) ? sqrt(vv) :
                             1.;
  m2denv->zmini = mini - delta * percent;
  m2denv->zmaxi = maxi + delta * percent;

  if (verbose)
  {
    mestitle(2, "Global Statistics on Raw Elevations (extended by %4.2lf)",
             percent);
    message("Statistics are derived from compiling bounds (when defined)\n");
    message("Number of valid bounds = %d\n", (int) nb);
    message("Mean                   = %lf\n", m2denv->zmean);
    message("St. Deviation          = %lf\n", m2denv->zstdv);
    message("Tolerance              = %lf\n", m2denv->zeps);
    message("Minimum                = %lf\n", m2denv->zmini);
    message("Maximum                = %lf\n", m2denv->zmaxi);
    message("Range                  = %lf\n", m2denv->zmaxi - m2denv->zmini);
  }
}

/****************************************************************************/
/*!
 **  Update global statistics on the raw information
 **
 ** \param[in]  m2denv      M2D_Environ structure
 ** \param[in]  dbc         Db structure for constraints
 ** \param[in]  nlayer      Number of layers
 ** \param[in]  verbose     Verbose flag
 **
 *****************************************************************************/
static void st_m2d_stats_updt(M2D_Environ *m2denv,
                              Db *dbc,
                              int nlayer,
                              int verbose)
{
  int nech;
  double nb, mm, vv, mini, maxi, zval, delta;
  static double percent = 0.05;

  /* Initializations */

  nech = dbc->getSampleNumber();
  nb = mm = vv = 0.;
  mini = 1.e30;
  maxi = -1.e30;

  /* Loop on the layers */

  for (int ilayer = 0; ilayer < nlayer; ilayer++)
  {

    /* Loop on the samples */

    for (int iech = 0; iech < nech; iech++)
    {
      zval = dbc->getLocVariable(ELoc::Z,iech, ilayer);

      nb += 1.;
      mm += zval;
      vv += zval * zval;
      if (zval < mini) mini = zval;
      if (zval > maxi) maxi = zval;
    }
  }

  /* Normation */

  if (nb > 0)
  {
    mm /= nb;
    vv = vv / nb - mm * mm;
  }
  else
  {
    mm = 0.;
    vv = 1.;
    mini = -0.5;
    maxi = 0.5;
  }

  delta = maxi - mini;
  if (delta <= 0.) delta = ABS(mm) / 10.;
  if (delta <= 0) delta = 1.;
  m2denv->zmean = mm;
  m2denv->zeps = ABS(mm) / 1.e4;
  m2denv->zstdv = (vv > 0) ? sqrt(vv) :
                             1.;
  m2denv->zmini = mini - delta * percent;
  m2denv->zmaxi = maxi + delta * percent;

  if (verbose)
  {
    mestitle(2, "Global Statistics on Centered Elevations");
    message("Statistics are compiled from initial values within bounds\n");
    message("Number of values = %d\n", (int) nb);
    message("Mean             = %lf\n", m2denv->zmean);
    message("St. Deviation    = %lf\n", m2denv->zstdv);
    message("Tolerance        = %lf\n", m2denv->zeps);
    message("Minimum          = %lf\n", m2denv->zmini);
    message("Maximum          = %lf\n", m2denv->zmaxi);
    message("Range            = %lf\n", m2denv->zmaxi - m2denv->zmini);
  }
}

/****************************************************************************/
/*!
 **  Set the initial elevations at the constraining information
 **
 ** \return  Error returned code
 **
 ** \param[in]  m2denv      M2D_Environ structure
 ** \param[in]  dbc         Db structure for constraints
 ** \param[in]  nlayer      Number of layers
 **
 ** \param[out] work        Array of tentative values (Dimension: nlayer)
 **
 ** \remarks This function also add the attributes to 'dbin' per layer:
 ** \remarks - the initial value (ELoc::Z)
 **
 *****************************************************************************/
static int st_m2d_initial_elevations(M2D_Environ *m2denv,
                                     Db *dbc,
                                     int nlayer,
                                     VectorDouble& work)
{
  int nech;
  double zmin, zmax, zval, eps;
  static int njter_max = 20;

  /* Initializations */

  nech = dbc->getSampleNumber();
  eps = m2denv->zeps;
  int flag_jter = 0;

  /* Loop on the samples */

  for (int iech = 0; iech < nech; iech++)
  {

    /* Define the values at sample as unconstrained information */

    for (int ilayer = 0; ilayer < nlayer; ilayer++)
    {
      zmin = dbc->getLocVariable(ELoc::L,iech, ilayer);
      zmax = dbc->getLocVariable(ELoc::U,iech, ilayer);
      work[ilayer] = st_m2d_draw_elevation(m2denv, nlayer, ilayer, zmin, zmax);
    }

    /* Loop on iterations for ordering the values */

    for (int jter = 0; jter < njter_max; jter++)
    {
      flag_jter = 0;

      /* Loop on the layers */

      for (int ilayer = 0; ilayer < nlayer; ilayer++)
      {

        /* Determine the bounds at data locations */

        zmin = dbc->getLocVariable(ELoc::L,iech, ilayer);
        zmax = dbc->getLocVariable(ELoc::U,iech, ilayer);

        /* Loop on the other layers */

        for (int jlayer = 0; jlayer < nlayer; jlayer++)
        {
          if (ilayer == jlayer) continue;
          zval = work[jlayer];

          if (jlayer < ilayer)
          {

            // Comparing with a layer located shallower than the current one

            if (!FFFF(zmax) && zval > zmax)
              flag_jter = 1;
            else
            {
              if (FFFF(zmin))
                zmin = zval + eps;
              else
                zmin = MAX(zmin, zval);
            }
          }
          else
          {

            // Comparing with a layer located deeper than the current one

            if (!FFFF(zmin) && zval < zmin)
              flag_jter = 1;
            else
            {
              if (FFFF(zmax))
                zmax = zval - eps;
              else
                zmax = MIN(zmax, zval);
            }
          }
        }

        // Update target value according to constraints

        work[ilayer] = st_m2d_draw_elevation(m2denv, nlayer, ilayer, zmin,
                                             zmax);
      }

      /* Interrupt iterations */

      if (!flag_jter) break;
    }

    // Run abort in case of lack of convergence

    if (flag_jter)
    {
      messerr("At constraining sample #%d/%d, correct interval ordering",
              iech + 1, nech);
      messerr("has not been reached after %d iterations. Run is aborted",
              njter_max);
      for (int ilayer = 0; ilayer < nlayer; ilayer++)
      {
        zmin = dbc->getLocVariable(ELoc::L,iech, ilayer);
        zmax = dbc->getLocVariable(ELoc::U,iech, ilayer);
        st_print_constraints_per_point(ilayer, iech, work[ilayer],
        TEST,
                                       TEST, zmin, zmax);
      }
      messerr("\n");
      messerr(">>> You should check the ordering of your bound variables");
      messerr(">>>in the Well File");
      messerr("\n");
      return (1);
    }

    /* Store the resulting values */

    for (int ilayer = 0; ilayer < nlayer; ilayer++)
      dbc->setLocVariable(ELoc::Z,iech, ilayer, work[ilayer]);
  }

  return (0);
}

/****************************************************************************/
/*!
 **  Fit the coefficients of the trend terms for each layer
 **
 ** \return  Error returned code
 **
 ** \param[in]  m2denv      M2D_Environ structure
 ** \param[in]  dbin        Db input structure
 ** \param[in]  dbout       Db output structure
 ** \param[in]  nlayer      Number of layers
 ** \param[in]  verbose     Verbose flag
 **
 ** \param[out] iatt_f      Pointer in dbin to the added variables ELoc::F
 **
 ** \remarks This function also add the attributes to 'dbin' per layer:
 ** \remarks - the external drift values (ELoc::F)
 **
 *****************************************************************************/
static int st_m2d_drift_manage(M2D_Environ *m2denv,
                               Db *dbin,
                               Db *dbout,
                               int nlayer,
                               int verbose,
                               int *iatt_f)
{
  int nechin, error, nb;
  double *dval, value, delta;
  static double percent = 0.05;
  VectorInt cols(1);

  /* Initializations */

  error = 1;
  nechin = dbin->getSampleNumber();
  dval = nullptr;
  (*iatt_f) = -1;

  /* Core allocation */

  if (m2denv->flag_ed)
  {
    dval = (double*) mem_alloc(sizeof(double) * nechin, 0);
    if (dval == nullptr) goto label_end;
  }

  /* Add attributes to 'dbin' */
  /* - the external drift value at data points (optional) */
  /* - the initial value at data points */

  if (m2denv->flag_ed)
  {
    if (db_locator_attribute_add(dbin, ELoc::F, nlayer, 0, TEST, iatt_f))
      goto label_end;
  }

  /* Loop on the layers */

  nb = 0;
  for (int ilayer = 0; ilayer < nlayer; ilayer++)
  {

    /* Export External drift from 'dbout' to 'dbin' (optional) */

    if (m2denv->flag_ed)
    {
      cols[0] = dbout->getColIdxByLocator(ELoc::F, ilayer);

      // Migrate the information from Grid to Wells

      migrateByAttribute(dbout, dbin, cols, 0, VectorDouble(), false, false);

      // Calculate the statistics of the external drift on the grid

      for (int iech = 0; iech < dbout->getSampleNumber(); iech++)
      {
        if (!dbout->isActive(iech)) continue;
        value = dbout->getLocVariable(ELoc::F,iech, ilayer);
        if (FFFF(value)) continue;
        nb++;
        if (FFFF(m2denv->dmini) || value < m2denv->dmini) m2denv->dmini = value;
        if (FFFF(m2denv->dmaxi) || value > m2denv->dmaxi) m2denv->dmaxi = value;
      }
    }

    /* Loop on the samples */

    for (int iech = 0; iech < nechin; iech++)
    {
      if (!dbin->isActive(iech)) continue;
      if (m2denv->flag_ed)
      {
        if (FFFF(dval[iech])) continue;
        dbin->setLocVariable(ELoc::F,iech, ilayer, dval[iech]);
      }
    }
  }

  /* Patch the statistics on drift if no external drift */

  if (!m2denv->flag_ed)
  {
    m2denv->dmini = 0.;
    m2denv->dmaxi = 1.;
  }
  else
  {
    delta = m2denv->dmaxi - m2denv->dmini;
    m2denv->dmini -= delta * percent;
    m2denv->dmaxi += delta * percent;
  }

  if (verbose)
  {
    mestitle(2, "Global Statistics on Trends (extended by %4.2lf)", percent);
    message("Statistics are derived from compiling drift at grid nodes\n");
    message("Number of valid nodes  = %d\n", (int) nb);
    message("Minimum Drift          = %lf\n", m2denv->dmini);
    message("Maximum Drift          = %lf\n", m2denv->dmaxi);
    message("Range of Drift         = %lf\n", m2denv->dmaxi - m2denv->dmini);
  }

  /* Set the error return code */

  error = 0;

  label_end:
  mem_free((char* ) dval);
  return (error);
}

/****************************************************************************/
/*!
 **  Print the details of the constraints
 **
 ** \param[in]  dbc         Db structure for constraints
 ** \param[in]  nech        Number of hard data
 ** \param[in]  ilayer      Rank of the target layer
 **
 *****************************************************************************/
static void st_print_details(Db *dbc, int nech, int ilayer)
{
  double value, lower, upper;
  int nvar, nbdmin, nbdmax;

  nvar = nbdmin = nbdmax = 0;
  for (int iech = 0; iech < nech; iech++)
  {
    value = dbc->getLocVariable(ELoc::Z,iech, ilayer);
    if (!FFFF(value)) nvar++;
    lower = dbc->getLocVariable(ELoc::L,iech, ilayer);
    upper = dbc->getLocVariable(ELoc::U,iech, ilayer);
    if (!FFFF(lower)) nbdmin++;
    if (!FFFF(upper)) nbdmax++;
  }

  // Printout

  message("  . Number of hard data    = %d\n", nvar);
  message("  . Number of lower limits = %d\n", nbdmin);
  message("  . Number of upper limits = %d\n", nbdmax);
}

/****************************************************************************/
/*!
 **  Fit the coefficients of the trend terms for each layer
 **
 ** \return  Error returned code
 **
 ** \param[in]  m2denv      M2D_Environ structure
 ** \param[in]  dbc         Db structure for constraints
 ** \param[in]  nlayer      Number of layers
 ** \param[in]  number_hard Number of hard data used to fit the drift
 ** \param[in]  verbose     Verbose flag
 **
 ** \remarks The drift is only established on data where lower and upper bounds
 ** \remarks are both defined. The drift coefficients are assumed to be the same
 ** \remarks for all layers
 ** \remarks The impact of areal constraints being to important, it has been
 ** \remarks chosen to base the drift fitting only on the first 'number_hard'
 ** \remarks samples (which correspond to constraints coming from 'dbin'.
 **
 *****************************************************************************/
static int st_m2d_drift_fitting(M2D_Environ *m2denv,
                                Db *dbc,
                                int nlayer,
                                int number_hard,
                                int verbose)
{
  int nech, error, numb, nbfl;
  double ff, *a, *b, mean, ffmean, stdv, epais, mini, maxi, ffmini, ffmaxi;

  /* Initializations */

  error = 1;
  nech = MIN(number_hard, dbc->getSampleNumber());
  nbfl = 1;
  a = b = nullptr;

  /* Core allocation */

  m2denv->dcoef = (double*) mem_alloc(sizeof(double) * nlayer, 0);
  if (m2denv->dcoef == nullptr) goto label_end;
  a = (double*) mem_alloc(sizeof(double) * nbfl * nbfl, 0);
  if (a == nullptr) goto label_end;
  b = (double*) mem_alloc(sizeof(double) * nbfl, 0);
  if (b == nullptr) goto label_end;

  /* Loop on the layers */

  for (int ilayer = 0; ilayer < nlayer; ilayer++)
  {

    /* Initializations */

    numb = 0;
    mean = ffmean = stdv = 0.;
    mini = ffmini = 1.e30;
    maxi = ffmaxi = -1.e30;
    for (int i = 0; i < nbfl; i++)
      b[i] = 0.;
    for (int i = 0; i < nbfl * nbfl; i++)
      a[i] = 0.;

    /* Loop on the samples */

    for (int iech = 0; iech < nech; iech++)
    {

      /* Get the values at the data point */

      epais = dbc->getLocVariable(ELoc::Z,iech, ilayer);
      if (ilayer > 0)
        epais -= dbc->getLocVariable(ELoc::Z,iech, ilayer - 1);
      else
        epais -= m2denv->zmini;

      /* Set the drift vector at data point */

      if (m2denv->flag_ed)
        ff = st_m2d_external_drift_increment(m2denv, dbc, ilayer, iech);
      else
        ff = 1.;

      /* Update statistics */

      numb += 1;
      mean += epais;
      stdv += epais * epais;
      ffmean += ff;
      if (epais < mini) mini = epais;
      if (epais > maxi) maxi = epais;
      if (ff < ffmini) ffmini = ff;
      if (ff > ffmaxi) ffmaxi = ff;

      /* Fill the linear system */

      b[0] = ff * epais;
      a[0] = ff * ff;
    }

    /* Save the results */

    DCOEF(ilayer) = b[0] / a[0];

    /* Normalize statistics */

    if (numb > 0)
    {
      mean   /= numb;
      ffmean /= numb;
      stdv = stdv / numb - mean * mean;
      stdv = (stdv > 0) ? sqrt(stdv) : 0.;
    }

    /* Print statistics (optional) */

    if (verbose)
    {
      message("\nLayer #%d\n", ilayer + 1);
      message("- Number of Constraints = %d \n", numb);
      st_print_details(dbc, nech, ilayer);
      message("- Drift:\n");
      if (m2denv->flag_ed)
      {
        message("  . Mean          = %lf\n", ffmean);
        message("  . Minimum       = %lf\n", ffmini);
        message("  . Maximum       = %lf\n", ffmaxi);
      }
      message("  . Coefficient   = %lg\n", DCOEF(ilayer));
      message("- Residual:\n");
      message("  . Mean          = %lf\n", mean);
      message("  . St. Deviation = %lf\n", stdv);
      message("  . Minimum       = %lf\n", mini);
      message("  . Maximum       = %lf\n", maxi);
    }
  }

  /* Set the error return cde */

  error = 0;

  label_end:
  mem_free((char* ) a);
  mem_free((char* ) b);
  return (error);
}

/****************************************************************************/
/*!
 **  Save the drift at the grid nodes
 **
 ** \param[in]  m2denv      M2D_Environ structure
 ** \param[in]  dbout       Db otput structure
 ** \param[in]  nlayer      Number of layers
 **
 ** \param[out] gwork       Working array
 **
 ** \remarks The drift returned as a surface uses directly the coefficients
 ** \remarks of the linear combinaison.
 **
 *****************************************************************************/
static void st_m2d_drift_save(M2D_Environ *m2denv,
                              Db *dbout,
                              int nlayer,
                              double *gwork)
{
  double drift, value;
  int ngrid;

  /* Initializations */

  ngrid = dbout->getSampleNumber();

  /* Loop on the target nodes */

  for (int igrid = 0; igrid < ngrid; igrid++)
  {
    if (!dbout->isActive(igrid)) continue;
    drift = m2denv->zmini;

    /* Loop no the layers */

    for (int ilayer = 0; ilayer < nlayer; ilayer++)
    {
      value = st_m2d_get_drift(m2denv, dbout, ilayer, igrid);
      if (FFFF(value))
        drift = TEST;
      else
        drift += value;
      GWORK(ilayer,igrid) = drift;
    }
  }
}

/****************************************************************************/
/*!
 **  Check if a sample must be considered as an active constraint
 **
 ** \return  1 if the sample is active; 0 otherwise
 **
 ** \param[in]  db          Db input structure
 ** \param[in]  ndim        Space dimension
 ** \param[in]  nlayer      Number of layers
 ** \param[in]  iech        Rank of the sample
 ** \param[in]  bypass      1 to bypass check that at least one bound is defined
 **
 ** \remark A sample is an active constraint if at least one constraint
 ** \remark is defined
 **
 *****************************************************************************/
static int st_active_sample(Db *db, int ndim, int nlayer, int iech, int bypass)
{
  double vmin, vmax;

  /* Check on the coordinates */

  for (int idim = 0; idim < ndim; idim++)
    if (FFFF(db->getCoordinate(iech, idim))) return (0);

  /* Check on the inequality bounds */

  for (int ilayer = 0; ilayer < nlayer; ilayer++)
  {
    vmin = db->getLocVariable(ELoc::L,iech, ilayer);
    vmax = db->getLocVariable(ELoc::U,iech, ilayer);
    if (!bypass)
    {
      if (FFFF(vmin) && FFFF(vmax)) continue;
      if (!FFFF(vmin) && !FFFF(vmax) && vmin > vmax) continue;
    }
    return (1);
  }
  return (0);
}

/****************************************************************************/
/*!
 **  Record a new active point
 **
 ** \return  Error returned code
 **
 ** \param[in]  m2denv      M2D_Environ structure
 ** \param[in]  db          Db structure
 ** \param[in]  iech        Sample rank in 'db'
 ** \param[in]  ndim        Space dimension
 ** \param[in]  natt        Number of attributes
 ** \param[in]  nlayer      Number of layers
 ** \param[in]  bypass      1 to bypass check that at least one bound is defined
 **
 ** \param[in,out] number_arg Number of samples
 ** \param[in,out] tab        Array of samples
 **
 *****************************************************************************/
static int st_record_sample(M2D_Environ *m2denv,
                            Db *db,
                            int iech,
                            int ndim,
                            int natt,
                            int nlayer,
                            int bypass,
                            int *number_arg,
                            double *tab)
{
  double lower, upper;
  int ecr, number;

  // Skip the record 

  number = *number_arg;
  if (!db->isActive(iech)) return (0);
  if (!st_active_sample(db, ndim, nlayer, iech, bypass)) return (0);

  // Perform the different assignments

  ecr = number * natt;

  // Set the rank

  tab[ecr++] = (double) number + 1;

  // Set the coordinates

  for (int idim = 0; idim < ndim; idim++)
    tab[ecr++] = db->getCoordinate(iech, idim);

  // For each layer, set the bounds and the initial value

  for (int ilayer = 0; ilayer < nlayer; ilayer++)
  {
    lower = db->getLocVariable(ELoc::L,iech, ilayer);
    upper = db->getLocVariable(ELoc::U,iech, ilayer);

    tab[ecr++] = lower;
    tab[ecr++] = upper;
    tab[ecr++] = TEST;
  }

  // For each layer, set the External Drift value (optional) 

  if (m2denv->flag_ed) for (int ilayer = 0; ilayer < nlayer; ilayer++)
    tab[ecr++] = db->getLocVariable(ELoc::F,iech, ilayer);

  /* Increment the number of records by 1 */

  number++;

  /* Set the returned arguments */

  *number_arg = number;
  return (0);
}

/****************************************************************************/
/*!
 **  Define the locators on the newly created Db
 **
 ** \param[in]  m2denv      M2D_Environ structure
 ** \param[in]  db          Db constraints structure
 ** \param[in]  ndim        Number of coodinates
 ** \param[in]  nlayer      Number of layers
 ** \param[in]  nvar        Number of variables
 **
 *****************************************************************************/
static void st_define_locators(M2D_Environ *m2denv,
                               Db *db,
                               int ndim,
                               int nvar,
                               int nlayer)
{
  int ivar;

  ivar = 1;
  db->setLocatorsByUID(ndim, ivar, ELoc::X);
  ivar += ndim;
  for (int ilayer = 0; ilayer < nlayer; ilayer++)
  {
    db->setLocatorByUID(ivar++, ELoc::L, ilayer);
    db->setLocatorByUID(ivar++, ELoc::U, ilayer);
    if (ilayer < nvar) db->setLocatorByUID(ivar, ELoc::Z, ilayer);
    ivar++;
  }
  if (m2denv->flag_ed) db->setLocatorsByUID(nlayer, ivar, ELoc::F);
}

/****************************************************************************/
/*!
 **  Print the Environnement
 **
 *****************************************************************************/
static void st_m2d_print_environ(const char *title, M2D_Environ *m2denv)
{
  mestitle(1, title);

  if (m2denv->flag_ed)
    message("Use of External Drift\n");
  else
    message("No External Drift\n");
  message("Z Minimum               = %lf\n", m2denv->zmini);
  message("Z Maximum               = %lf\n", m2denv->zmaxi);
  message("Z Mean                  = %lf\n", m2denv->zmean);
  message("Z St. Deviation         = %lf\n", m2denv->zstdv);
  message("Z Tolerance             = %lf\n", m2denv->zeps);
  message("Drift Minimum           = %lf\n", m2denv->dmini);
  message("Drift Maximum           = %lf\n", m2denv->dmaxi);
  message("Y St. Deviation         = %lf\n", m2denv->ystdv);
}

/****************************************************************************/
/*!
 **  Create a Db containing all the constraining information
 **
 ** \return  Pointer to the newly created Db or NULL
 **
 ** \param[in]  m2denv      M2D_Environ structure
 ** \param[in]  dbin        Db input structure
 ** \param[in]  dbout       Db output structure
 ** \param[in]  ndim        Space dimension
 ** \param[in]  nlayer      Number of layers
 **
 ** \param[out] number_hard Number of hard data which will serve for
 **                         seting the optimal drift
 **
 ** \remark Note that the file constructed here contains as many samples
 ** \remark as the number of ACTIVE samples of the input Db
 **
 *****************************************************************************/
static Db* st_m2d_create_constraints(M2D_Environ *m2denv,
                                     Db *dbin,
                                     Db *dbout,
                                     int ndim,
                                     int nlayer,
                                     int *number_hard)
{
  Db *db;
  VectorDouble tab;
  int nechin, nechout, nech, natt, number, error, ecr;

  /* Initializations */

  error = 1;
  db = nullptr;
  nechin = dbin->getSampleNumber(true);
  nechout = dbout->getSampleNumber(true);
  nech = nechin + nechout;
  natt = 1;                  // Rank
  natt += ndim;               // Coordinates
  natt += 3 * nlayer;         // LowBound, UppBound and Variable per layer
  if (m2denv->flag_ed) natt += nlayer;  // External Drift

  /* Core allocation */

  tab.resize(nech * natt);

  /* Load information from 'dbin' */

  number = 0;
  for (int iech = 0; iech < dbin->getSampleNumber(); iech++)
  {
    if (!dbin->isActive(iech)) continue;
    if (st_record_sample(m2denv, dbin, iech, ndim, natt, nlayer, 0, &number,
                         tab.data())) goto label_end;
  }
  *number_hard = number;

  /* Load information from 'dbout' */

  for (int iech = 0; iech < dbout->getSampleNumber(); iech++)
  {
    if (!dbout->isActive(iech)) continue;
    if (st_record_sample(m2denv, dbout, iech, ndim, natt, nlayer, 0, &number,
                         tab.data())) goto label_end;
  }

  /* When forcing, the first active sample is used */

  if (number <= 0)
  {
    for (int iech = 0; iech < dbin->getSampleNumber(); iech++)
    {
      if (!dbin->isActive(iech)) continue;
      if (st_record_sample(m2denv, dbin, iech, ndim, natt, nlayer, 1, &number,
                           tab.data())) goto label_end;
      if (number > 0) break;
    }
  }

  /* Core reallocation */

  if (number < nech) tab.resize(number * natt);

  /* Create the output Db */

  db = Db::createFromSamples(number, ELoadBy::SAMPLE, tab, VectorString(),
                                 VectorString(), 0);
  if (db == nullptr) goto label_end;

  // Assigning names to the variables (not pointers yet)

  ecr = 0;
  db_name_set(db, ecr++, "rank");
  for (int idim = 0; idim < ndim; idim++)
  {
    (void) gslSPrintf(string_encode, "X%d", idim + 1);
    db_name_set(db, ecr++, string_encode);
  }
  for (int ilayer = 0; ilayer < nlayer; ilayer++)
  {
    (void) gslSPrintf(string_encode, "Lower%d", ilayer + 1);
    db_name_set(db, ecr++, string_encode);
    (void) gslSPrintf(string_encode, "Upper%d", ilayer + 1);
    db_name_set(db, ecr++, string_encode);
    (void) gslSPrintf(string_encode, "Value%d", ilayer + 1);
    db_name_set(db, ecr++, string_encode);
  }
  if (m2denv->flag_ed)
  {
    for (int ilayer = 0; ilayer < nlayer; ilayer++)
    {
      (void) gslSPrintf(string_encode, "Drift%d", ilayer + 1);
      db_name_set(db, ecr++, string_encode);
    }
  }

  /* Set the error return code */

  error = 0;

  label_end:
  if (error)
  {
    delete db;
    db = nullptr;
  }
  return (db);
}

/****************************************************************************/
/*!
 **  Calculate the inverse of (s2 * Q + B %*% Bt) and store it
 **  into a new QChol object
 **
 ** \return  The calculated sparse matrix
 **
 ** \param[in]  s2          Nugget effect value
 ** \param[in]  Qc          Qc structure (already existing)
 ** \param[in]  Matelem     Matelem structure
 **
 *****************************************************************************/
static QChol* st_derive_Qc(double s2, QChol *Qc, SPDE_Matelem &Matelem)
{
  MatrixSparse *Bt, *B2, *Q, *B;
  int error;

  // Initializations 

  error = 1;
  Bt = B2 = nullptr;
  Q = Matelem.QC->Q;
  B = Matelem.Aproj;

  // Clean the previous Qc (if it exists)

  if (Qc != nullptr) Qc = qchol_manage(-1, Qc);

  // Calculate: Q + t(B) %*% B

  message("Building Q (Size:%d) with additional nugget effect (%lf) ... ", Q->getNCols(),
          s2);
  Bt = B->transpose();
  if (Bt == nullptr) goto label_end;
  B2 = MatrixFactory::prodMatMat<MatrixSparse>(Bt, B);
  if (B2 == nullptr) goto label_end;

  Qc = qchol_manage(1, NULL);
  if (Qc == nullptr) goto label_end;
  Qc->Q = MatrixSparse::addMatMat(Q, B2, s2, 1.);
  if (Qc->Q == nullptr) goto label_end;

  // Perform the Cholesky transform 

  error = qchol_cholesky(0, Qc);

  // Free memory

  label_end: message("Done\n");
  delete Bt;
  delete B2;
  if (error) Qc = qchol_manage(-1, Qc);
  return (Qc);
}

#ifndef SWIG
/****************************************************************************/
/*!
 **  Returns the projection matrix of a set of points (contained in a Db)
 **  onto a meshing
 **
 ** \return Pointer to the newly created sparse matrix (or NULL)
 **
 ** \param[in]  db         Db structure
 ** \param[in]  amesh      AMesh structure
 ** \param[in]  flag_exact Type of test for intersection (See remarks)
 ** \param[in]  radius     Neighborhood radius
 **
 ** \param[out] nactive_arg Number of active samples from the Db
 ** \param[out] ranks_arg   Ranks of the active samples
 **
 ** \remarks The calling function must free the argument 'ranks'
 **
 ** \remarks When flag_exact is TRUE, for each active sample of Db, a vertex
 ** \remarks of the mesh is active as soon as it lies within the vicinity
 ** \remarks of the sample.
 ** \remarks If flag_exact is FALSE, all vertices of a mesh are considered as
 ** \remarks active as soon as the mesh intersects the ball around a sample.
 **
 ** \remarks The vicinity is defined as any point located at a distance
 ** \remarks from the sample smaller than 'radius'. The distance is calculated
 ** \remarks as the Euclidean distance over the space whose dimension is
 ** \remarks if the smallest value between the Db et Mesh space dimensions.
 **
 *****************************************************************************/
MatrixSparse* db_mesh_neigh(const Db *db,
                            AMesh *amesh,
                            double radius,
                            int flag_exact,
                            bool /*verbose*/,
                            int *nactive_arg,
                            int **ranks_arg)
{
  double total;
  int error, ncorner, ip, ndimd, ndimv, ndim, jech, jech_max, ip_max, nech, nactive;
  MatrixSparse *A = nullptr;
  VectorDouble caux;

  /* Initializations */

  error = 1;
  double* coor = nullptr;
  int* pts = nullptr;
  int* ranks = nullptr;
  ncorner = amesh->getNApexPerMesh();
  nech = db->getSampleNumber();
  bool flag_sphere = isDefaultSpaceSphere();
  NF_Triplet Atriplet;
  if (flag_sphere)
  {
    messerr("The function 'db_mesh_neigh' is not programmed on sphere");
    goto label_end;
  }

  /* Core allocation */

  ranks = (int*) mem_alloc(sizeof(int) * nech, 0);
  if (ranks == nullptr) goto label_end;
  for (int iech = 0; iech < nech; iech++)
    ranks[iech] = -1;

  /* Core allocation */

  ndimd = db->getNDim();
  ndimv = amesh->getNDim();
  ndim = MIN(ndimd, ndimv);
  coor = db_sample_alloc(db, ELoc::X);
  if (coor == nullptr) goto label_end;
  caux.resize(ndimd);
  pts = (int*) mem_alloc(sizeof(int) * amesh->getNApices(), 0);
  if (pts == nullptr) goto label_end;

  /* Loop on the samples */

  ip_max = jech_max = jech = 0;
  for (int iech = 0; iech < nech; iech++)
  {
    if (!db->isActive(iech)) continue;

    /* Identification of the sample in the meshing */

    for (int idim = 0; idim < ndim; idim++)
      coor[idim] = db->getCoordinate(iech, idim);

    /* Blank out the array of hitting points */

    for (ip = 0; ip < amesh->getNApices(); ip++)
      pts[ip] = 0;

    /* Loop on the meshes */

    for (int imesh = 0; imesh < amesh->getNMeshes(); imesh++)
    {
      if (flag_exact)
      {
        for (int icorn = 0; icorn < amesh->getNApexPerMesh(); icorn++)
        {
          ip = amesh->getApex(imesh, icorn);
          amesh->getApexCoordinatesInPlace(ip, caux);
          if (ut_distance(ndim, coor, caux.data()) <= radius)
          {
            pts[ip] = 1;
            break;
          }
        }
      }
      else
      {
        if (!is_in_mesh_neigh(amesh, coor, caux.data(), ndim, imesh, radius))
          continue;

        /* The meshing element is in the neighborhood of the sample */

        for (int icorn = 0; icorn < ncorner; icorn++)
        {
          ip = amesh->getApex(imesh, icorn);
          pts[ip] = 1;
          if (ip > ip_max) ip_max = ip;
        }
      }
    }

    /* Count the number of vertices hit by the point neighborhood */

    total = 0.;
    for (ip = 0; ip < amesh->getNApices(); ip++)
      total += pts[ip];
    if (total <= 0.) continue;

    /* Add the active vertices to the triplet */

    for (ip = 0; ip < amesh->getNApices(); ip++)
    {
      if (pts[ip] <= 0) continue;
      if (ip > ip_max) ip_max = ip;
      Atriplet.add(jech, ip, 1./total);
    }
    ranks[jech] = iech;
    if (jech > jech_max) jech_max = jech;
    jech++;
  }

  /* Add the extreme value to force dimension */

  if (ip_max < amesh->getNApices() - 1)
    Atriplet.force(jech_max, amesh->getNApices());

  /* Core reallocation */

  nactive = jech_max + 1;
  ranks = (int*) mem_realloc((char* ) ranks, sizeof(int) * nactive, 0);
  if (ranks == nullptr) goto label_end;

  /* Convert the triplet into a sparse matrix */

  A = MatrixSparse::createFromTriplet(Atriplet);

  /* Set the error return code */

  error = 0;
  *nactive_arg = nactive;
  *ranks_arg = ranks;

  label_end:
  mem_free((char* ) pts);
  db_sample_free(coor);
  if (error)
  {
    delete A;
    A = nullptr;
  }
  return (A);
}
#endif

/****************************************************************************/
/*!
 **  Draw a Z-value within bounds
 **
 ** \return Z-Value in the working domain
 **
 ** \param[in]  m2denv      M2D_Environ structure
 ** \param[in]  dbc         Db structure
 ** \param[in]  verbose     Verbose flag
 ** \param[in]  iter        Rank of the iteration
 ** \param[in]  ilayer      Rank of the layer
 ** \param[in]  iech        Rank of the sample
 ** \param[in]  Zval        Input value
 ** \param[in]  Zcum        Cumulated Z value of layers above
 ** \param[in]  Zmin        Lower bound in Z
 ** \param[in]  Zmax        Upper bound in Z
 ** \param[in]  Ymean       Mean of the Y Law
 ** \param[in]  Ysigma      Standard deviation of the Y Law
 **
 *****************************************************************************/
static double st_m2d_draw_gaussian(M2D_Environ *m2denv,
                                   Db *dbc,
                                   int verbose,
                                   int iter,
                                   int ilayer,
                                   int iech,
                                   double Zval,
                                   double Zcum,
                                   double Zmin,
                                   double Zmax,
                                   double Ymean,
                                   double Ysigma)
{
  double M, S, Yval, Ymin, Ymax, Zminc, Zmaxc;
  static int verif = 1;

  /* Initializations */

  M = st_m2d_get_M(m2denv, dbc, 1, ilayer, iech);
  S = st_m2d_get_S(m2denv, dbc, 1, ilayer, iech);
  if (st_check_validity_MS(dbc, ilayer, iech, 1, 1, M, S))
    messageAbort("- Impossible to have M or S undefined");

  if (verbose)
  {
    message("Input Z elevation=%lf", Zval);
    st_print_concatenate_interval(NULL, Zmin, Zmax, 1);
  }

  /* Centering in Z */

  Zminc = Zmin;
  if (!FFFF(Zminc)) Zminc -= Zcum;
  if (Zminc < 0) Zminc = 0.;
  Zmaxc = Zmax;
  if (!FFFF(Zmaxc)) Zmaxc -= Zcum;
  if (Zmaxc < 0) Zmaxc = 0.;
  if (verbose) st_print_concatenate_interval("Z thickness", Zminc, Zmaxc, 1);

  /* Converting from Z to Y */

  if (FFFF(Zminc))
    Ymin = TEST;
  else
    Ymin = (Zminc == 0) ? TEST :
                          (S * S / 2. + log(Zminc / M)) / S;
  if (FFFF(Zmaxc))
    Ymax = TEST;
  else
    Ymax = (Zmaxc == 0) ? TEST :
                          (S * S / 2. + log(Zmaxc / M)) / S;
  if (verbose) st_print_concatenate_interval("Y gaussian", Ymin, Ymax, 1);

  /* Centering in Y */

  if (!FFFF(Ymin)) Ymin = (Ymin - Ymean) / Ysigma;
  if (!FFFF(Ymax)) Ymax = (Ymax - Ymean) / Ysigma;
  if (verbose) st_print_concatenate_interval("Y centered", Ymin, Ymax, 1);

  Yval = law_gaussian_between_bounds(Ymin, Ymax);
  // Two next lines are there for robustification: they should not be removed
  if (!FFFF(Ymin) && Yval < Ymin) Yval = Ymin;
  if (!FFFF(Ymax) && Yval > Ymax) Yval = Ymax;

  Yval = Ymean + Ysigma * Yval;
  Zval = Zcum + M * exp(S * Yval - S * S / 2.);

  if (verif)
  {
    if (std::isinf(Zval))
    {
      message("Iteration #%d - Layer #%d - Sample #%d\n", iter + 1, ilayer + 1,
              iech + 1);
      message("  Zval=Inf");
      st_print_concatenate_interval(NULL, Zmin, Zmax, 1);
      messageAbort("Strange output value for Zval");
    }
    if (!FFFF(Zmin) && Zval < Zmin - m2denv->zeps)
    {
      message("Iteration #%d - Layer #%d - Sample #%d\n", iter + 1, ilayer + 1,
              iech + 1);
      message(" Zval=%lf", Zval);
      st_print_concatenate_interval(NULL, Zmin, Zmax, 1);
      message(" Yval=%lf", Yval);
      st_print_concatenate_interval(NULL, Ymin, Ymax, 1);
      messageAbort("Zval should not be smaller than Zmin");
    }
    if (!FFFF(Zmax) && Zval > Zmax + m2denv->zeps)
    {
      message("Iteration #%d - Layer #%d - Sample #%d\n", iter + 1, ilayer + 1,
              iech + 1);
      message(" Zval=%lf", Zval);
      st_print_concatenate_interval(NULL, Zmin, Zmax, 1);
      message(" Yval=%lf", Yval);
      st_print_concatenate_interval(NULL, Ymin, Ymax, 1);
      messageAbort("Zval should not be larger than Zmax");
    }
  }

  if (verbose)
  {
    message("Output Z elevation=%lf in", Zval);
    st_print_concatenate_interval(NULL, Zmin, Zmax, 1);
  }

  return (Zval);
}

/****************************************************************************/
/*!
 **  Convert a layer-pile at a datum from the working to the true domain
 **
 ** \param[in]  m2denv      M2D_Environ structure
 ** \param[in]  dbc         Db structure
 ** \param[in]  nlayer      Number of layers
 ** \param[in]  type        1 for the constraining Db
 **                         2 for the grid output Db
 ** \param[in]  iech        Rank of the sample
 ** \param[in,out] tab      Input/Output array of Z-values (Dimension: nlayer)
 **
 *****************************************************************************/
static void st_convert_Z2Y(M2D_Environ *m2denv,
                           Db *dbc,
                           int nlayer,
                           int type,
                           int iech,
                           VectorDouble& tab)
{
  double M, S, Yval, Zval, Zcur, Zcum;
  int flag_undef;

  flag_undef = 0;
  Zcum = m2denv->zmini;
  for (int ilayer = 0; ilayer < nlayer; ilayer++)
  {
    M = st_m2d_get_M(m2denv, dbc, type, ilayer, iech);
    S = st_m2d_get_S(m2denv, dbc, type, ilayer, iech);
    if (st_check_validity_MS(dbc, ilayer, iech, 1, 1, M, S) || flag_undef)
    {
      flag_undef = 1;
      Yval = TEST;
    }
    else
    {
      Zcur = tab[ilayer];
      Zval = Zcur - Zcum;
      if (Zval <= 0)
      {
        flag_undef = 1;
        Yval = TEST;
      }
      else
        Yval = (S * S / 2. + log(Zval / M)) / S;
      Zcum = Zcur;
    }
    tab[ilayer] = Yval;
  }
}

/****************************************************************************/
/*!
 **  Convert a layer-pile at a datum from the true to the working domain
 **
 ** \param[in]  m2denv      M2D_Environ structure
 ** \param[in]  db          Db structure
 ** \param[in]  nlayer      Number of layers
 ** \param[in]  type        1 for the constraining Db
 **                         2 for the grid output Db
 ** \param[in]  iech        Rank of the sample
 ** \param[in,out] tab      Input/Ouput array of Y-values (Dimension: nlayer)
 **
 *****************************************************************************/
static void st_convert_Y2Z(M2D_Environ *m2denv,
                           Db *db,
                           int nlayer,
                           int type,
                           int iech,
                           VectorDouble& tab)
{
  double M, S, Zval, Yval, Zcur;
  int flag_undef;

  flag_undef = 0;
  Zcur = m2denv->zmini;
  for (int ilayer = 0; ilayer < nlayer; ilayer++)
  {
    M = st_m2d_get_M(m2denv, db, type, ilayer, iech);
    S = st_m2d_get_S(m2denv, db, type, ilayer, iech);
    if (st_check_validity_MS(db, ilayer, iech, 0, 0, M, S) || flag_undef)
    {
      flag_undef = 1;
      Zcur = TEST;
    }
    else
    {
      Yval = tab[ilayer];
      Zval = M * exp(S * Yval - S * S / 2.);
      Zcur += Zval;
    }
    tab[ilayer] = Zcur;
  }
}

/****************************************************************************/
/*!
 **  Print the values at a sample location
 **
 ** \param[in]  title       Title
 ** \param[in]  dbc         Db structure containing the constraints
 ** \param[in]  nlayer      Number of layers
 ** \param[in]  iech        Sample rank
 ** \param[in]  work        Array of values (defined in Z)
 **
 *****************************************************************************/
static void st_print_sample(const char *title,
                            M2D_Environ * /*m2denv*/,
                            Db *dbc,
                            int nlayer,
                            int iech,
                            VectorDouble& work)
{
  int nech;
  double zmin, zmax;

  nech = dbc->getSampleNumber();
  message("%s - Sample #%d/%d\n", title, iech + 1, nech);

  for (int ilayer = 0; ilayer < nlayer; ilayer++)
  {
    zmin = dbc->getLocVariable(ELoc::L,iech, ilayer);
    zmax = dbc->getLocVariable(ELoc::U,iech, ilayer);
    message("Z(%d)=%lf in", ilayer, work[ilayer]);
    st_print_concatenate_interval(NULL, zmin, zmax, 1);
  }
}

/****************************************************************************/
/*!
 **  Perform the Gibbs iterations
 **
 ** \return Error returned code
 **
 ** \param[in]  m2denv      M2D_Environ structure
 ** \param[in]  dbc         Db structure containing the constraints
 ** \param[in]  verbose     Verbose flag
 ** \param[in]  iter        Rank of the iteration
 ** \param[in]  nlayer      Number of layers
 ** \param[in]  sigma       Standard deviation of the nugget value
 ** \param[in]  ymean       Array of mean values at constraints
 ** \param[in,out] ydat     Array of values at constraints samples
 **
 ** \param[out] work        Array of tentative values (Dimension: nlayer)
 **
 ** \remarks The [in,out] argument 'ydat' is expressed in working domain
 ** \remarks It needs to be locally transformed in real domain in order to
 ** \remarks be compared to the bounds.
 **
 *****************************************************************************/
static int st_global_gibbs(M2D_Environ *m2denv,
                           Db *dbc,
                           int verbose,
                           int iter,
                           int nlayer,
                           double sigma,
                           VectorDouble& ymean,
                           VectorDouble& ydat,
                           VectorDouble& work)
{
  int nech;
  double zval, zmin, zmax, zcum;

  // Initializations

  nech = dbc->getSampleNumber();

  // Loop on the samples

  for (int iech = 0; iech < nech; iech++)
  {

    // Set the initial values

    for (int ilayer = 0; ilayer < nlayer; ilayer++)
      work[ilayer] = YDAT(ilayer, iech);
    st_convert_Y2Z(m2denv, dbc, nlayer, 1, iech, work);
    if (verbose)
      st_print_sample("Entering in Gibbs", m2denv, dbc, nlayer, iech, work);

    // Loop on the layers

    for (int ilayer = 0; ilayer < nlayer; ilayer++)
    {

      // Get the elevation of the previous layer

      zcum = m2denv->zmini;

      // Getting the elevation and the bounds for the current layer

      zmin = dbc->getLocVariable(ELoc::L,iech, ilayer);
      zmax = dbc->getLocVariable(ELoc::U,iech, ilayer);
      if (verbose)
      {
        message("ilayer=%d", ilayer);
        st_print_concatenate_interval(NULL, zmin, zmax, 1);
      }

      // Loop on the other layers

      for (int jlayer = 0; jlayer < nlayer; jlayer++)
      {
        if (ilayer == jlayer) continue;
        zval = work[jlayer];
        if (verbose)
          message("Constrained by jlayer=%d zval=%lf\n", jlayer, zval);

        if (jlayer < ilayer)
        {

          // Comparing with a layer located shallower than the current one

          if (FFFF(zmin))
            zmin = zval;
          else
            zmin = MAX(zmin, zval);
          zcum = zval;
        }
        else
        {

          // Comparing with a layer located deeper than the current one

          if (FFFF(zmax))
            zmax = zval;
          else
            zmax = MIN(zmax, zval);
        }
      }

      // Drawing plausible values according to constraints

      work[ilayer] = st_m2d_draw_gaussian(m2denv, dbc, verbose, iter, ilayer,
                                          iech, work[ilayer], zcum, zmin, zmax,
                                          YMEAN(ilayer, iech), sigma);
    }

    // Load the new values 

    if (verbose)
      st_print_sample("Exiting Gibbs", m2denv, dbc, nlayer, iech, work);
    st_convert_Z2Y(m2denv, dbc, nlayer, 1, iech, work);

    /* Store in the extracted vector */

    for (int ilayer = 0; ilayer < nlayer; ilayer++)
      YDAT(ilayer,iech) = work[ilayer];
  }
  return (0);
}

/****************************************************************************/
/*!
 **  Check that the Gibbs constraints are fullfilled at datum locations
 **
 ** \return  Error return code
 **
 ** \param[in]  title       Title for the printout (if error)
 ** \param[in]  m2denv      M2D_Environ structure
 ** \param[in]  dbc         Db structure containing the constraints
 ** \param[in]  nlayer      Number of layers
 ** \param[in]  verbose     Verbose flag
 ** \param[in]  ydat        Array of simulations on the data
 **
 ** \param[out] work        Array of tentative values (Dimension: nlayer)
 **
 *****************************************************************************/
static int st_check_gibbs_data(const char *title,
                               M2D_Environ *m2denv,
                               Db *dbc,
                               int nlayer,
                               int verbose,
                               VectorDouble& ydat,
                               VectorDouble& work)
{
  int error, nech;
  double zmin, zmax, depth, eps;

  // Initializations

  error = 0;
  nech = dbc->getSampleNumber();
  eps = m2denv->zeps;

  // Loop on the constraints samples

  for (int iech = 0; iech < nech; iech++)
  {
    for (int ilayer = 0; ilayer < nlayer; ilayer++)
      work[ilayer] = YDAT(ilayer, iech);
    st_convert_Y2Z(m2denv, dbc, nlayer, 1, iech, work);

    // Loop on the layers 

    for (int ilayer = 0; ilayer < nlayer; ilayer++)
    {
      depth = work[ilayer];

      // Getting the elevation and the bounds for the current layer

      zmin = dbc->getLocVariable(ELoc::L,iech, ilayer);
      zmax = dbc->getLocVariable(ELoc::U,iech, ilayer);

      // Check consistency

      if (!FFFF(zmin))
      {
        if (depth < zmin - eps)
        {
          messerr("%s: Sample(%d/%d) of Layer(%d/%d): Depth(%lf) < Lower(%lf)",
                  title, iech + 1, nech, ilayer + 1, nlayer, depth, zmin);
          error++;
        }
      }
      if (!FFFF(zmax))
      {
        if (depth > zmax + eps)
        {
          messerr("%s: Sample(%d/%d) of Layer(%d/%d): Depth(%lf) > Upper(%lf)",
                  title, iech + 1, nech, ilayer + 1, nlayer, depth, zmax);
          error++;
        }
      }
    }
  }

  if (verbose)
  {
    if (error == 0)
      message("%s: No inconsistency\n", title);
    else
      message("%s: %d error(s) found\n", title, error);
  }
  return (error);
}

/****************************************************************************/
/*!
 **  Manage the M2D_Environ structure
 **
 ** \return  Pointer to the M2D_Environ structure
 **
 ** \param[in]  mode        1 for allocation; -1 for deallocation
 ** \param[in]  flag_ed     1 if external drift is used; 0 otherwise
 ** \param[in]  ystdv       Stamdard deviation of the Gaussian Transformed
 ** \param[in]  m2denv_old  Pointer to the already existing M2D_Environ
 **                         (only used when mode==-1)
 **
 *****************************************************************************/
static M2D_Environ* m2denv_manage(int mode,
                                  int flag_ed,
                                  double ystdv,
                                  M2D_Environ *m2denv_old)
{
  M2D_Environ *m2denv;

  /* Dispatch */

  if (mode > 0)
  {

    // Allocation

    m2denv = (M2D_Environ*) mem_alloc(sizeof(M2D_Environ), 0);
    if (m2denv == (M2D_Environ*) NULL) return (m2denv);
    m2denv->flag_ed = flag_ed;
    m2denv->iatt_fd = -1;
    m2denv->iatt_fg = -1;
    m2denv->zmean = 0.;
    m2denv->zstdv = 1.;
    m2denv->zeps = 0.;
    m2denv->zmini = TEST;
    m2denv->zmaxi = TEST;
    m2denv->dmini = TEST;
    m2denv->dmaxi = TEST;
    m2denv->ystdv = ystdv;
    m2denv->dcoef = nullptr;
  }
  else
  {
    m2denv = m2denv_old;
    if (m2denv != (M2D_Environ*) NULL)

    {
      m2denv->dcoef = (double*) mem_free((char* ) m2denv->dcoef);
      m2denv = (M2D_Environ*) mem_free((char* ) m2denv);
    }
  }
  return (m2denv);
}

/****************************************************************************/
/*!
 **  Extract a vector containing the constraints
 **
 ** \param[in]  m2denv      M2D_Environ structure
 ** \param[in]  dbc         Db constraints structure
 ** \param[in]  nlayer      Number of layers
 **
 ** \param[out] ydat        Array of values at constraints samples
 **                         (Dimension: nech * nlayer)
 ** \param[out] work        Array of tentative values (Dimension: nlayer)
 **
 *****************************************************************************/
static void st_m2d_vector_extract(M2D_Environ *m2denv,
                                  Db *dbc,
                                  int nlayer,
                                  VectorDouble& ydat,
                                  VectorDouble& work)
{
  int nech;

  /* Initializations */

  nech = dbc->getSampleNumber();

  /* Loop on the samples */

  for (int iech = 0; iech < nech; iech++)
  {

    /* Loop on the layers */

    for (int ilayer = 0; ilayer < nlayer; ilayer++)
      work[ilayer] = dbc->getLocVariable(ELoc::Z,iech, ilayer);

    /* Convert from the depth to thickness */

    st_convert_Z2Y(m2denv, dbc, nlayer, 1, iech, work);

    /* Store in the extracted vector */

    for (int ilayer = 0; ilayer < nlayer; ilayer++)
      YDAT(ilayer,iech) = work[ilayer];
  }
}

/****************************************************************************/
/*!
 **  Print the set of constraints
 **
 ** \param[in]  title       Title
 ** \param[in]  db          Db constraints structure
 ** \param[in]  ydat        Array of gaussian values at constraints (optional)
 ** \param[in]  nlayer      Number of layers
 ** \param[in]  verbose     Verbose flag
 **
 ** \remarks This function tends to produce verbose outputs.
 ** \remarks This is the reason why it has been conditioned to print only
 ** \remarks the values of the first samples. This is controled by the
 ** \remarks internal parameter 'nprint' which can be ruled by keypair:
 ** \remarks     set.keypair("Print_Data",0)
 ** \remarks The default number of samples i s 0 (no printout)
 **
 *****************************************************************************/
static void st_print_db_constraints(const char *title,
                                    Db *db,
                                    const VectorDouble& ydat,
                                    int nlayer,
                                    int verbose)
{
  double value, lower, drift, upper, vgaus;
  int nech, nprint;

  // Initializations

  nprint = (int) get_keypone("Print_Data", 10.);
  if (!verbose || nprint == 0) return;

  // Printout

  mestitle(1, title);
  nech = db->getSampleNumber();
  if (nprint > 0) nech = MIN(nech, nprint);
  for (int iech = 0; iech < nech; iech++)
  {
    if (!db->isActive(iech)) continue;
    for (int ilayer = 0; ilayer < nlayer; ilayer++)
    {
      lower = db->getLocVariable(ELoc::L,iech, ilayer);
      upper = db->getLocVariable(ELoc::U,iech, ilayer);
      value = db->getLocVariable(ELoc::Z,iech, ilayer);
      drift = db->getLocVariable(ELoc::F,iech, ilayer);
      vgaus = (! ydat.empty()) ? YDAT(ilayer, iech) : TEST;
      st_print_constraints_per_point(ilayer, iech, value, drift, vgaus, lower, upper);
    }
  }
}

/****************************************************************************/
/*!
 **  Print the statistics on the current array
 **
 ** \param[in]  title       Title attache to the printou
 ** \param[in]  nlayer      Number of layers
 ** \param[in]  nech        Number of samples per layer in the target array
 ** \param[in]  ydat        Target (generic) array
 **
 ** \remarks   This function can be used for any array
 **
 *****************************************************************************/
static void st_m2d_stats_gaus(const char *title,
                              int nlayer,
                              int nech,
                              double* ydat)
{
  if (!DEBUG) return;
  for (int ilayer = 0; ilayer < nlayer; ilayer++)
  {
    (void) gslSPrintf(string_encode, "%s (Layer #%d)", title, ilayer + 1);
    ut_stats_mima_print(string_encode, nech, &YDAT(ilayer, 0), NULL);
  }
}

/****************************************************************************/
/*!
 **  Perform Gibbs on a multilayer setup
 **
 ** \return  Error return code
 **
 ** \param[in]  dbin        Db input structure
 ** \param[in]  dbout       Db output structure
 ** \param[in]  model       Model structure
 ** \param[in]  flag_ed     1 if External Drit is used
 ** \param[in]  nlayer      Number of layers
 ** \param[in]  niter       Number of iterations
 ** \param[in]  seed        Seed for random number generator
 ** \param[in]  nbsimu      Number of simulaations
 ** \param[in]  icol_pinch  Address of the variable containing the pinchout
 ** \param[in]  flag_drift  1 to return the drift only
 **                         0 the simulations
 ** \param[in]  flag_ce     1 if the conditional expectation
 **                         should be returned instead of simulations
 ** \param[in]  flag_cstd   1 if the conditional standard deviation
 **                         should be returned instead of simulations
 ** \param[in]  verbose     Verbose option
 **
 ** \remarks In 'dbin':
 ** \remarks - the lower and upper bounds must be defined for each datum
 ** \remarks   (set to the locator ELoc::L and ELoc::U
 ** \remarks In 'dbout':
 ** \remarks - the trend (if flag_ed is 1) must be defined and set to
 ** \remarks   the locator ELoc::F
 ** \remarks When defined, the pinchout should be defined as a grid variable
 ** \remarks with values ranging between 0 and 1 (FFFF are admitted).
 ** \remarks It will serve as a multiplier to the Mean thickness maps.
 **
 *****************************************************************************/
int m2d_gibbs_spde(Db *dbin,
                   Db *dbout,
                   Model *model,
                   int flag_ed,
                   int nlayer,
                   int niter,
                   int seed,
                   int nbsimu,
                   int icol_pinch,
                   int flag_drift,
                   int flag_ce,
                   int flag_cstd,
                   int verbose)
{
  int error, iatt_f, iatt_out, nvertex, nech, ngrid, ndim, number_hard, nfois;
  int iptr_ce, iptr_cstd, ecr;
  double *gwork, nugget, ysigma, vartot;
  VectorDouble ydat;
  VectorDouble ymean;
  VectorDouble yvert;
  VectorDouble ydat_loc;
  VectorDouble yvert_loc;
  VectorDouble ymean_loc;
  VectorDouble lwork;
  VectorDouble vwork;
  VectorDouble rhs;
  VectorDouble zkrig;

  MatrixSparse *Bproj = nullptr;
  Db *dbc;
  QChol *Qc;
  M2D_Environ *m2denv;
  SPDE_Option s_option;

  /* Initializations */

  error = 1;
  iatt_f = iatt_out = -1;
  gwork = nullptr;
  dbc = nullptr;
  Qc = nullptr;
  m2denv = (M2D_Environ*) NULL;
  ysigma = 0.;
  number_hard = 0;

  /* Preliminary checks */

  if (dbin == nullptr)
  {
    messerr("The function requires an input Db argument");
    goto label_end;
  }
  if (dbout == nullptr)
  {
    messerr("The function requires an output Db argument");
    goto label_end;
  }
  ndim = model->getDimensionNumber();
  if (model->getVariableNumber() != 1)
  {
    messerr("This function should be called in the case of a single Model");
    messerr("In your case: %d\n", model->getVariableNumber());
    goto label_end;
  }
  if (nlayer <= 0)
  {
    messerr("This application requires the Number of Layers to be positive");
    goto label_end;
  }
  if (dbin->getIntervalNumber() < nlayer)
  {
    messerr("This application requires Lower and Upper variables");
    messerr("to be defined in the Input Db for each layer (nint=%d)",
            dbin->getIntervalNumber());
    goto label_end;
  }
  if (! dbout->isGrid())
  {
    messerr("This application is restricted to a Grid output Db");
    goto label_end;
  }
  if (ndim != 2)
  {
    messerr("This application is restricted to the 2-D case (ndim=%d)", ndim);
    goto label_end;
  }
  if (flag_ed && nlayer > dbout->getLocNumber(ELoc::F))
  {
    messerr("External Drifts are used for Drift definition");
    messerr("- Count of F-variables (%d) must match Count of layers (%d)",
            dbout->getLocNumber(ELoc::F), nlayer);
    goto label_end;
  }
  if (nbsimu <= 0)
  {
    if (!flag_drift)
    {
      messerr("When 'nbsimu=0', the option 'flag.drift' is set to TRUE");
      messerr("Then the Optimal Drift is calculated only");
    }
    flag_drift = 1;
  }
  if (st_m2d_check_pinchout(dbout, icol_pinch)) goto label_end;

  law_set_random_seed(seed);
  ngrid = dbout->getSampleNumber();

  /* Prepare the M2D_Environ structure */

  vartot = model->getTotalSill(0, 0);

  m2denv = m2denv_manage(1, flag_ed, sqrt(vartot), NULL);
  if (m2denv == (M2D_Environ*) NULL) goto label_end;

  /* Preparing the variables in 'dbout' */

  nfois = (flag_drift) ? 1 : nbsimu;
  iatt_out = dbout->addColumnsByConstant(nlayer * nfois, TEST);
  if (iatt_out < 0) goto label_end;

  /* Core allocation */

  lwork.resize(nlayer, 0);

  /* Global statistics on Raw elevations */

  st_m2d_stats_init(m2denv, dbin, nlayer, verbose);

  /* Manage the Drift: define External Drift on input and output Db */

  if (verbose)
    message("\n==> Migrating Drift Information from Grid to Wells\n");
  if (st_m2d_drift_manage(m2denv, dbin, dbout, nlayer, verbose, &iatt_f))
    goto label_end;
  st_print_db_constraints("List of Initial Constraining Data", dbin, VectorDouble(),
                          nlayer, verbose);

  /* Constitute the new Db containing all the inequality constraints */
  /* whether they belong to 'dbin' or to 'dbout' */

  if (verbose)
    message("\n==> Creating a Temporary Data Base with all constraints\n");
  dbc = st_m2d_create_constraints(m2denv, dbin, dbout, ndim, nlayer,
                                  &number_hard);
  if (dbc == nullptr) goto label_end;
  nech = dbc->getSampleNumber(true);

  /* Check SPDE environment */
  // At the first call, only one variable is Z_locatorized in order to
  // let the checks be performed on a mono-variate case (as all variables
  // will share the same Q matrix)
  // Then the environment is set to the multivariate case
  if (verbose) message("\n==> Checking SPDE Environment\n");
  st_define_locators(m2denv, dbc, ndim, 1, nlayer);
  if (spde_check(dbc, dbout, model, NULL, 0, VectorDouble(), false, true, true,
                 false, false, false, false)) goto label_end;
  st_define_locators(m2denv, dbc, ndim, nlayer, nlayer);

  /* Define initial values at constraints and set in Db */

  if (verbose) message("\n==> Creating Initial Value within bounds at Wells\n");
  if (st_m2d_initial_elevations(m2denv, dbc, nlayer, lwork)) goto label_end;

  /* Global statistics on Centered Elevations */

  st_m2d_stats_updt(m2denv, dbc, nlayer, verbose);

  /* Fitting the coefficients of the drift (external or not) */

  if (verbose) message("\n==> Fitting the optimal Drift(s)\n");
  if (st_m2d_drift_fitting(m2denv, dbc, nlayer, number_hard, verbose))
    goto label_end;

  /* Save the drift only (optional) */

  if (flag_drift)
  {
    gwork = (double*) mem_alloc(sizeof(double) * ngrid * nlayer, 0);
    if (gwork == nullptr) goto label_end;
    st_m2d_drift_save(m2denv, dbout, nlayer, gwork);
    for (int ilayer = 0; ilayer < nlayer; ilayer++)
    {
      dbout->setColumnByUIDOldStyle(&GWORK(ilayer, 0), iatt_out + ilayer);
      (void) gslSPrintf(string_encode, "Drift%d", ilayer + 1);
      db_name_set(dbout, iatt_out + ilayer, string_encode);
    }
    error = 0;
    goto label_end;
  }

  /**********************************************************************/
  /* From now on, the information is stored as drift increment          */
  /**********************************************************************/

  /* Manage Drift: */
  /* Drift (corrected by pinch-out) is stored in 'dbc' and 'dbout' */

  if (verbose) message("\n==> Transforming Drift information as Thickness\n");
  if (st_m2d_drift_inc_manage(m2denv, 1, nlayer, icol_pinch, dbc, dbout))
    goto label_end;

  /* Prepare all material */

  if (verbose) message("\n==> Preparing SPDE\n");
  s_option = spde_option_alloc();
  if (spde_prepar(dbc, dbout, VectorDouble(), s_option)) goto label_end;
  {
    SPDE_Matelem &Matelem = spde_get_current_matelem(0);
    nvertex = st_get_nvertex(0);

    /* Core allocation */

    ydat.resize(nech * nlayer, 0);
    ymean.resize(nech * nlayer, 0);
    yvert.resize(nlayer * nvertex, 0);
    ydat_loc.resize(nech);
    yvert_loc.resize(nvertex);
    ymean_loc.resize(nech);
    vwork.resize(nvertex, 0);
    rhs.resize(nvertex, 0);
    zkrig.resize(nvertex, 0);

    /* Extract the vector of current data */

    if (verbose) message("\n==> Extracting the Initial Values at Wells\n");
    st_print_db_constraints("List of Initial Constraining Data", dbc, VectorDouble(),
                            nlayer, verbose);
    st_m2d_vector_extract(m2denv, dbc, nlayer, ydat, lwork);
    st_print_db_constraints("List of Constraining Data at Wells", dbc, ydat,
                            nlayer, verbose);
    st_m2d_stats_gaus("G-vect (initial)", nlayer, nech, ydat.data());

    /* Print environment just before entering in iterative process */

    if (verbose) st_m2d_print_environ("Environment before Simulations", m2denv);

    /* Loop on the simulations */

    for (int isimu = 0; isimu < nbsimu; isimu++)
    {
      message("Simulation #%d/%d\n", isimu + 1, nbsimu);

      /* Loop on Gibbs iterations */

      if (verbose)
        message("\n==> Launching the Simulations (%d iterations)\n", niter);
      nugget = vartot;
      for (int iter = 0; iter < niter; iter++)
      {
        if (verbose) message(">>>> Iteration #%d/%d\n", iter + 1, niter);

        // Update the Cholesky matrix

        if (iter == 0 && isimu == 0)
        {
          nugget /= 100.;
          ysigma = sqrt(nugget);
          Qc = st_derive_Qc(nugget, Qc, Matelem);
          if (Qc == nullptr) goto label_end;
        }

        // Perform the conditional simulation at meshing vartices

        for (int ilayer = 0; ilayer < nlayer; ilayer++)
        {
          VH::extractInPlace(ydat, ydat_loc, ilayer * nech);
          VH::extractInPlace(yvert, yvert_loc, ilayer * nvertex);
          VH::extractInPlace(ymean, ymean_loc, ilayer * nech);

          // Non-conditional simulation

          st_simulate_cholesky(Qc, vwork, yvert_loc);
          for (int i = 0; i < nvertex; i++)
            yvert_loc[i] *= ysigma;

          // Conditional simulation

          for (int i = 0; i < nvertex; i++)
            zkrig[i] = vwork[i] = 0.;
          Matelem.Aproj->prodMatVecInPlace(ydat_loc, rhs, true);
          st_kriging_cholesky(Qc, rhs.data(), vwork, zkrig.data());
          for (int i = 0; i < nvertex; i++)
            yvert_loc[i] += zkrig[i];

          // Project the Simulation from the vertices onto the Data

          Matelem.Aproj->prodVecMatInPlace(yvert_loc, ymean_loc, false);
        }

        // Perform a Gibbs iteration on the constraints

        st_m2d_stats_gaus("G-Mean before Gibbs", nlayer, nech, ymean.data());
        if (st_global_gibbs(m2denv, dbc, 0, iter, nlayer, ysigma, ymean, ydat,
                            lwork)) goto label_end;
        st_m2d_stats_gaus("G-vect after Gibbs", nlayer, nech, ydat.data());
      }

      /* Check that the Constraints on the Wells are honored */

      if (verbose) message("\n==> Checking the Constraints at Wells\n");
      if (st_check_gibbs_data("Checking Constraints at Wells", m2denv, dbc,
                              nlayer, verbose, ydat, lwork)) goto label_end;
      st_m2d_stats_gaus("G-vect final", nlayer, nech, ydat.data());

      /* Store the conditional simulation on the grid */

      Bproj = dynamic_cast<MatrixSparse*>(Matelem.amesh->createProjMatrix(dbout, -1, false));
      if (Bproj == nullptr) goto label_end;
      gwork = (double*) mem_alloc(sizeof(double) * ngrid * nlayer, 0);
      if (gwork == nullptr) goto label_end;

      /* Project from vertices to grid nodes */

      for (int ilayer = 0; ilayer < nlayer; ilayer++)
        Bproj->prodVecMatInPlacePtr(&YVERT(ilayer, 0), &GWORK(ilayer, 0), false);

      /* Convert from Gaussian to Depth */

      for (int igrid = 0; igrid < ngrid; igrid++)
      {
        if (!dbout->isActive(igrid)) continue;
        for (int ilayer = 0; ilayer < nlayer; ilayer++)
          lwork[ilayer] = GWORK(ilayer, igrid);
        st_convert_Y2Z(m2denv, dbout, nlayer, 2, igrid, lwork);
        for (int ilayer = 0; ilayer < nlayer; ilayer++)
          GWORK(ilayer,igrid) = lwork[ilayer];
      }

      st_m2d_stats_gaus("Depth on grid", nlayer, ngrid, gwork);
      for (int ilayer = 0; ilayer < nlayer; ilayer++)
      {
        dbout->setColumnByUIDOldStyle(&GWORK(ilayer, 0),
                                   iatt_out + isimu * nlayer + ilayer);
      }
    }

    // Renaming the simulation outcomes

    ecr = 0;
    for (int isimu = 0; isimu < nbsimu; isimu++)
    {
      for (int ilayer = 0; ilayer < nlayer; ilayer++)
      {
        (void) gslSPrintf(string_encode, "Layer-%d_Simu-%d", ilayer + 1,
                          isimu + 1);
        db_name_set(dbout, iatt_out + ecr, string_encode);
        ecr++;
      }
    }

    /* Convert the simulations into the mean and variance */

    if (flag_ce || flag_cstd)
    {
      // Modify the locator to ELoc::GAUSFAC before grouping to CE estimation

      dbout->setLocatorsByUID(nbsimu * nlayer, iatt_out, ELoc::GAUSFAC);

      if (db_simulations_to_ce(dbout, ELoc::GAUSFAC, nbsimu, nlayer, &iptr_ce,
                               &iptr_cstd)) goto label_end;

      // We release the attributes dedicated to simulations on Dbout

      if (!flag_ce)
      {
        (void) db_attribute_del_mult(dbout, iptr_ce, nlayer);
        iptr_ce = -1;
      }
      if (!flag_cstd)
      {
        (void) db_attribute_del_mult(dbout, iptr_cstd, nlayer);
        iptr_cstd = -1;
      }
      dbout->deleteColumnsByLocator(ELoc::GAUSFAC);

      // Renaming the resulting variables

      if (iptr_ce >= 0) for (int ilayer = 0; ilayer < nlayer; ilayer++)
      {
        (void) gslSPrintf(string_encode, "Layer-%d_CE", ilayer + 1);
        db_name_set(dbout, iptr_ce + ilayer, string_encode);
      }
      if (iptr_cstd >= 0) for (int ilayer = 0; ilayer < nlayer; ilayer++)
      {
        (void) gslSPrintf(string_encode, "Layer-%d_CStd", ilayer + 1);
        db_name_set(dbout, iptr_cstd + ilayer, string_encode);
      }
    }
  }

  /* Set the error code */

  spde_posterior();
  error = 0;

  label_end: (void) st_m2d_drift_inc_manage(m2denv, -1, nlayer, icol_pinch, dbc, dbout);
  m2denv_manage(-1, flag_ed, 0., m2denv);
  qchol_manage(-1, Qc);
  delete Bproj;
  mem_free((char* ) gwork);
  if (iatt_f >= 0) (void) db_attribute_del_mult(dbin, iatt_f, nlayer);
  if (error && iatt_out >= 0)
    (void) db_attribute_del_mult(dbout, iatt_out, nlayer);
  return (error);
}<|MERGE_RESOLUTION|>--- conflicted
+++ resolved
@@ -1691,19 +1691,7 @@
     for (int iech = 0; iech < nout; iech++)
     {
       mat.gibbs(iech, zcurVD, &yk, &sk);
-<<<<<<< HEAD
-<<<<<<< HEAD
-<<<<<<< HEAD
       zcurVD[iech] = st_simu_constraints(dbout, igrf, iech - 1, iter0, ngibbs_burn, yk, sk);
-=======
-      zcur[iech] = st_simu_constraints(dbout, igrf, iech - 1, iter0, ngibbs_burn, yk, sk);
->>>>>>> 9ba2589c (Suppressing ref to csparse)
-=======
-      zcurVD[iech] = st_simu_constraints(dbout, igrf, iech - 1, iter0, ngibbs_burn, yk, sk);
->>>>>>> ab774cda (Suppressing csparse)
-=======
-      zcurVD[iech] = st_simu_constraints(dbout, igrf, iech - 1, iter0, ngibbs_burn, yk, sk);
->>>>>>> a64244d1
     }
   zcur = zcurVD.data();
 }
