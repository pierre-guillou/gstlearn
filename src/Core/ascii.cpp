/******************************************************************************/
/*                                                                            */
/*                            gstlearn C++ Library                            */
/*                                                                            */
/* Copyright (c) (2023) MINES Paris / ARMINES                                 */
/* Authors: gstlearn Team                                                     */
/* Website: https://gstlearn.org                                              */
/* License: BSD 3-clause                                                      */
/*                                                                            */
/******************************************************************************/
#include "Core/Ascii.hpp"
#include "Anamorphosis/AAnam.hpp"
#include "Anamorphosis/AnamDiscreteIR.hpp"
#include "Anamorphosis/AnamHermite.hpp"
#include "Basic/Memory.hpp"
#include "Basic/OptDbg.hpp"
#include "Basic/String.hpp"
#include "Core/CSV.hpp"
#include "Core/io.hpp"
#include "Db/Db.hpp"
#include "LithoRule/Rule.hpp"
#include "Model/Model.hpp"

/*! \cond */
#define OLD 0
#define NEW 1

#define NODES(inode, i)  (nodes[6 * (inode) + (i)])
#define FROM_TYPE(inode) (nodes[6 * (inode) + 0])
#define FROM_RANK(inode) (nodes[6 * (inode) + 1])
#define FROM_VERS(inode) (nodes[6 * (inode) + 2])
#define NODE_TYPE(inode) (nodes[6 * (inode) + 3])
#define NODE_RANK(inode) (nodes[6 * (inode) + 4])
#define FACIES(inode)    (nodes[6 * (inode) + 5])

namespace gstlrn
{

static Id ASCII_BUFFER_LENGTH = 0;
static Id ASCII_BUFFER_QUANT  = 1000;
static char* ASCII_BUFFER     = NULL;
static FILE* FILE_MEM         = NULL;
static String FILE_NAME_MEM;

/*! \endcond */

static String STUDY;
static char EXT_DAT[]         = "dat";
static char EXT_OUT[]         = "out";
static char Fichier_environ[] = "Environ";
static char Fichier_donnees[] = "Data";
static char Fichier_grid[]    = "Grid";
static char Fichier_vario[]   = "Vario";
static char Fichier_model[]   = "Model";
static char Fichier_neigh[]   = "Neigh";
static char Fichier_polygon[] = "Polygon";
static char Fichier_option[]  = "Option";
static char Fichier_rule[]    = "Rule";
static char Fichier_simu[]    = "Simu";
static char Fichier_frac[]    = "Frac";

/****************************************************************************/
/*!
 **  Read the next record
 **
 ** \return Error return code
 **
 ** \param[in]  title      Name of the quantity to be read
 ** \param[in]  format     Encoding format
 ** \param[in]  ...        Value to be written
 **
 *****************************************************************************/
static Id st_record_read(const char* title, const char* format, ...)
{
  va_list ap;

  Id error;
  va_start(ap, format);

  if (FILE_MEM != nullptr)
  {
    error = _file_read(FILE_MEM, format, ap);
  }
  else
  {
    error = _buffer_read(&ASCII_BUFFER, format, ap);
  }

  if (error > 0)
  {
    messerr("Error when reading '%s' from %s", title, FILE_NAME_MEM.data());
    print_current_line();
  }

  va_end(ap);
  return (error);
}

/****************************************************************************/
/*!
 **  Write the next record
 **
 ** \param[in]  format     Encoding format
 ** \param[in]  ...        Value to be written
 **
 *****************************************************************************/
static void st_record_write(const char* format, ...)
{
  va_list ap;
  String buf;
  Id long1, long2;

  va_start(ap, format);
  if (FILE_MEM != nullptr)
  {
    _file_write(FILE_MEM, format, ap);
  }
  else
  {
    _buffer_write(buf, format, ap);
<<<<<<< HEAD
    long1 = buf.size();
    long2 = (ASCII_BUFFER != NULL) ? static_cast<Id>(strlen(ASCII_BUFFER)) : 0;
=======
    long1 = static_cast<Id>(strlen(buf));
    long2 = (ASCII_BUFFER != nullptr) ? static_cast<Id>(strlen(ASCII_BUFFER)) : 0;
>>>>>>> e20ef3b7
    while (long1 + long2 > ASCII_BUFFER_LENGTH)
    {
      ASCII_BUFFER_LENGTH += ASCII_BUFFER_QUANT;
      ASCII_BUFFER = mem_realloc(ASCII_BUFFER, ASCII_BUFFER_LENGTH, 1);
    }
    (void)gslStrcat(ASCII_BUFFER, buf.data());
  }

  va_end(ap);
}

/****************************************************************************/
/*!
 **   Create the File Name by patching the generic name
 **
 ** \param[in]  ref_name Reference Name
 ** \param[in]  rank     Rank of the name
 ** \param[in]  mode     Choice of the added extension
 ** \li                  0 for reading - extension ".dat"
 ** \li                  1 for writing - extension ".out"
 ** \li                 -1 no extension
 **
 ** \param[out] filename Output filename
 **
 ** \remark  When the rank is 0, the generic name is returned
 ** \remark  Otherwise the rank is combined in the name
 **
 *****************************************************************************/
static void st_filename_patch(const char* ref_name,
                              Id rank,
                              Id mode,
                              String& filename)
{
  if (rank == 0)
  {
    switch (mode)
    {
      case 0:
        (void)gslSPrintf2(filename, "%s/%s.%s",
                          STUDY.data(), ref_name, EXT_DAT);
        break;

      case 1:
        (void)gslSPrintf2(filename, "%s.%s", ref_name, EXT_OUT);
        break;

      case -1:
        (void)gslSPrintf2(filename, "%s", ref_name);
        break;
    }
  }
  else
  {
    switch (mode)
    {
      case 0:
        (void)gslSPrintf2(filename, "%s/%s%1d.%s",
                          STUDY.data(), ref_name, rank,
                          EXT_DAT);
        break;

      case 1:
        (void)gslSPrintf2(filename, "%s%1d.%s", ref_name, rank,
                          EXT_OUT);
        break;

      case -1:
        (void)gslSPrintf2(filename, "%s%1d", ref_name, rank);
        break;
    }
  }
}

/****************************************************************************/
/*!
 **   Returns the name of the file
 **
 ** \param[in]  type      Type of the file to be named
 ** \param[in]  rank      Rank of the file (optional)
 ** \param[in]  mode      0 for read; 1 for write
 **
 ** \param[out] filename  Output filename
 **
 *****************************************************************************/
void ascii_filename(const char* type, Id rank, Id mode, String& filename)
{
  if (!strcmp(type, "Environ"))
    st_filename_patch(Fichier_environ, rank, mode, filename);
  else if (!strcmp(type, "Data"))
    st_filename_patch(Fichier_donnees, rank, mode, filename);
  else if (!strcmp(type, "Grid"))
    st_filename_patch(Fichier_grid, rank, mode, filename);
  else if (!strcmp(type, "Vario"))
    st_filename_patch(Fichier_vario, rank, mode, filename);
  else if (!strcmp(type, "Model"))
    st_filename_patch(Fichier_model, rank, mode, filename);
  else if (!strcmp(type, "Neigh"))
    st_filename_patch(Fichier_neigh, rank, mode, filename);
  else if (!strcmp(type, "Rule"))
    st_filename_patch(Fichier_rule, rank, mode, filename);
  else if (!strcmp(type, "Simu"))
    st_filename_patch(Fichier_simu, rank, mode, filename);
  else if (!strcmp(type, "Polygon"))
    st_filename_patch(Fichier_polygon, rank, mode, filename);
  else if (!strcmp(type, "Option"))
    st_filename_patch(Fichier_option, rank, mode, filename);
  else if (!strcmp(type, "Frac"))
    st_filename_patch(Fichier_frac, rank, mode, filename);
  else
  {
    messageAbort("The file type %s is not referenced", type);
  }
}

/****************************************************************************/
/*!
 **   Set the Study for the test data
 **
 ** \param[in]  study Local name of the study
 **
 *****************************************************************************/
void ascii_study_define(const char* study)

{
  (void)gslStrcpy2(STUDY, study);
}

/****************************************************************************/
/*!
 **   Close the ASCII file
 **
 ** \param[in]  file       FILE structure to be close
 **
 *****************************************************************************/
static void st_file_close(FILE* file)
{
  FILE_MEM = NULL;
  fclose(file);
}

/****************************************************************************/
/*!
 **   Open an ASCII file
 **
 ** \return  FILE returned pointer
 **
 ** \param[in]  filename Local file name
 ** \param[in]  filetype Type of the file (optional [NULL] when NEW)
 ** \param[in]  mode     type of file (OLD or NEW)
 ** \param[in]  verbose  Verbose option if the file cannot be opened
 **
 *****************************************************************************/
static FILE* st_file_open(const String& filename,
                          const char* filetype,
                          Id mode,
                          bool verbose)
{
  FILE* file;
  char idtype[LONG_SIZE];

  /* Open the file */

  file = FILE_MEM = _file_open(filename.data(), mode);
  FILE_NAME_MEM   = filename;

  if (file == nullptr)
  {
    if (verbose) messerr("Error when opening the file %s", filename.data());
    FILE_MEM = NULL;
    return (file);
  }

  if (OptDbg::query(EDbg::INTERFACE))
    message("Opening the File = %s\n", filename.data());

  /* Check against the file type */

  if (mode == OLD)
  {
    if (st_record_read("File Type", "%s", idtype))
    {
      FILE_MEM = NULL;
      return (NULL);
    }
    if (strcmp(idtype, filetype) != 0)
    {
      messerr("Error: in the File (%s), its Type (%s) does not match the requested one (%s)",
              filename.data(), idtype, filetype);
      FILE_MEM = NULL;
      return (NULL);
    }
  }
  else
  {
    if (filetype != nullptr)
    {
      st_record_write("%s", filetype);
      st_record_write("\n");
    }
  }

  return (file);
}

/****************************************************************************/
/*!
 **   Read the Environment definition file
 **
 ** \param[in] filename  Name of the ASCII file
 ** \param[in] verbose    Verbose option if the file cannot be opened
 **
 *****************************************************************************/
void ascii_environ_read(String& filename, bool verbose)

{
  FILE* file;
  char name[10];
  Id debug;

  /* Opening the Data file */

  file = st_file_open(filename, "Environ", OLD, verbose);
  if (file == nullptr) return;

  /* Reading the environment */

  while (1)
  {
    if (st_record_read("Debug Keyword", "%s", name)) goto label_end;
    if (st_record_read("Debug Value", "%d", &debug)) goto label_end;
    String s = toUpper(String(name));
    if (debug == 1)
      OptDbg::defineByKey(s);
    else
      OptDbg::undefineByKey(s);
  }

label_end:
  st_file_close(file);
}

/****************************************************************************/
/*!
 **   Read the Simulation Characteristics
 **
 ** \param[in]  filename  Name of the ASCII file
 ** \param[in]  verbose    Verbose option if the file cannot be opened
 **
 ** \param[out]  nbsimu    Number of simulations
 ** \param[out]  nbtuba    Number of turning bands
 ** \param[out]  seed      Seed for the random number generator
 **
 *****************************************************************************/
void ascii_simu_read(String& filename,
                     bool verbose,
                     Id* nbsimu,
                     Id* nbtuba,
                     Id* seed)
{
  FILE* file;

  /* Initializations */

  (*nbsimu) = 0;
  (*nbtuba) = 100;
  (*seed)   = 0;

  /* Opening the Simulation Definition file */

  file = st_file_open(filename, "Simu", OLD, verbose);
  if (file == nullptr) return;

  /* Read the parameters */

  if (st_record_read("Number of simulations", "%d", nbsimu)) return;
  if (st_record_read("Number of Turning Bands", "%d", nbtuba)) return;
  if (st_record_read("Random Seed", "%d", seed)) return;

  st_file_close(file);
}

/****************************************************************************/
/*!
 **   Check if an option is defined in the Options ASCII file
 **
 ** \return  1 if the option is defined and 0 otherwise
 **
 ** \param[in]  filename    Name of the ASCII file
 ** \param[in]  verbose      Verbose option if the file cannot be opened
 ** \param[in]  option_name  Keyword for the requested option
 ** \param[in]  type         Answer type
 ** \li                      0 : Logical (returned as 0 or 1)
 ** \li                      1 : integer
 ** \li                      2 : real (returned as a double)
 **
 ** \param[out]  answer      Answer
 **
 *****************************************************************************/
Id ascii_option_defined(const String& filename,
                        bool verbose,
                        const char* option_name,
                        Id type,
                        void* answer)
{
  FILE* file;
  char keyword[100], keyval[100];
  double rval;
  Id lrep, ival;

  /* Initializations */

  lrep = 0;

  /* Opening the Data file */

  file = st_file_open(filename, "Option", OLD, verbose);
  if (file == nullptr) return (lrep);

  /* Implicit loop on the lines of the file */

  while (1)
  {
    if (st_record_read("Option Keyword", "%s", keyword)) goto label_end;
    if (st_record_read("Option Key-value", "%s", keyval)) goto label_end;
    if (strcmp(keyword, option_name) != 0) continue;

    /* The keyword matches the option name */
    switch (type)
    {
      case 0:
        ival = 0;
        if (!strcmp(keyval, "Y") || !strcmp(keyval, "YES") || !strcmp(keyval, "y") || !strcmp(keyval, "yes") || atoi(keyval) == 1) ival = 1;
        *(static_cast<Id*>(answer)) = ival;
        break;

      case 1:
        ival           = atoi(keyval);
        *(static_cast<Id*>(answer)) = ival;
        break;

      case 2:
        rval               = atof(keyval);
        *(static_cast<double*>(answer)) = rval;
        break;
    }
    lrep = 1;
    goto label_end;
  }

label_end:
  st_file_close(file);
  return (lrep);
}

/****************************************************************************/
/*!
 **   Read a CSV file and load the results into a Db
 **
 ** \return  Pointer to the Db descriptor
 **
 ** \param[in]  filename     Name of the ASCII file
 ** \param[in]  verbose       Verbose option if the file cannot be opened
 ** \param[in]  csvfmt        CSVformat structure
 ** \param[in]  ncol_max      Maximum number of columns (or -1)
 ** \param[in]  nrow_max      Maximum number of rows (or -1)
 ** \param[in]  flagAddSampleRank True To add the rank number
 **
 *****************************************************************************/
Db* db_read_csv(const String& filename,
                const CSVformat& csvfmt,
                bool verbose,
                Id ncol_max,
                Id nrow_max,
                bool flagAddSampleRank)
{
  Db* db;
  Id ncol, nrow;
  VectorString names;
  VectorDouble tab;

  /* Initializations */

  db = nullptr;

  /* Reading the CSV file */

  if (csv_table_read(filename,
                     csvfmt, verbose, ncol_max, nrow_max, &ncol, &nrow, names, tab))
    goto label_end;

  /* Creating the Db */

  db = Db::createFromSamples(nrow, ELoadBy::SAMPLE, tab, VectorString(),
                             VectorString(), flagAddSampleRank);
  if (db == nullptr) goto label_end;

  /* Loading the names */

  for (Id i = 0; i < ncol; i++)
  {
    Id j = (flagAddSampleRank) ? i + 1 : i;
    db->setNameByUID(j, names[i]);
  }

  /* Core deallocation */

label_end:
  return (db);
}
} // namespace gstlrn<|MERGE_RESOLUTION|>--- conflicted
+++ resolved
@@ -118,13 +118,8 @@
   else
   {
     _buffer_write(buf, format, ap);
-<<<<<<< HEAD
     long1 = buf.size();
     long2 = (ASCII_BUFFER != NULL) ? static_cast<Id>(strlen(ASCII_BUFFER)) : 0;
-=======
-    long1 = static_cast<Id>(strlen(buf));
-    long2 = (ASCII_BUFFER != nullptr) ? static_cast<Id>(strlen(ASCII_BUFFER)) : 0;
->>>>>>> e20ef3b7
     while (long1 + long2 > ASCII_BUFFER_LENGTH)
     {
       ASCII_BUFFER_LENGTH += ASCII_BUFFER_QUANT;
