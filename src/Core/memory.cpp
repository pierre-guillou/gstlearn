/******************************************************************************/
/*                                                                            */
/*                            gstlearn C++ Library                            */
/*                                                                            */
/* Copyright (c) (2023) MINES Paris / ARMINES                                 */
/* Authors: gstlearn Team                                                     */
/* Website: https://gstlearn.org                                              */
/* License: BSD 3-clause                                                      */
/*                                                                            */
/******************************************************************************/
#include "Basic/Memory.hpp"
#include "Basic/AStringable.hpp"
#include "Basic/String.hpp"
#include "Core/Keypair.hpp"

#include <cstring>

/*! \cond */
<<<<<<< HEAD
#define SHIFT() ((MEMORY_DEBUG) ? (Id)sizeof(Id) : 0)
=======
#define STORE_NAME_LENGTH 10
#define SHIFT()           ((MEMORY_DEBUG) ? static_cast<Id>(sizeof(Id)) : 0)
>>>>>>> e20ef3b7

namespace gstlrn
{
typedef struct
{
  String call_file;
  Id call_line;
  size_t size;
  void* ptr;
} MemChunk;

/*! \endcond */

<<<<<<< HEAD
static Id MEMORY_LEAK   = 0;
static Id MEMORY_DEBUG  = 0;
static Id MEMORY_TOTAL  = 0;
static Id MEMORY_MAX    = 0;
static Id MEMORY_MIN_PT = 1000000;
static std::vector<MemChunk> MemLeak;
=======
static Id MEMORY_LEAK     = 0;
static Id MEMORY_DEBUG    = 0;
static Id MEMORY_TOTAL    = 0;
static Id MEMORY_MAX      = 0;
static Id MEMORY_MIN_PT   = 1000000;
static Id NB_MEM_CHUNK    = 0;
static MemChunk** MemLeak = NULL;
>>>>>>> e20ef3b7

/****************************************************************************/
/*!
 ** Update the Memory management
 **
 ** \param[in]  size    Size of the allocation/deallocation
 **
 *****************************************************************************/
static void st_mem_update(Id size)
{
  MEMORY_TOTAL += size;
  if (MEMORY_TOTAL > MEMORY_MAX) MEMORY_MAX = MEMORY_TOTAL;
}

/****************************************************************************/
/*!
 ** Add a Memory Chunk
 **
 ** \param[in]  call_file     Name of the calling file
 ** \param[in]  call_line     Line of the calling function
 ** \param[in]  size          Dimension of the Chunk
 ** \param[in]  ptr           Address of the Chunk
 **
 *****************************************************************************/
static void st_memory_leak_add(const char* call_file,
                               Id call_line,
                               size_t size,
                               void* ptr)
{
  if (!MEMORY_LEAK) return;

<<<<<<< HEAD
  Id nb_mem_chunk = MemLeak.size();
  MemLeak.resize(nb_mem_chunk + 1);
  MemChunk& chunk = MemLeak[nb_mem_chunk];
  gslStrcpy2(chunk.call_file, call_file);
  chunk.call_line = call_line;
  chunk.size      = size;
  chunk.ptr       = ptr;
=======
  // Allocate the new Chunk

  chunk = (MemChunk*)malloc(sizeof(MemChunk));
  if (chunk == nullptr)
  {
    messerr("Memory problem: Memory Leak procedure is interrupted");
    st_memory_leak_reset();
    return;
  }
  (void)gslStrncpy(chunk->call_file, call_file, STORE_NAME_LENGTH);
  chunk->call_file[STORE_NAME_LENGTH - 1] = '\0';
  chunk->call_line                        = call_line;
  chunk->size                             = size;
  chunk->ptr                              = ptr;

  // Glue the new chunk to the Global array

  auto* placeholder =
    realloc((char*)MemLeak, (NB_MEM_CHUNK + 1) * sizeof(MemChunk*));
  MemLeak = (MemChunk**)placeholder;
  if (MemLeak == nullptr)
  {
    messerr("Memory problem: Memory Leak procedure is interrupted");
    st_memory_leak_reset();
    return;
  }
  MemLeak[NB_MEM_CHUNK] = chunk;
  NB_MEM_CHUNK++;
>>>>>>> e20ef3b7
}

/****************************************************************************/
/*!
 ** Delete a Memory Chunk
 **
 ** \param[in]  call_file Name of the calling file
 ** \param[in]  call_line Line in the calling file
 ** \param[in]  ptr       Address of the Chunk to be freed
 **
 *****************************************************************************/
static void st_memory_leak_delete(const char* call_file,
                                  size_t call_line,
                                  void* ptr)
{
  if (!MEMORY_LEAK) return;

  // Look for the chunk to be freed

  Id found = -1;
  for (Id i = 0, n = MemLeak.size(); i < n && found < 0; i++)
  {
    MemChunk& chunk = MemLeak[i];
    if (chunk.ptr == ptr) found = i;
  }

  // The Chunk to be freed does not seem to be allocated

  if (found < 0)
  {
    messerr("Attempt to free a Chunk which seems not to be allocated (called from %s : %d)",
            call_file, call_line);
    return;
  }

  // Compress the array of Memory chunks

  Id nb_mem_chunk = MemLeak.size();
  MemLeak[found]  = MemLeak[nb_mem_chunk - 1];
  MemLeak.resize(nb_mem_chunk - 1);
}

/****************************************************************************/
/*!
 ** Print a memory debugging message
 **
 ** \param[in]  call_file Name of the calling file
 ** \param[in]  call_line Line in the calling file
 ** \param[in]  format    Output format
 ** \param[in]  oper      Sign of the operation (1 for allocation; -1 for free)
 ** \param[in]  size      Number of bytes treated
 **
 ** \remarks The printout is performed only for memory chunks whose size is
 ** \remarks larger than MEMORY_MIN_PT
 ** \remarks It can be modified using keypair with keyword "Minimum_Debug_Size"
 **
 *****************************************************************************/
static void st_mem_message(const char* call_file,
                           size_t call_line,
                           const char* format,
                           Id oper,
                           Id size)
{
  Id minsize;

  minsize = static_cast<Id>(get_keypone("Minimum_Debug_Size", MEMORY_MIN_PT));

  if (MEMORY_DEBUG > 1 && size > minsize)
  {
    if (oper > 0)
      message("%s (%15s : %5d): +%5d Nbytes - Still allocated (%6d)\n", format,
              call_file, call_line, size, MEMORY_TOTAL);
    else
      message("%s (%15s : %5d): -%5d Nbytes - Still allocated (%6d)\n", format,
              call_file, call_line, size, MEMORY_TOTAL);
  }
}

/****************************************************************************/
/*!
 ** Core deallocation
 **
 ** \return  Pointer to the freed array
 **
 ** \param[in]  call_file Name of the calling file
 ** \param[in]  call_line Line in the calling file
 ** \param[in]  tab       Array to be freed
 **
 *****************************************************************************/
char* mem_free_(const char* call_file,
                size_t call_line,
                char* tab)
{
  Id size_eff;
  char* tab_aux;

  if (tab == nullptr) return (tab);
  tab_aux = &tab[-SHIFT()];

  if (MEMORY_DEBUG)
  {
    (void)memcpy((char*)&size_eff, (char*)tab_aux, sizeof(Id));
    st_mem_update(-size_eff);
    st_mem_message(call_file, call_line, "De-allocation", -1, size_eff);
  }
  if (MEMORY_LEAK)
  {
    st_memory_leak_delete(call_file, call_line, tab_aux);
  }

  free(tab_aux);
  tab = NULL;
  return (tab);
}

/****************************************************************************/
/*!
 ** Core allocation routine
 **
 ** \return  Pointer to the array to be allocated
 **
 ** \param[in]  call_file  Name of the calling file
 ** \param[in]  call_line  Line in the calling file
 ** \param[in]  size       Number of bytes
 ** \param[in]  flag_fatal Error status (1 = the program stops)
 **
 *****************************************************************************/
char* mem_alloc_(const char* call_file,
                 size_t call_line,
                 Id size,
                 Id flag_fatal)
{
  Id size_eff;
  char *tab, *tab_aux;

  tab = tab_aux = nullptr;
  if (size <= 0) return (NULL);
  size_eff = size;
  size     = size_eff + SHIFT();

  tab_aux = (char*)malloc(size);
  if (tab_aux == nullptr)
  {
    mem_error(size_eff);
    if (flag_fatal) messageAbort("Fatal error");
    return (NULL);
  }

  if (MEMORY_DEBUG)
  {
    (void)memcpy((char*)tab_aux, (char*)&size_eff, sizeof(Id));
    st_mem_update(size_eff);
    st_mem_message(call_file, call_line, "Allocation   ", +1, size_eff);
  }
  if (MEMORY_LEAK)
  {
    st_memory_leak_add(call_file, call_line, size, tab_aux);
  }

  tab = &tab_aux[SHIFT()];
  return (tab);
}

/****************************************************************************/
/*!
 ** Core routine for allocating and copying
 **
 ** \return  Pointer to the newly allocated (and copied) array
 **
 ** \param[in]  call_file  Name of the calling file
 ** \param[in]  call_line  Line in the calling file
 ** \param[in]  tabin      Array to be copied
 ** \param[in]  size       Number of bytes
 ** \param[in]  flag_fatal Error status (1 = the program stops)
 **
 *****************************************************************************/
char* mem_copy_(const char* call_file,
                size_t call_line,
                char* tabin,
                Id size,
                Id flag_fatal)
{
  Id size_eff;
  char *tab, *tab_aux;

  tab = tab_aux = nullptr;
  if (size <= 0) return (NULL);
  size_eff = size;
  size     = size_eff + SHIFT();

  tab_aux = (char*)malloc(size);
  if (tab_aux == nullptr)
  {
    mem_error(size_eff);
    if (flag_fatal) messageAbort("Fatal error");
    return (NULL);
  }

  if (MEMORY_DEBUG)
  {
    (void)memcpy((char*)tab_aux, (char*)&size_eff, sizeof(Id));
    st_mem_update(size_eff);
    st_mem_message(call_file, call_line, "Allocation   ", +1, size_eff);
  }
  if (MEMORY_LEAK)
  {
    st_memory_leak_add(call_file, call_line, size, tab_aux);
  }

  tab = &tab_aux[SHIFT()];

  /* Copy the input array */

  (void)memcpy(tab, tabin, size);

  return (tab);
}

/****************************************************************************/
/*!
 ** Core allocation routine
 **
 ** \return  Pointer to the array to be allocated
 **
 ** \param[in]  call_file  Name of the calling file
 ** \param[in]  call_line  Line in the calling file
 ** \param[in]  size       Number of elements
 ** \param[in]  size_elem  Number of bytes per element
 ** \param[in]  flag_fatal Error status (1 = the program stops)
 **
 *****************************************************************************/
char* mem_calloc_(const char* call_file,
                  size_t call_line,
                  Id size,
                  Id size_elem,
                  Id flag_fatal)
{
  Id size_eff;
  char *tab, *tab_aux;

  tab = tab_aux = nullptr;
  if (size <= 0) return (NULL);
  size_eff = size * size_elem;
  size     = size_eff + SHIFT();

  tab_aux = (char*)calloc(size_elem, size);
  if (tab_aux == nullptr)
  {
    mem_error(size_eff);
    if (flag_fatal) messageAbort("Fatal error");
    return (NULL);
  }

  if (MEMORY_DEBUG)
  {
    (void)memcpy((char*)tab_aux, (char*)&size_eff, sizeof(Id));
    st_mem_update(size_eff);
    st_mem_message(call_file, call_line, "Allocation   ", +1, size_eff);
  }
  if (MEMORY_LEAK)
  {
    st_memory_leak_add(call_file, call_line, size, tab_aux);
  }

  tab = &tab_aux[SHIFT()];
  return (tab);
}

/****************************************************************************/
/*!
 * Core re-allocation routine
 *
 * \return  Pointer to the array to be re_allocated
 *
 * \param[in]  call_file  Name of the calling file
 * \param[in]  call_line  Line in the calling file
 * \param[in]  tab        Array to be reallocated
 * \param[in]  size       New number of bytes
 * \param[in]  flag_fatal Error status (1 = the program stops)
 *
 *****************************************************************************/
char* mem_realloc_(const char* call_file,
                   size_t call_line,
                   char* tab,
                   Id size,
                   Id flag_fatal)
{
  Id size_eff, size_old;
  char* tab_aux;

  size_eff = size;
  size     = size_eff + SHIFT();

  if (size_eff > 0)
  {
    // The new dimension is positive

    if (tab == nullptr)
    {

      // The memory chunk does not already exist

      tab_aux = (char*)malloc(size);
      if (MEMORY_DEBUG)
      {
        (void)memcpy((char*)tab_aux, (char*)&size_eff, sizeof(Id));
        st_mem_update(size_eff);
        st_mem_message(call_file, call_line, "Allocation   ", +1, size_eff);
      }
      if (MEMORY_LEAK)
      {
        st_memory_leak_add(call_file, call_line, size, tab_aux);
      }
    }
    else
    {

      // The memory chunk already exists

      tab_aux = &tab[-SHIFT()];
      if (MEMORY_DEBUG)
      {
        (void)memcpy((char*)&size_old, (char*)tab_aux, sizeof(Id));
        st_mem_update(-size_old);
        st_mem_message(call_file, call_line, "Re_allocation", -1, size_old);
      }
      if (MEMORY_LEAK)
      {
        st_memory_leak_delete(call_file, call_line, tab_aux);
      }
      auto* placeholder = realloc(tab_aux, size);
      tab_aux           = (char*)placeholder;
      if (MEMORY_DEBUG)
      {
        (void)memcpy((char*)tab_aux, (char*)&size_eff, sizeof(Id));
        st_mem_update(size_eff);
        st_mem_message(call_file, call_line, "Re-allocation", +1, size_eff);
      }
      if (MEMORY_LEAK)
      {
        st_memory_leak_add(call_file, call_line, size, tab_aux);
      }
    }

    if (tab_aux == nullptr)
    {
      mem_error(size_eff);
      if (flag_fatal) messageAbort("Fatal error");
    }
    tab = &tab_aux[SHIFT()];
  }
  else
  {

    // The new dimension is zero

    if (tab != nullptr)
    {
      tab_aux = &tab[-SHIFT()];
      if (MEMORY_DEBUG)
      {
        (void)memcpy((char*)&size_old, (char*)tab_aux, sizeof(Id));
        st_mem_update(-size_old);
        st_mem_message(call_file, call_line, "Re-allocation", -1, size_old);
      }
      if (MEMORY_LEAK)
      {
        st_memory_leak_delete(call_file, call_line, tab_aux);
      }
      free(tab_aux);
      tab = NULL;
    }
  }

  return (tab);
}

/****************************************************************************/
/*!
 ** Core deallocation of an array of pointers
 **
 ** \return  Pointer to the freed array
 **
 ** \param[in]  tab   array of pointers to be freed
 ** \param[in]  nvar  Number of elements in the array
 **
 *****************************************************************************/
double** mem_tab_free(double** tab, Id nvar)
{
  Id ivar;

  if (tab == nullptr) return (tab);
  for (ivar = 0; ivar < nvar; ivar++)
    tab[ivar] = (double*)mem_free((char*)tab[ivar]);
  tab = (double**)mem_free((char*)tab);
  return (tab);
}

/****************************************************************************/
/*!
 ** Core allocation of an array of double
 **
 ** \return  Pointer to the array of pointers to be allocated
 **
 ** \param[in]  nvar        number of elements in the array
 ** \param[in]  size        number of double values
 ** \param[in]  flag_fatal  error status (1 = the program stops)
 **
 *****************************************************************************/
double** mem_tab_alloc(Id nvar, Id size, Id flag_fatal)
{
  double** tab;
  Id ivar, i;

  /* Allocate the array */

  tab = (double**)mem_alloc(sizeof(double*) * nvar, flag_fatal);
  if (tab == nullptr) return (tab);
  for (ivar = 0; ivar < nvar; ivar++)
    tab[ivar] = nullptr;

  for (ivar = 0; ivar < nvar; ivar++)
  {
    tab[ivar] = (double*)mem_alloc(sizeof(double) * size, flag_fatal);
    if (tab[ivar] == nullptr)
    {
      tab = mem_tab_free(tab, nvar);
      return (tab);
    }
    for (i = 0; i < size; i++)
      tab[ivar][i] = 0.;
  }
  return (tab);
}
} // namespace gstlrn<|MERGE_RESOLUTION|>--- conflicted
+++ resolved
@@ -16,12 +16,7 @@
 #include <cstring>
 
 /*! \cond */
-<<<<<<< HEAD
 #define SHIFT() ((MEMORY_DEBUG) ? (Id)sizeof(Id) : 0)
-=======
-#define STORE_NAME_LENGTH 10
-#define SHIFT()           ((MEMORY_DEBUG) ? static_cast<Id>(sizeof(Id)) : 0)
->>>>>>> e20ef3b7
 
 namespace gstlrn
 {
@@ -35,22 +30,12 @@
 
 /*! \endcond */
 
-<<<<<<< HEAD
 static Id MEMORY_LEAK   = 0;
 static Id MEMORY_DEBUG  = 0;
 static Id MEMORY_TOTAL  = 0;
 static Id MEMORY_MAX    = 0;
 static Id MEMORY_MIN_PT = 1000000;
 static std::vector<MemChunk> MemLeak;
-=======
-static Id MEMORY_LEAK     = 0;
-static Id MEMORY_DEBUG    = 0;
-static Id MEMORY_TOTAL    = 0;
-static Id MEMORY_MAX      = 0;
-static Id MEMORY_MIN_PT   = 1000000;
-static Id NB_MEM_CHUNK    = 0;
-static MemChunk** MemLeak = NULL;
->>>>>>> e20ef3b7
 
 /****************************************************************************/
 /*!
@@ -82,7 +67,6 @@
 {
   if (!MEMORY_LEAK) return;
 
-<<<<<<< HEAD
   Id nb_mem_chunk = MemLeak.size();
   MemLeak.resize(nb_mem_chunk + 1);
   MemChunk& chunk = MemLeak[nb_mem_chunk];
@@ -90,36 +74,6 @@
   chunk.call_line = call_line;
   chunk.size      = size;
   chunk.ptr       = ptr;
-=======
-  // Allocate the new Chunk
-
-  chunk = (MemChunk*)malloc(sizeof(MemChunk));
-  if (chunk == nullptr)
-  {
-    messerr("Memory problem: Memory Leak procedure is interrupted");
-    st_memory_leak_reset();
-    return;
-  }
-  (void)gslStrncpy(chunk->call_file, call_file, STORE_NAME_LENGTH);
-  chunk->call_file[STORE_NAME_LENGTH - 1] = '\0';
-  chunk->call_line                        = call_line;
-  chunk->size                             = size;
-  chunk->ptr                              = ptr;
-
-  // Glue the new chunk to the Global array
-
-  auto* placeholder =
-    realloc((char*)MemLeak, (NB_MEM_CHUNK + 1) * sizeof(MemChunk*));
-  MemLeak = (MemChunk**)placeholder;
-  if (MemLeak == nullptr)
-  {
-    messerr("Memory problem: Memory Leak procedure is interrupted");
-    st_memory_leak_reset();
-    return;
-  }
-  MemLeak[NB_MEM_CHUNK] = chunk;
-  NB_MEM_CHUNK++;
->>>>>>> e20ef3b7
 }
 
 /****************************************************************************/
