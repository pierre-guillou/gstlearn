--- conflicted
+++ resolved
@@ -325,14 +325,8 @@
 static SPIMG* st_image_free(SPIMG* image)
 {
   if (image == nullptr) return (image);
-<<<<<<< HEAD
   delete image;
   image = nullptr;
-=======
-
-  image = (SPIMG*)mem_free((char*)image);
-
->>>>>>> e20ef3b7
   return (image);
 }
 
