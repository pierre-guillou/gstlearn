--- conflicted
+++ resolved
@@ -45,13 +45,9 @@
 #define Gmatrix(i, j)         (Gmatrix[(j) * nech + i])
 /*! \endcond */
 
-<<<<<<< HEAD
-int NDIM_LOCAL        = 0;
-=======
 namespace gstlrn
 {
 int NDIM_LOCAL = 0;
->>>>>>> 16abd9c3
 VectorDouble X1_LOCAL = VectorDouble();
 VectorDouble X2_LOCAL = VectorDouble();
 
@@ -730,9 +726,6 @@
 label_end:
   mem_free((char*)G);
   return (error);
-<<<<<<< HEAD
-=======
 }
 
->>>>>>> 16abd9c3
 }