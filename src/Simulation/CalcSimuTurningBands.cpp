--- conflicted
+++ resolved
@@ -1316,39 +1316,9 @@
               }
               else
               {
-<<<<<<< HEAD
-                scale *= 2;
-                scale = _computeScale(param, scale);
-                t = _migration(tmin, tmax, scale);
-                vexp = 1. - vexp1 + vexp2 * law_uniform(0., 1.);
-
-                t0z = t00;
-                nt0 = 0;
-                ind = 0;
-                for (int iz = 0; iz < nz; iz++)
-                {
-                  t0y = t0z;
-                  t0z += dzp;
-                  for (int iy = 0; iy < ny; iy++)
-                  {
-                    t0 = t0y;
-                    t0y += dyp;
-                    for (int ix = 0; ix < nx; ix++, ind++)
-                    {
-                      if (activeArray[ind])
-                      {
-                        nt0 = _rankInPoisson(nt0, t0, t);
-                        tab[ind] = (2. * t0 > t[nt0 + 1] + t[nt0]) ? -vexp : vexp;
-                      }
-                      t0 += dxp;
-                    }
-                  }
-                }
-=======
                 scale = _computeScale(param, 2. * scale);
                 _migrationInit(ibs, is, scale, operTB);
                 _spreadRegularOnGrid(nx, ny, nz, ibs, is, operTB, activeArray, tab);
->>>>>>> 6869cbe4
               }
               break;
 
@@ -1361,36 +1331,8 @@
               else
               {
                 scale = _computeScaleKB(param, scale) * 2;
-<<<<<<< HEAD
-                t = _migration(tmin, tmax, scale);
-                vexp = 1. - vexp1 + vexp2 * law_uniform(0., 1.);
-
-                t0z = t00;
-                nt0 = 0;
-                ind = 0;
-                for (int iz = 0; iz < nz; iz++)
-                {
-                  t0y = t0z;
-                  t0z += dzp;
-                  for (int iy = 0; iy < ny; iy++)
-                  {
-                    t0 = t0y;
-                    t0y += dyp;
-                    for (int ix = 0; ix < nx; ix++, ind++)
-                    {
-                      if (activeArray[ind])
-                      {
-                        nt0 = _rankInPoisson(nt0, t0, t);
-                        tab[ind] = (2. * t0 > t[nt0 + 1] + t[nt0]) ? -vexp : vexp;
-                      }
-                      t0 += dxp;
-                    }
-                  }
-                }
-=======
                 _migrationInit(ibs, is, scale, operTB);
                 _spreadRegularOnGrid(nx, ny, nz, ibs, is, operTB, activeArray, tab);
->>>>>>> 6869cbe4
               }
               break;
 
