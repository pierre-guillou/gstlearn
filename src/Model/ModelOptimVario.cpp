/******************************************************************************/
/*                                                                            */
/*                            gstlearn C++ Library                            */
/*                                                                            */
/* Copyright (c) (2023) MINES Paris / ARMINES                                 */
/* Authors: gstlearn Team                                                     */
/* Website: https://gstlearn.org                                              */
/* License: BSD 3-clause                                                      */
/*                                                                            */
/******************************************************************************/
#include "Model/ModelOptimVario.hpp"

#include "Model/AModelFitSills.hpp"
#include "Model/ModelFitSillsVario.hpp"
#include "geoslib_define.h"

#include "Model/Model.hpp"
#include "Variogram/Vario.hpp"

#define IJDIR(ijvar, ipadir) ((ijvar)*npadir + (ipadir))
#define WT(ijvar, ipadir)     wt[IJDIR(ijvar, ipadir)]

ModelOptimVario::ModelOptimVario(ModelGeneric* model,
                                 Constraints* constraints,
                                 const ModelOptimParam& mop)
  : AModelOptim(model)
  , _mop(mop)
  , _constraints(constraints)
  , _vario()
  , _lags()
{
}

ModelOptimVario::ModelOptimVario(const ModelOptimVario& m)
  : AModelOptim(m)
  , _mop(m._mop)
  , _constraints(m._constraints)
  , _calcmode(m._calcmode)
  , _vario(m._vario)
  , _lags(m._lags)
{
}

ModelOptimVario& ModelOptimVario::operator=(const ModelOptimVario& m)
{
  if (this != &m)
  {
    AModelOptim::operator=(m);
    _mop         = m._mop;
    _constraints = m._constraints;
    _calcmode    = m._calcmode;
    _vario       = m._vario;
    _lags        = m._lags;
  }
  return (*this);
}

ModelOptimVario::~ModelOptimVario()
{
}

bool ModelOptimVario::_checkConsistency()
{
  if (_vario->getNDim() != (int)_model->getNDim())
  {
    messerr("'_vario'(%d) and '_model'(%d) should have same Space Dimension",
            _vario->getNDim(), _model->getNDim());
    return false;
  }
  if (_vario->getNVar() != _model->getNVar())
  {
    messerr("'_vario'(%d) and '_model'(%d) should have same number of Variables",
      _vario->getNVar(), _model->getNVar());
    return false;
  }
  return true;
}

int ModelOptimVario::_buildExperimental()
{
  if (_vario == nullptr)
  {
    messerr("Argument 'vario' must be defined beforehand");
    return 1;
  }

  // Clean previous contents
  _lags.clear();

  int nvar = _vario->getNVar();
  int ndim = _vario->getNDim();
  VectorDouble dd(ndim);

  for (int idir = 0, ndir = _vario->getNDir(); idir < ndir; idir++)
  {
    for (int ilag = 0, nlag = _vario->getNLag(idir); ilag < nlag; ilag++)
    {
      int ijvar = 0;
      for (int ivar = ijvar = 0; ivar < nvar; ivar++)
        for (int jvar = 0; jvar <= ivar; jvar++, ijvar++)
        {

          /* Calculate the variogram value */

          double dist = 0.;
          double gg   = TEST;
          if (_vario->getFlagAsym())
          {
            int iad = _vario->getDirAddress(idir, ivar, jvar, ilag, false, 1);
            int jad = _vario->getDirAddress(idir, ivar, jvar, ilag, false, -1);
            double c00 = _vario->getC00(idir, ivar, jvar);
            double n1  = _vario->getSwByIndex(idir, iad);
            double n2  = _vario->getSwByIndex(idir, jad);
            if (n1 + n2 > 0)
            {
              double g1 = _vario->getGgByIndex(idir, iad);
              double g2 = _vario->getGgByIndex(idir, jad);
              if (_vario->isLagCorrect(idir, iad) && _vario->isLagCorrect(idir, jad))
              {
                gg   = c00 - (n1 * g1 + n2 * g2) / (n1 + n2);
                dist = (ABS(_vario->getHhByIndex(idir, iad)) +
                        ABS(_vario->getHhByIndex(idir, jad))) / 2.;
              }
            }
          }
          else
          {
            int iad = _vario->getDirAddress(idir, ivar, jvar, ilag, false, 1);
            if (_vario->isLagCorrect(idir, iad))
            {
              gg   = _vario->getGgByIndex(idir, iad);
              dist = ABS(_vario->getHhByIndex(idir, iad));
            }
          }

          /* Define the item of the StrExp array (if defined) */

          if (FFFF(gg)) continue;
          OneLag onelag = _createOneLag(ndim, idir, ivar, jvar, gg, dist);
          _lags.push_back(onelag);
        }
    }
  }

  // Update the weight
  VectorDouble wt = _vario->computeWeightsFromVario(_mop.getWmode());
  int npadir      = _vario->getTotalLagsPerDirection();
  int ecr         = 0;
  int ipadir      = 0;

  for (int idir = 0, ndir = _vario->getNDir(); idir < ndir; idir++)
    for (int ilag = 0, nlag = _vario->getNLag(idir); ilag < nlag; ilag++, ipadir++)
    {
      int ijvar = 0;
      for (int ivar = ijvar = 0; ivar < nvar; ivar++)
        for (int jvar = 0; jvar <= ivar; jvar++, ijvar++)
          _lags[ecr++]._weight = WT(ijvar, ipadir);
    }

  return 0;
}

ModelOptimVario::OneLag ModelOptimVario::_createOneLag(int ndim,
                                                       int idir,
                                                       int ivar,
                                                       int jvar,
                                                       double gg,
                                                       double dist) const
{
  OneLag onelag;
  onelag._ivar   = ivar;
  onelag._jvar   = jvar;
  onelag._gg     = gg;
  onelag._weight = 1.;
  VectorDouble dd(ndim);
  for (int idim = 0; idim < ndim; idim++)
    dd[idim] = dist * _vario->getCodir(idir, idim);
  onelag._P.setCoords(dd);
  return onelag;
}

ModelOptimVario* ModelOptimVario::createForOptim(ModelGeneric* model,
                                                 Vario* vario,
                                                 Constraints* constraints,
                                                 const ModelOptimParam& mop)
{
  auto* optim = new ModelOptimVario(model, constraints, mop);

  optim->_vario = vario;

  // Constitute the experimental material (using '_vario')
  if (optim->_buildExperimental()) 
  {
    delete optim;
    return nullptr;
  }

  // Check consistency
  if (!optim->_checkConsistency())
  {
    delete optim;
    return nullptr;
  }

  // Instantiate Goulard algorithm (optional)
  if (mop.getFlagGoulard())
  {
    ModelCovList* mcv = dynamic_cast<ModelCovList*>(model);
    if (mcv != nullptr)
    {
      mcv->setFitSills(ModelFitSillsVario::createForOptim(vario, model, constraints, mop));
      if (mcv->getFitSills() == nullptr)
      {
        delete optim;
        return nullptr;
      }
    }
  }

  // Perform the Fitting in terms of variograms
  optim->_calcmode.setAsVario(true);
 
  return optim;
}

double ModelOptimVario::computeCost(bool verbose)
{
  DECLARE_UNUSED(verbose);

  // Evaluate the Cost function
  int nlags    = (int)_lags.size();
  double score = 0.;
  SpacePoint origin;
  for (int ilag = 0; ilag < nlags; ilag++)
  {
    const OneLag& lag = _lags[ilag];
    double vtheo      = _model->evalCov(origin, lag._P, lag._ivar, lag._jvar, &_calcmode);
    double delta      = lag._gg - vtheo;
    score += lag._weight * delta * delta;
  }
<<<<<<< HEAD
  return total;
}

void ModelOptimVario::_updateGradients()
{

}

double ModelOptimVario::computeDerivatives(std::vector<double>& params)
{

  // Evaluate the Cost function
  int nlags    = (int)_lags.size();
  double total = 0.;
  // SpacePoint origin;
  // for (int ilag = 0; ilag < nlags; ilag++)
  // {
  //   const OneLag& lag = _lags[ilag];
  //   double vexp       = lag._gg;
  //   double vtheo      = _model->getGradients()[0](origin, lag._P, lag._ivar, lag._jvar);
  //   double delta      = vexp - vtheo;
  //   total += lag._weight * delta * delta;
  // }
  return total;
=======
  return score;
>>>>>>> 6037eabe
}<|MERGE_RESOLUTION|>--- conflicted
+++ resolved
@@ -238,8 +238,7 @@
     double delta      = lag._gg - vtheo;
     score += lag._weight * delta * delta;
   }
-<<<<<<< HEAD
-  return total;
+  return score;
 }
 
 void ModelOptimVario::_updateGradients()
@@ -263,7 +262,4 @@
   //   total += lag._weight * delta * delta;
   // }
   return total;
-=======
-  return score;
->>>>>>> 6037eabe
 }