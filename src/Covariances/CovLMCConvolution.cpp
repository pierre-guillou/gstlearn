/******************************************************************************/
/*                                                                            */
/*                            gstlearn C++ Library                            */
/*                                                                            */
/* Copyright (c) (2023) MINES Paris / ARMINES                                 */
/* Authors: gstlearn Team                                                     */
/* Website: https://gstlearn.org                                              */
/* License: BSD 3-clause                                                      */
/*                                                                            */
/******************************************************************************/
#include "Enum/EConvDir.hpp"
#include "Enum/EConvType.hpp"

#include "Space/ASpace.hpp"
#include "Model/Model.hpp"
#include "Covariances/CovLMCConvolution.hpp"
#include "Covariances/CovAniso.hpp"
#include "Covariances/CovFactory.hpp"
#include "Matrix/MatrixRectangular.hpp"

#include <math.h>


CovLMCConvolution::CovLMCConvolution(const EConvType& conv_type,
                                     const EConvDir&  conv_dir,
                                     double conv_range,
                                     int conv_ndisc,
<<<<<<< HEAD
                                     const ASpace* space)
    : CovAnisoList(space),
=======
                                     const std::shared_ptr<const ASpace>& space)
    : ACovAnisoList(space),
>>>>>>> ce68ac9d
      _convType(conv_type),
      _convDir(conv_dir),
      _convDiscNumber(conv_ndisc),
      _convRange(conv_range),
      _convNumber(0),
      _convIncr(),
      _convWeight()
{
  init(conv_type, conv_dir, conv_range, conv_ndisc);
}

CovLMCConvolution::CovLMCConvolution(const CovLMCConvolution &r)
    : CovAnisoList(r),
      _convType(r._convType),
      _convDir(r._convDir),
      _convDiscNumber(r._convDiscNumber),
      _convRange(r._convRange),
      _convNumber(r._convNumber),
      _convIncr(r._convIncr),
      _convWeight(r._convWeight)
{
}

CovLMCConvolution& CovLMCConvolution::operator=(const CovLMCConvolution &r)
{
  if (this != &r)
  {
    CovAnisoList::operator=(r);
    _convType = r._convType;
    _convDir = r._convDir;
    _convDiscNumber = r._convDiscNumber;
    _convRange = r._convRange;
    _convNumber = r._convNumber;
    _convIncr = r._convIncr;
    _convWeight = r._convWeight;
  }
{
  }
  return *this;
}

CovLMCConvolution::~CovLMCConvolution()
{
}

void CovLMCConvolution::_loadAndAddEvalCovMatBiPointInPlace(MatrixSquareGeneral &mat,const SpacePoint& p1,const SpacePoint&p2,
                                              const CovCalcMode *mode) const
{
  // TODO: cannot replace by CovAnisoList???
  ACov::_loadAndAddEvalCovMatBiPointInPlace(mat, p1, p2, mode);
}
void CovLMCConvolution::_addEvalCovMatBiPointInPlace(MatrixSquareGeneral &mat,
                                                     const SpacePoint &pwork1,
                                                     const SpacePoint &pwork2,
                                                     const CovCalcMode *mode) const
{
  // TODO: cannot replace by CovAnisoList???
  ACov::_addEvalCovMatBiPointInPlace(mat, pwork1, pwork2, mode);
}
int CovLMCConvolution::init(const EConvType& conv_type,
                            const EConvDir&  conv_idir,
                            double conv_range,
                            int conv_ndisc)
{
  for (auto &e: _covAnisos)
  {
    e->setOptimEnabled(false);
  }
  if (conv_ndisc < 1)
  {
    messerr("The number of discretization points must be larger than 1");
    return 1;
  }
  if (conv_range <= 0.)
  {
    messerr("The CovLMCConvolution range should be strictly positive");
    return 1;
  }

  /* Load the CovLMCConvolution parameters */

  int ndim = getNDim();
  _convType = conv_type;
  _convDir  = conv_idir;
  _convDiscNumber = conv_ndisc;
  _convRange = conv_range;
  double diameter = _convRange * D_CONV(_convType.getValue()).convScale;

  /* Calculate the discretization points */

  int navail[3];
  for (int i = 0; i < 3; i++) navail[i] = 0;
  switch (_convDir.getValue())
  {
    case 0:
      navail[0] = (ndim >= 1) ? _convDiscNumber : 0;
      break;

    case 1:
      navail[1] = (ndim >= 2) ? _convDiscNumber : 0;
      break;

    case 2:
      navail[2] = (ndim >= 3) ? _convDiscNumber : 0;
      break;

    case 3:
      navail[0] = (ndim >= 1) ? _convDiscNumber : 0;
      navail[1] = (ndim >= 2) ? _convDiscNumber : 0;
      break;

    case 4:
      navail[0] = (ndim >= 1) ? _convDiscNumber : 0;
      navail[1] = (ndim >= 2) ? _convDiscNumber : 0;
      navail[2] = (ndim >= 3) ? _convDiscNumber : 0;
      break;

    default:
      messerr("This CovLMCConvolution direction (%d) does not exist",
              _convDir.getValue());
      return 1;
  }

  /* Calculate the total number of discretization points */

  _convNumber = 1;
  for (int i = 0; i < 3; i++)
    _convNumber *= 2 * navail[i] + 1;

  _convIncr = MatrixRectangular(ndim,_convNumber);
  _convWeight.resize(_convNumber);

  double delta, weight;
  int ecr = 0;
  double total = 0.;
  for (int ix = -navail[0]; ix <= navail[0]; ix++)
    for (int iy = -navail[1]; iy <= navail[1]; iy++)
      for (int iz = -navail[2]; iz <= navail[2]; iz++)
      {
        double local = 1.;
        if (ndim >= 1)
        {
          delta  = diameter * ix / (2 * conv_ndisc + 1);
          weight = D_CONV(_convType.getValue()).convFunc(delta);
          _convIncr.setValue(0, ecr, delta);
          local *= weight;
        }
        if (ndim >= 2)
        {
          delta = diameter * iy / (2 * conv_ndisc + 1);
          weight = D_CONV(_convType.getValue()).convFunc(delta);
          _convIncr.setValue(1, ecr, delta);
          local *= weight;
        }
        if (ndim >= 3)
        {
          delta = diameter * iz / (2 * conv_ndisc + 1);
          weight = D_CONV(_convType.getValue()).convFunc(delta);
          _convIncr.setValue(2, ecr, delta);
          local *= weight;
        }
        _convWeight[ecr] = local;
        total += local;
        ecr++;
      }

  /* Normalize the weights */

  for (int i = 0; i < _convNumber; i++) _convWeight[i] /= total;

  return 0;
}

Def_Convolution& D_CONV(int rank)
{
  static Def_Convolution DEF_CONVS[] =
  {
   {"Uniform"     , 1.,       _conv_uniform     },
   {"Exponential" , 2.995732, _conv_exponential },
   {"Gaussian"    , 1.730818, _conv_gaussian    },
   {"Sincard"     , 20.371,   _conv_sincard     }
  };
  return DEF_CONVS[rank];
}

double _conv_uniform(double /* v */)
{
  double dp = 1.;
  return(dp);
}

double _conv_exponential(double v)
{
  double dp = exp(-v);
  return(dp);
}

double _conv_gaussian(double v)
{
  double dp = exp(-v*v/2.);
  return(dp);
}

double _conv_sincard(double v)
{
  double dp,v2,dv;

  v = GV_PI * v;
  v2 = v * v;
  if (v < 1.0e-10)
  {
    dp = 1. - v2/3;
  }
  else
  {
    dv = sin(v) / v;
    dp = dv * dv;
  }
  return(dp);
}

String CovLMCConvolution::toString(const AStringFormat* strfmt) const
{
  std::stringstream sstr;

  sstr << CovAnisoList::toString(strfmt);

  sstr << "Convolution type      = " << _convType.getDescr() << std::endl;
  sstr << "Convolution direction = " << _convDir.getDescr()   << std::endl;
  sstr << "Nb. discretization    = " << _convDiscNumber << std::endl;
  sstr << "Convolution Scale     = " << _convRange << std::endl;

  return sstr.str();
}

double CovLMCConvolution::eval0(int ivar,
                                int jvar,
                                const CovCalcMode* mode) const
{
  double cov0 = 0.;
  SpacePoint p11;
  SpacePoint p22;
  for (int i1 = 0; i1 < _convNumber; i1++)
  {
    double w1 = _convWeight[i1];
    p11.move(_convIncr.getColumn(i1));
    for (int i2 = 0; i2 < _convNumber; i2++)
    {
      double w2 = _convWeight[i2];
      p22.move(_convIncr.getColumn(i2));
      cov0 += CovAnisoList::eval(p11, p22, ivar, jvar, mode) * w1 * w2;
    }
  }
  return cov0;
}

double CovLMCConvolution::eval(const SpacePoint& p1,
                               const SpacePoint& p2,
                               int ivar,
                               int jvar,
                               const CovCalcMode* mode) const
{
  SpacePoint p11;
  SpacePoint p22;

  // The calculation flag 'as.Vario' must be treated here rather than relying on calculation
  // performed internally in 'eval' function

  bool asVario = false;
  CovCalcMode modeloc;
  if (mode != nullptr)
  {
    modeloc = *mode;
    asVario = mode->getAsVario();
    modeloc.setAsVario(false);
  }

  double cov = 0.;
  p11 = p1;
  p22 = p2;
  for (int i1 = 0; i1 < _convNumber; i1++)
  {
    double w1 = _convWeight[i1];
    p11.move(_convIncr.getColumn(i1));
    for (int i2 = 0; i2 < _convNumber; i2++)
    {
      double w2 = _convWeight[i2];
      p22.move(_convIncr.getColumn(i2));
      double covloc = 0.;
      if (mode == nullptr)
        covloc = CovAnisoList::eval(p11, p22, ivar, jvar);
      else
        covloc = CovAnisoList::eval(p11, p22, ivar, jvar, &modeloc);
      cov += covloc * w1 * w2;
    }
  }

  if (asVario)
  {
    double cov0 = 0.;
    p11 = p1;
    p22 = p1;
    for (int i1 = 0; i1 < _convNumber; i1++)
    {
      double w1 = _convWeight[i1];
      p11.move(_convIncr.getColumn(i1));
      for (int i2 = 0; i2 < _convNumber; i2++)
      {
        double w2 = _convWeight[i2];
        p22.move(_convIncr.getColumn(i2));
        double covloc = 0.;
        if (mode == nullptr)
          covloc = CovAnisoList::eval(p11, p22, ivar, jvar);
        else
        {
          covloc = CovAnisoList::eval(p11, p22, ivar, jvar, &modeloc);
        }
        cov0 += covloc * w1 * w2;
      }
    }
    cov = cov0 -cov;
  }
  return cov;
}<|MERGE_RESOLUTION|>--- conflicted
+++ resolved
@@ -25,13 +25,8 @@
                                      const EConvDir&  conv_dir,
                                      double conv_range,
                                      int conv_ndisc,
-<<<<<<< HEAD
-                                     const ASpace* space)
+                                     const std::shared_ptr<const ASpace>& space)
     : CovAnisoList(space),
-=======
-                                     const std::shared_ptr<const ASpace>& space)
-    : ACovAnisoList(space),
->>>>>>> ce68ac9d
       _convType(conv_type),
       _convDir(conv_dir),
       _convDiscNumber(conv_ndisc),
