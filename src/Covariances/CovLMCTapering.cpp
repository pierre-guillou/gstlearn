--- conflicted
+++ resolved
@@ -22,17 +22,10 @@
 
 CovLMCTapering::CovLMCTapering(const ETape& tapetype,
                                double taperange,
-<<<<<<< HEAD
-                               const ASpace* space)
+                               const std::shared_ptr<const ASpace>& space)
   : CovAnisoList(space)
   , _tapeType()
   , _tapeRange(0)
-=======
-                               const std::shared_ptr<const ASpace>& space)
-    : ACovAnisoList(space),
-      _tapeType(),
-      _tapeRange(0)
->>>>>>> ce68ac9d
 {
   init(tapetype, taperange);
 }
