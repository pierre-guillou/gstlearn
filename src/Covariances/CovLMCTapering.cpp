/******************************************************************************/
/*                                                                            */
/*                            gstlearn C++ Library                            */
/*                                                                            */
/* Copyright (c) (2023) MINES Paris / ARMINES                                 */
/* Authors: gstlearn Team                                                     */
/* Website: https://gstlearn.org                                              */
/* License: BSD 3-clause                                                      */
/*                                                                            */
/******************************************************************************/
#include "Covariances/ACov.hpp"
#include "Covariances/CovAnisoList.hpp"
#include "Enum/ETape.hpp"

#include "Covariances/CovLMCTapering.hpp"
#include "Space/ASpace.hpp"
#include "Model/Model.hpp"
#include "Covariances/CovAniso.hpp"
#include "Covariances/CovFactory.hpp"

#include <math.h>

CovLMCTapering::CovLMCTapering(const ETape& tapetype,
                               double taperange,
                               const ASpace* space)
<<<<<<< HEAD
    : CovAnisoList(space),
      _tapeType(),
      _tapeRange(0)
=======
  : CovAnisoList(space)
  , _tapeType()
  , _tapeRange(0)
>>>>>>> b1dc47e9
{
  init(tapetype, taperange);
}

<<<<<<< HEAD
CovLMCTapering::CovLMCTapering(const CovLMCTapering &r)
    : CovAnisoList(r),
      _tapeType(r._tapeType),
      _tapeRange(r._tapeRange)
=======
CovLMCTapering::CovLMCTapering(const CovLMCTapering& r)
  : CovAnisoList(r)
  , _tapeType(r._tapeType)
  , _tapeRange(r._tapeRange)
>>>>>>> b1dc47e9
{
}

CovLMCTapering& CovLMCTapering::operator=(const CovLMCTapering &r)
{
  if (this != &r)
  {
    CovAnisoList::operator=(r);
    _tapeType = r._tapeType;
    _tapeRange = r._tapeRange;
  }
  return *this;
}

CovLMCTapering::~CovLMCTapering()
{
}

void CovLMCTapering::_loadAndAddEvalCovMatBiPointInPlace(MatrixSquareGeneral &mat,const SpacePoint& p1,const SpacePoint&p2,
                                              const CovCalcMode *mode) const
{
  ACov::_loadAndAddEvalCovMatBiPointInPlace(mat, p1, p2, mode);
}
void CovLMCTapering::_addEvalCovMatBiPointInPlace(MatrixSquareGeneral &mat,
                                                     const SpacePoint &pwork1,
                                                     const SpacePoint &pwork2,
                                                     const CovCalcMode *mode) const
{
  ACov::_addEvalCovMatBiPointInPlace(mat, pwork1, pwork2, mode);
}

int CovLMCTapering::init(const ETape& tapetype, double taperange)
{
  for (auto &e: _covAnisos)
  {
    e->setOptimEnabled(false);
  }
  /* Preliminary check */

  if (taperange <= 0)
  {
    messerr("The argument 'tape_range' must be strictly positive");
    return 1;
  }

  /* Load the tapering parameters */

  _tapeType    = tapetype;
  _tapeRange   = taperange;

  return 0;
}

Def_Tapering& D_TAPE(int rank)
{
  static Def_Tapering DEF_TAPES[] =
  {
   {"Spherical"    , 3, _tape_spherical },
   {"Cubic"        , 3, _tape_cubic     },
   {"Triangle"     , 1, _tape_triangle  },
   {"Pentamodel"   , 3, _tape_penta     },
   {"Storkey"      , 1, _tape_storkey   },
   {"Wendland1"    , 3, _tape_wendland1 },
   {"Wendland2"    , 3, _tape_wendland2 }
  };
  return DEF_TAPES[rank];
}

double _tape_spherical(double h)
{
  double cov;

  cov = 0.;
  if (h < 1) cov = 1 - 0.5 * h * (3 - h * h);

  return (cov);
}
double _tape_cubic(double h)
{
  double h2, cov;

  cov = 0.;
  h2 = h * h;
  if (h < 1) cov = 1. - h2 * (7. + h * (-8.75 + h2 * (3.5 - 0.75 * h2)));
  cov = MAX(0., cov);

  return (cov);
}

double _tape_triangle(double h)
{
  double cov;

  cov = MAX(0, 1. - h);
  return (cov);
}

double _tape_penta(double h)
{
  double h2, cov;

  cov = 0.;
  h2 = h * h;
  if (h < 1)
    cov = 1.
        - h2 * (22. / 3.
            - h2 * (33.
                - h * (77. / 2.
                    - h2 * (33. / 2. - h2 * (11. / 2. - 5. / 6. * h2)))));

  return (cov);
}

double _tape_storkey(double h)
{
  double cov, pi2;

  cov = 0.;
  pi2 = 2. * GV_PI;
  if (h < 1)
    cov = (2. * (1. - h) * (1. + cos(pi2 * h) / 2.) + 3 / pi2 * sin(pi2 * h))
        / 3.;

  return (cov);
}

double _tape_wendland1(double h)
{
  double h2, cov;

  cov = 0.;
  h2 = h * h;
  if (h < 1) cov = 1 - h2 * (10 - h * (20 - h * (15 - h * 4)));
  return (cov);
}

double _tape_wendland2(double h)
{
  double h2, cov;

  cov = 0.;
  h2 = h * h;
  if (h < 1)
    cov = 1
        - h2 * ((28. / 3.)
            - h2 * (70
                - h * ((448. / 3.) - h * (140 - h * (64 - h * (35. / 3.))))));
  return (cov);
}

String CovLMCTapering::toString(const AStringFormat* strfmt) const
{
  std::stringstream sstr;

  sstr << CovAnisoList::toString(strfmt);

  sstr << "Tapering Function     = " << getName() << std::endl;
  sstr << "Tapering Scale        = " << _tapeRange << std::endl;
  return sstr.str();
}

double CovLMCTapering::eval0(int ivar,
                             int jvar,
                             const CovCalcMode* mode) const
{
  double cov0 = CovAnisoList::eval0(ivar, jvar, mode);
  return cov0;
}

double CovLMCTapering::eval(const SpacePoint& p1,
                            const SpacePoint& p2,
                            int ivar,
                            int jvar,
                            const CovCalcMode* mode) const
{
  // The calculation flag 'as.Vario' must be treated here rather than relying on calculation
  // performed in generic 'eval' method
  double cov = 0.;
  double cov0 = 0.;
  bool asVario = false;
  if (mode == nullptr)
  {
    cov = CovAnisoList::eval(p1, p2, ivar, jvar);
  }
  else
  {
    CovCalcMode modeloc(*mode);
    asVario = mode->getAsVario();
    modeloc.setAsVario(false);
    cov = CovAnisoList::eval(p1, p2, ivar, jvar, &modeloc);
    cov0 = CovAnisoList::eval(p1, p1, ivar, jvar, &modeloc); // or eval0 if stationary
  }

  double h = getSpace()->getDistance(p1, p2) / _tapeRange;
  cov *= D_TAPE(_tapeType.getValue()).tapeFunc(h);

  if (asVario) cov = cov0 - cov;
  return cov;
}

std::string_view CovLMCTapering::getName() const
{
  return _tapeType.getDescr();
}<|MERGE_RESOLUTION|>--- conflicted
+++ resolved
@@ -10,6 +10,7 @@
 /******************************************************************************/
 #include "Covariances/ACov.hpp"
 #include "Covariances/CovAnisoList.hpp"
+#include "Covariances/CovAnisoList.hpp"
 #include "Enum/ETape.hpp"
 
 #include "Covariances/CovLMCTapering.hpp"
@@ -23,30 +24,17 @@
 CovLMCTapering::CovLMCTapering(const ETape& tapetype,
                                double taperange,
                                const ASpace* space)
-<<<<<<< HEAD
-    : CovAnisoList(space),
-      _tapeType(),
-      _tapeRange(0)
-=======
   : CovAnisoList(space)
   , _tapeType()
   , _tapeRange(0)
->>>>>>> b1dc47e9
 {
   init(tapetype, taperange);
 }
 
-<<<<<<< HEAD
-CovLMCTapering::CovLMCTapering(const CovLMCTapering &r)
-    : CovAnisoList(r),
-      _tapeType(r._tapeType),
-      _tapeRange(r._tapeRange)
-=======
 CovLMCTapering::CovLMCTapering(const CovLMCTapering& r)
   : CovAnisoList(r)
   , _tapeType(r._tapeType)
   , _tapeRange(r._tapeRange)
->>>>>>> b1dc47e9
 {
 }
 
