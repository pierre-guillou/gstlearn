/******************************************************************************/
/*                                                                            */
/*                            gstlearn C++ Library                            */
/*                                                                            */
/* Copyright (c) (2023) MINES Paris / ARMINES                                 */
/* Authors: gstlearn Team                                                     */
/* Website: https://gstlearn.org                                              */
/* License: BSD 3-clause                                                      */
/*                                                                            */
/******************************************************************************/
#include "Covariances/ACov.hpp"
#include "Covariances/CovAnisoList.hpp"
#include "Enum/EAnam.hpp"
#include "Enum/ECalcMember.hpp"

#include "Space/ASpace.hpp"
#include "Model/Model.hpp"
#include "Covariances/CovLMCAnamorphosis.hpp"
#include "Covariances/CovAniso.hpp"
#include "Covariances/CovFactory.hpp"
#include "Covariances/CovCalcMode.hpp"
#include "Anamorphosis/AAnam.hpp"
#include "Anamorphosis/AnamHermite.hpp"
#include "Anamorphosis/AnamDiscreteIR.hpp"
#include "Anamorphosis/AnamDiscreteDD.hpp"

#include <math.h>

<<<<<<< HEAD
CovLMCAnamorphosis::CovLMCAnamorphosis(const AAnam* anam,
                                       const VectorInt& strcnt,
                                       const ASpace* space)
  : CovAnisoList(space)
  , _activeFactor(0)
  , _anamStrCount()
  , _anam(anam)
{
  init(strcnt);
}
=======
>>>>>>> ce68ac9d

CovLMCAnamorphosis::CovLMCAnamorphosis(const CovAnisoList& lmc,
                                       const AAnam* anam,
                                       const VectorInt& strcnt)
  : CovAnisoList(lmc)
  , _activeFactor(0)
  , _anamStrCount()
  , _anam(anam)
{
  init(strcnt);
}

CovLMCAnamorphosis::CovLMCAnamorphosis(const CovLMCAnamorphosis& r)
  : CovAnisoList(r)
  , _activeFactor(r._activeFactor)
  , _anamStrCount(r._anamStrCount)
  , _anam(r._anam)
{
}

CovLMCAnamorphosis& CovLMCAnamorphosis::operator=(const CovLMCAnamorphosis& r)
{
  if (this != &r)
  {
    CovAnisoList::operator=(r);
    _activeFactor = r._activeFactor;
    _anamStrCount = r._anamStrCount;
    _anam         = r._anam;
  }
  return *this;
}

void CovLMCAnamorphosis::_loadAndAddEvalCovMatBiPointInPlace(
  MatrixSquareGeneral& mat,
  const SpacePoint& p1,
  const SpacePoint& p2,
  const CovCalcMode* mode) const
{
  // TODO: cannot replace by CovAnisoList???
  ACov::_loadAndAddEvalCovMatBiPointInPlace(mat, p1, p2, mode); 
}

void CovLMCAnamorphosis::_addEvalCovMatBiPointInPlace(MatrixSquareGeneral &mat,
                                                     const SpacePoint &pwork1,
                                                     const SpacePoint &pwork2,
                                                     const CovCalcMode *mode) const
{
  // TODO: cannot replace by CovAnisoList???
  ACov::_addEvalCovMatBiPointInPlace(mat, pwork1, pwork2, mode);
}

CovLMCAnamorphosis::~CovLMCAnamorphosis()
{
}

int CovLMCAnamorphosis::init(const VectorInt& anam_strcnt)
{
  for (auto &e: _covAnisos)
  {
    e->setOptimEnabled(false);
  }
  if (_anam == nullptr)
  {
    messerr("You must define 'anam' beforehand");
    return 1;
  }
  EAnam type = _anam->getType();
  if (type != EAnam::HERMITIAN && type != EAnam::DISCRETE_IR && type != EAnam::DISCRETE_DD)
  {
    messerr("Unknown Anamorphosis Definition for Model Transformation");
    messerr("It must be either 'HERMITIAN' or 'DISCRETE_IR' or 'DISCRETE_DD'");
    return 1;
  }
  if (type == EAnam::DISCRETE_IR)
  {
    int nfact = _anam->getNFactor();
    if ((int) anam_strcnt.size() != nfact)
    {
      messerr("Argument 'anam_strcnt' must be dimensioned to the number of factors (%d)",nfact);
      return 1;
    }
    int ncov = getCovaNumber();
    for (int i=0; i<nfact; i++)
    {
      if (anam_strcnt[i] < 0 || anam_strcnt[i] >= ncov)
      {
        messerr("Argument 'anam_strcnt' must contain ranks of covariances of each factor");
        messerr("This value (%d) should lie within [1,ncov[ where ncov=%d",anam_strcnt[i],ncov);
        return 1;
      }
    }
    _anamStrCount = anam_strcnt;
  }

  return 0;
}

String CovLMCAnamorphosis::toString(const AStringFormat* strfmt) const
{
  std::stringstream sstr;

  sstr << CovAnisoList::toString(strfmt);

  sstr << _anam->toString(strfmt);

  int iclass = getActiveFactor();
  if (iclass == -1)
    sstr << "Option switch to Raw Variable" << std::endl;
  else if (iclass > 0)
    sstr << "Active Factor: Rank" << iclass << std::endl;

  return sstr.str();
}

double CovLMCAnamorphosis::eval0(int ivar,
                                 int jvar,
                                 const CovCalcMode* mode) const
{
  if (_anam == nullptr) return TEST;

  const CovCalcMode* modeloc;
  if (mode == nullptr)
  {
    modeloc = new CovCalcMode();
  }
  else
  {
    modeloc = mode;
  }

  EAnam type = _anam->getType();
  double value = TEST;
  if (type == EAnam::HERMITIAN)
  {
    value = _evalHermite0(ivar, jvar, modeloc);
  }

  if (type == EAnam::DISCRETE_DD)
  {
    value = _evalDiscreteDD0(ivar, jvar, modeloc);
  }

  if (type == EAnam::DISCRETE_IR)
  {
    value = _evalDiscreteIR0(ivar, jvar, modeloc);
  }

  if (mode == nullptr) delete modeloc;

  return value;
}

double CovLMCAnamorphosis::eval(const SpacePoint& p1,
                                const SpacePoint& p2,
                                int ivar,
                                int jvar,
                                const CovCalcMode* mode) const
{
  if (_anam == nullptr) return TEST;

  const CovCalcMode* modeloc;
  if (mode == nullptr)
  {
    modeloc = new CovCalcMode();
  }
  else
  {
    modeloc = mode;
  }

  EAnam type = _anam->getType();
  double value = TEST;
  if (type == EAnam::HERMITIAN)
  {
    value = _evalHermite(ivar, jvar, p1, p2, modeloc);
  }

  if (type == EAnam::DISCRETE_DD)
  {
    value = _evalDiscreteDD(ivar, jvar, p1, p2, modeloc);
  }

  if (type == EAnam::DISCRETE_IR)
  {
    value = _evalDiscreteIR(ivar, jvar, p1, p2, modeloc);
  }

  if (mode == nullptr) delete modeloc;

  return value;
}

double CovLMCAnamorphosis::_evalHermite(int ivar,
                                        int jvar,
                                        const SpacePoint &p1,
                                        const SpacePoint &p2,
                                        const CovCalcMode *mode) const
{
  const AnamHermite *anamH = dynamic_cast<const AnamHermite*>(_anam);

  CovCalcMode modeloc(*mode);
  modeloc.setAsVario(false);

  double rho = 1.;
  if (getDistance(p1, p2) > 0.)
    rho = CovAnisoList::eval(p1, p2, ivar, jvar, &modeloc);
  double r = 1.;
  if (anamH->isChangeSupportDefined()) r = anamH->getRCoef();

  double cov = TEST;
  int iclass = getActiveFactor();

  if (iclass == 0)
  {

    // For the Gaussian variable

    cov = rho;
    if (mode->getAsVario()) cov = 1. - cov;
  }
  else if (iclass == -1)
  {

    // For the Raw variable

    cov = 0.;
    double rhon = 1.;
    double rn = 1.;
    double val = 0.;
    for (int jclass = 1; jclass < getAnamNClass(); jclass++)
    {
      rhon *= rho;
      rn   *= r;
      double psin = anamH->getPsiHn(jclass);
      val = rhon;
      if (mode->getAsVario()) val = 1. - val;
      switch (mode->getMember().getValue())
      {
        case ECalcMember::E_LHS:
          cov += psin * psin * val;
          break;

        case ECalcMember::E_RHS:
          cov += psin * psin * val / rn;
          break;

        case ECalcMember::E_VAR:
          cov += psin * psin * val;
          break;
      }
    }
  }
  else
  {

    // For the factor 'iclass'

    double rhon = pow(rho, (double) iclass);
    double rn = pow(r, (double) iclass);
    switch (mode->getMember().getValue())
    {
      case ECalcMember::E_LHS:
        cov =  rn * rn * rhon;
        break;

      case ECalcMember::E_RHS:
        cov = rn * rhon;
        break;

      case ECalcMember::E_VAR:
        cov = rhon;
        break;
    }
    if (mode->getAsVario()) cov = 1. - cov;
  }

  return cov;
}

double CovLMCAnamorphosis::_evalHermite0(int ivar,
                                         int jvar,
                                         const CovCalcMode* mode) const
{
  const AnamHermite *anamH = dynamic_cast<const AnamHermite*>(_anam);
  int iclass = getActiveFactor();

  double r = 1.;
  if (anamH->isChangeSupportDefined()) r = anamH->getRCoef();

  double cov = 0.;
  if (iclass == 0)
  {
    // For the Gaussian variable

    cov = CovAnisoList::eval0(ivar, jvar, mode);
  }
  else if (iclass == -1)
  {

    // For the Raw variable

    cov = 0.;
    double rn = 1.;
    for (int jclass = 1; jclass < getAnamNClass(); jclass++)
    {
      rn   *= r;
      double psin = anamH->getPsiHn(jclass);
      switch (mode->getMember().getValue())
      {
        case ECalcMember::E_LHS:
          cov += psin * psin / (rn * rn);
          break;

        case ECalcMember::E_RHS:
          cov += psin * psin  / rn;
          break;

        case ECalcMember::E_VAR:
          cov += psin * psin;
          break;
      }
    }
  }
  else
  {

    // For the factor 'iclass'

    cov = 1.;
  }

  return cov;
}

double CovLMCAnamorphosis::_evalDiscreteDD(int ivar,
                                           int jvar,
                                           const SpacePoint& p1,
                                           const SpacePoint& p2,
                                           const CovCalcMode* mode) const
{
  const AnamDiscreteDD *anamDD = dynamic_cast<const AnamDiscreteDD*>(_anam);
  int iclass = getActiveFactor();

  double gamma = 0.;
  if (getDistance(p1, p2) > 0.)
  {
    gamma = CovAnisoList::eval(p1, p1, ivar, jvar, mode) -
            CovAnisoList::eval(p1, p2, ivar, jvar, mode);
  }

  if (iclass == 0)
  {
    // Structure for the whole discretized variables

   double cov = 0.;
   for (int jclass = 1; jclass < getAnamNClass(); jclass++)
   {
     double li  = anamDD->getDDStatLambda(iclass);
     double csi = anamDD->getDDStatCnorm(iclass);
     double mui = anamDD->getDDStatMul(iclass);

     double coeff = 0.;
     switch (mode->getMember().getValue())
     {
       case ECalcMember::E_LHS:
         coeff = csi * csi;
         break;

       case ECalcMember::E_RHS:
         coeff = csi * csi / mui;
         break;

       case ECalcMember::E_VAR:
         coeff =  csi * csi;
         break;
     }
     cov += coeff * exp(-li * gamma);
   }
   return cov;
  }

  // Structure for the factor 'iclass'

  double li  = anamDD->getDDStatLambda(iclass);
  double mui = anamDD->getDDStatMul(iclass);

  double coeff = 0.;
  switch (mode->getMember().getValue())
  {
    case ECalcMember::E_LHS: return 1.; break;
    case ECalcMember::E_RHS: return mui; break;
    case ECalcMember::E_VAR: return 1.; break;
  }
  return coeff * exp(-li * gamma);
}

double CovLMCAnamorphosis::_evalDiscreteDD0(int /*ivar*/,
                                            int /*jvar*/,
                                            const CovCalcMode* mode) const
{
  if (mode == nullptr)
    messageAbort("In _evalHermite, mode MUST be defined");
  const AnamDiscreteDD *anamDD = dynamic_cast<const AnamDiscreteDD*>(_anam);
  int iclass = getActiveFactor();

  double cov = TEST;
  if (iclass == 0)
  {
    // Structure for the whole discretized variable

    cov = 0.;
    for (int jclass = 1; jclass < getAnamNClass(); jclass++)
    {
      double csi = anamDD->getDDStatCnorm(iclass);
      double mui = anamDD->getDDStatMul(iclass);

      double coeff = 0.;
      switch (mode->getMember().getValue())
      {
        case ECalcMember::E_LHS:
          coeff = csi * csi;
          break;
        case ECalcMember::E_RHS:
          coeff = csi * csi / mui;
          break;
        case ECalcMember::E_VAR:
          coeff = csi * csi;
          break;
      }
      cov += coeff;
    }
  }
  else
  {
    double mui = anamDD->getDDStatMul(iclass);

    double coeff = 0.;
    switch (mode->getMember().getValue())
    {
      case ECalcMember::E_LHS:
        coeff = 1.;
        break;

      case ECalcMember::E_RHS:
        coeff = mui;
        break;

      case ECalcMember::E_VAR:
        coeff = 1.;
        break;
    }
    cov = coeff;
  }
  return cov;
}

void CovLMCAnamorphosis::_transformCovCalcModeIR(CovCalcMode* mode, int iclass) const
{
  int from = 0;
  if (iclass > 0) from = _anamStrCount[iclass-1];
  mode->setActiveCovListFromInterval(from, _anamStrCount[iclass]);
}

double CovLMCAnamorphosis::_evalDiscreteIR(int ivar,
                                           int jvar,
                                           const SpacePoint& p1,
                                           const SpacePoint& p2,
                                           const CovCalcMode* mode) const
{
  if (mode == nullptr)
    messageAbort("In _evalHermite, mode MUST be defined");
  const AnamDiscreteIR *anamIR = dynamic_cast<const AnamDiscreteIR*>(_anam);
  int iclass = getActiveFactor();
  CovCalcMode modeloc(*mode);

  double r = 1.;
  bool flag_support = anamIR->isChangeSupportDefined();
  if (flag_support) r = anamIR->getRCoef();

  if (iclass == 0)
  {

    // Structure for the whole discretized variable

    double cov = 0.;
    double cov1 = 0.;
    double cov2 = 1.;
    for (int jclass = 1; jclass < getAnamNClass(); jclass++)
    {
      double bi = anamIR->getIRStatB(jclass);
      cov1 = cov2;
      _transformCovCalcModeIR(&modeloc, iclass);
      cov2 = pow(1. + CovAnisoList::eval(p1, p2, ivar, jvar, &modeloc) * anamIR->getIRStatR(jclass),r);
      cov += bi * bi * (cov2 - cov1);
    }
    return cov;
  }

  // Structure for the factor 'iclass´

  _transformCovCalcModeIR(&modeloc, iclass - 1);
  double cov1 = pow(1. + CovAnisoList::eval(p1, p2, ivar, jvar, &modeloc) *
                           anamIR->getIRStatR(iclass - 1),
                    r);
  _transformCovCalcModeIR(&modeloc, iclass);
  double cov2 = pow(1. + CovAnisoList::eval(p1, p2, ivar, jvar, &modeloc) *
                           anamIR->getIRStatR(iclass),
                    r);
  return (cov2 - cov1);
}

double CovLMCAnamorphosis::_evalDiscreteIR0(int /*ivar*/,
                                            int /*jvar*/,
                                            const CovCalcMode* mode) const
{
  if (mode == nullptr)
    messageAbort("In _evalHermite, mode MUST be defined");
  const AnamDiscreteIR *anamIR = dynamic_cast<const AnamDiscreteIR*>(_anam);
  int iclass = getActiveFactor();
  CovCalcMode modeloc(*mode);

  double r = 1.;
  if (anamIR->isChangeSupportDefined()) r = anamIR->getRCoef();

  if (iclass == 0)
  {

    // Structure for the whole discretized variable

    double cov = 0.;
    for (int jclass = 1; jclass < getAnamNClass(); jclass++)
    {
      double bi   = anamIR->getIRStatB(jclass);
      double cov2 = pow(anamIR->getIRStatR(jclass), r);
      cov += bi * bi * cov2;
    }
    return cov;
  }

  // Structure for the factor 'iclass´
  return pow(anamIR->getIRStatR(iclass - 1), r);
}

void CovLMCAnamorphosis::setActiveFactor(int anam_iclass)
{
  if (anam_iclass != 0 && anam_iclass > _anam->getNFactor())
  {
    messerr("The rank of the active factor (%d) is incorrect", anam_iclass);
    messerr("It should lie between 1 and the number of factors (%d)",
            _anam->getNFactor() - 1);
    messerr("or be set to 0 to estimate the whole discretized grade");
    messerr("The rank is set back to 0 (Gaussian Variable)");
    return;
  }
  _activeFactor = anam_iclass;
}

EAnam CovLMCAnamorphosis::getAnamType() const
{
  if (_anam == nullptr) return EAnam::UNKNOWN;
  return _anam->getType();
}

void CovLMCAnamorphosis::addCovAniso(const CovAniso* cov)
{
  // In this context, check that the Covariance is monovariate

  if (cov->getNVariables() != 1)
  {
    messerr("You can only add Monovariate Covariances in 'CovLMCAnamorphosis' "
            "object");
    messerr("Operation bypassed");
    return;
  }
  CovAnisoList::addCov(cov);
}<|MERGE_RESOLUTION|>--- conflicted
+++ resolved
@@ -26,10 +26,9 @@
 
 #include <math.h>
 
-<<<<<<< HEAD
 CovLMCAnamorphosis::CovLMCAnamorphosis(const AAnam* anam,
                                        const VectorInt& strcnt,
-                                       const ASpace* space)
+                                       const ASpaceSharedPtr& space)
   : CovAnisoList(space)
   , _activeFactor(0)
   , _anamStrCount()
@@ -37,8 +36,6 @@
 {
   init(strcnt);
 }
-=======
->>>>>>> ce68ac9d
 
 CovLMCAnamorphosis::CovLMCAnamorphosis(const CovAnisoList& lmc,
                                        const AAnam* anam,
