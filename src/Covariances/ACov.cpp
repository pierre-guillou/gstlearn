/******************************************************************************/
/*                                                                            */
/*                            gstlearn C++ Library                            */
/*                                                                            */
/* Copyright (c) (2023) MINES Paris / ARMINES                                 */
/* Authors: gstlearn Team                                                     */
/* Website: https://gstlearn.org                                              */
/* License: BSD 3-clause                                                      */
/*                                                                            */
/******************************************************************************/
#include "Covariances/ACov.hpp"
#include "Covariances/CovCalcMode.hpp"
#include "Matrix/MatrixSquareGeneral.hpp"
#include "Matrix/MatrixRectangular.hpp"
#include "Matrix/MatrixSparse.hpp"
#include "Matrix/MatrixSquareSymmetric.hpp"
#include "Matrix/NF_Triplet.hpp"
#include "Db/Db.hpp"
#include "Db/DbGrid.hpp"
#include "Basic/AException.hpp"
#include "Basic/AStringable.hpp"
#include "Basic/VectorNumT.hpp"
#include "Basic/VectorHelper.hpp"
#include "Basic/Law.hpp"
#include "Space/ASpace.hpp"
#include "Space/SpacePoint.hpp"
#include "geoslib_define.h"

#include <vector>
#include <math.h>

<<<<<<< HEAD
ACov::ACov(const ASpace *space)
    : ASpaceObject(space),
      _optimEnabled(true),
      _isOptimPreProcessed(false),
      _p1As(),
      _p2A(space),
      _ctxt(1,space)
{
}

ACov::ACov(const ACov &r)
    : ASpaceObject(r),
      _optimEnabled(r._optimEnabled),
      _isOptimPreProcessed(false),
      _p1As(),
      _p2A(r.getSpace()),
      _ctxt(r.getContext())
=======
ACov::ACov(const ASpace* space)
  : ASpaceObject(space)
  , _optimEnabled(true)
  , _isOptimPreProcessed(false)
  , _p1As()
  , _p2A(space)
{
}

ACov::ACov(const ACov& r)
  : ASpaceObject(r)
  , _optimEnabled(r._optimEnabled)
  , _isOptimPreProcessed(false)
  , _p1As()
  , _p2A(r.getSpace())
>>>>>>> b1dc47e9
{
}

ACov& ACov::operator=(const ACov &r)
{
  if (this != &r)
  {
    ASpaceObject::operator=(r);
    _optimEnabled = r._optimEnabled;
    _isOptimPreProcessed = r._isOptimPreProcessed;
    _p2A = SpacePoint(r._space);
    _ctxt = r.getContext();
  }
  return *this;
}

ACov::~ACov()
{
}

void ACov::optimizationPostProcess() const
{
  _optimizationPostProcess();
  _isOptimPreProcessed = false;
}

void ACov::optimizationPreProcess(const Db* db) const
{
  if (_isOptimPreProcessed) return;
  db->getSamplesAsSP(_p1As, _space);
  _optimizationPreProcess(_p1As);
<<<<<<< HEAD
  //TODO : _isOptimPreProcessed = true;
=======
>>>>>>> b1dc47e9
}

void ACov::optimizationSetTarget(const SpacePoint& pt) const
{
  _optimizationSetTarget(pt);
}

void ACov::_optimizationSetTarget(const SpacePoint& pt) const
{
  _p2A = pt;
}

void ACov::optimizationPreProcess(const std::vector<SpacePoint>& p) const
{
  _optimizationPreProcess(p);
  _isOptimPreProcessed = isOptimEnabled();
}

//Preprocess by default (only copy the points)
void ACov::_optimizationPreProcess(const std::vector<SpacePoint>& p) const
{
  if (!_p1As.empty() && _isOptimPreProcessed) return;
  _p1As.clear();
  for (const auto& e: p)
  {
    _p1As.push_back(e);
  }
}

void ACov::_optimizationPostProcess() const
{
  _p1As.clear();
}

MatrixSquareGeneral ACov::eval0Mat(const CovCalcMode* mode) const
{
  int nvar = getNVariables();
  MatrixSquareGeneral mat(nvar);
  eval0CovMatBiPointInPlace(mat,mode);
  return mat;
}

/**
 * Calculate the Matrix of covariance for zero distance
 * @param mat   Covariance matrix (Dimension: nvar * nvar)
 * @param mode  Calculation Options
 *
 * @remarks: Matrix 'mat' should be dimensioned and initialized beforehand
 */
void ACov::eval0CovMatBiPointInPlace(MatrixSquareGeneral& mat, const CovCalcMode* mode) const
{
  mat.fill(0.);
  addEval0CovMatBiPointInPlace(mat, mode);
}

/**
 * Add the contribution of the Matrix of covariance for zero distance
 * @param mat   Covariance matrix (Dimension: nvar * nvar)
 * @param mode  Calculation Options
 *
 * @remarks: Matrix 'mat' should be dimensioned and initialized beforehand
 */
void ACov::addEval0CovMatBiPointInPlace(MatrixSquareGeneral& mat, const CovCalcMode* mode) const
{
  int nvar = getNVariables();

  for (int ivar=0; ivar<nvar; ivar++)
    for (int jvar=0; jvar<nvar; jvar++)
        mat.addValue(ivar, jvar, eval0(ivar, jvar, mode)); // pure virtual method
}

VectorDouble ACov::eval(const std::vector<SpacePoint>& vec_p1,
                        const std::vector<SpacePoint>& vec_p2,
                        int ivar,
                        int jvar,
                        const CovCalcMode* mode) const
{
  VectorDouble vec;
  if (vec_p1.size() != vec_p2.size())
    my_throw ("Error: 'p1' and 'p2' should have same dimension");
  for (int i=0, n=static_cast<int> (vec_p1.size()); i < n; i++)
    vec.push_back(eval(vec_p1[i], vec_p2[i], ivar, jvar, mode)); // pure virtual method
  return vec;
}

double ACov::eval0(int ivar,
                   int jvar,
                   const CovCalcMode* mode) const
{
  SpacePoint p1(getSpace()->getOrigin(),-1);
  return eval(p1,p1,ivar,jvar,mode); // pure virtual method
}

MatrixSquareGeneral ACov::evalMat(const SpacePoint& p1,
                                  const SpacePoint& p2,
                                  const CovCalcMode* mode) const
{
  int nvar = getNVariables();
  MatrixSquareGeneral mat(nvar);
  evalCovMatBiPointInPlace(mat,p1, p2,mode);
  return mat;
}
/**
 * Calculate the Matrix of covariance between two space points
 * @param p1 Reference of the first space point
 * @param p2 Reference of the second space point
 * @param mat   Covariance matrix (Dimension: nvar * nvar)
 * @param mode  Calculation Options
 *
 * @remarks: Matrix 'mat' should be dimensioned and initialized beforehand
 */
void ACov::evalCovMatBiPointInPlace(MatrixSquareGeneral &mat,
                                    const SpacePoint &p1,
                                    const SpacePoint &p2,
                                    const CovCalcMode* mode) const
{
  mat.fill(0.);
  addEvalCovMatBiPointInPlace(mat,p1,p2,mode);
}

/**
 * Covariance from a given point (center) in a given direction (dir *step)
 * @param ivar   Rank of the first variable
 * @param jvar   Rank of the second variable
 * @param step   Step value
 * @param dir    Direction definition
 * @param mode   CovCalcMode structure
 * @return
 */
double ACov::evalIvarIpas(double step,
                          const VectorDouble& dir,
                          int ivar,
                          int jvar,
                          const CovCalcMode* mode) const
{
  // Define the point in the ACov space (center will be checked)
  const ASpace* space = getSpace();
  SpacePoint p1(space);
  SpacePoint p2(space);

  if (dir.empty())
  {
    VectorDouble vec(getNDim(),0.);
    vec[0] = 1.;
    VH::multiplyConstant(vec, step);
    p2.move(vec);
  }
  else
  {
    VectorDouble vec(dir);
    VH::multiplyConstant(vec, step);
    p2.move(vec);
  }

  return eval(p1, p2, ivar, jvar, mode); // pure virtual method
}

double ACov::evalIvarIpasIncr(const VectorDouble& dincr,
                              int ivar,
                              int jvar,
                              const CovCalcMode* mode) const
{
  // Define the point in the ACov space (center will be checked)
  SpacePoint p1(VectorDouble(_space->getNDim()),-1,_space);
  SpacePoint p2(VectorDouble(_space->getNDim()),-1,_space);
  p2.move(dincr);
  return eval(p1, p2, ivar, jvar, mode); // pure virtual method
}


/**
 * Covariance vector from a given point (center) in a given direction (dir * steps)
 * for a pair of variables and a set of steps
 * @param ivar      Rank of the first variable
 * @param jvar      Rank of the second variable
 * @param vec_step  Vector of step values
 * @param dir       Direction definition
 * @param mode      CovCalcMode structure
 * @return
 */
VectorDouble ACov::evalIvarNpas(const VectorDouble& vec_step,
                                const VectorDouble& dir,
                                int ivar,
                                int jvar,
                                const CovCalcMode* mode) const
{
  VectorDouble vec;
  for (int i=0, n=static_cast<int> (vec_step.size()); i < n; i++)
    vec.push_back(evalIvarIpas(vec_step[i], dir, ivar, jvar, mode));
  return vec;
}

/**
 * Covariance Matrix from a given point (center) in a given direction (dir * step)
 * for a set of variables and a given step
 * @param step   Step value
 * @param dir    Direction definition
 * @param mode   CovCalcMode structure
 * @return
 */
MatrixSquareGeneral ACov::evalNvarIpas(double step,
                                       const VectorDouble& dir,
                                       const CovCalcMode* mode) const
{
  int nvar = getNVariables();
  MatrixSquareGeneral mat(nvar);
  for (int ivar=0; ivar<nvar; ivar++)
    for (int jvar=0; jvar<nvar; jvar++)
      mat.setValue(ivar, jvar, evalIvarIpas(step, dir, ivar, jvar, mode));
  return mat;
}

MatrixSquareGeneral ACov::evalNvarIpasIncr(const VectorDouble& dincr,
                                           const CovCalcMode* mode) const
{
  int nvar = getNVariables();
  MatrixSquareGeneral mat(nvar);
  for (int ivar=0; ivar<nvar; ivar++)
    for (int jvar=0; jvar<nvar; jvar++)
      mat.setValue(ivar, jvar, evalIvarIpasIncr(dincr, ivar, jvar, mode));
  return mat;
}

/**
 * Covariance for a given unit global distance (without anisotropy)
 * for a pair of variables and a single step
 * @param ivar Rank of the first variable
 * @param jvar Rank of the second variable
 * @param step Step value
 * @param mode CovCalcMode structure
 * @return
 */
double ACov::evalIsoIvarIpas(double step,
                             int ivar,
                             int jvar,
                             const CovCalcMode* mode) const
{
  /// TODO : Not true whatever the space
  VectorDouble center = getOrigin();
  VectorDouble dir = getUnitaryVector();
  return evalIvarIpas(step, dir, ivar, jvar, mode);
}

/**
 * Covariance for a given unit global distance (without anisotropy)
 * for a pair of variables and a set of steps
 * @param ivar
 * @param jvar
 * @param vec_step
 * @param mode
 * @return
 */
VectorDouble ACov::evalIsoIvarNpas(const VectorDouble& vec_step,
                                   int ivar,
                                   int jvar,
                                   const CovCalcMode* mode) const
{
  VectorDouble vec;
  VectorDouble dir = getUnitaryVector();
  for (const auto& h : vec_step)
    vec.push_back(evalIvarIpas(h, dir, ivar, jvar, mode));
  return vec;
}

/**
 * Covariance for a given unit global distance (without anisotropy)
 * for a set of variables and a single step
 * @param step Step value
 * @param mode CovCalcMode structure
 * @return
 */
MatrixSquareGeneral ACov::evalIsoNvarIpas(double step,
                                          const CovCalcMode* mode) const
{
  int nvar = getNVariables();
  VectorDouble dir = getUnitaryVector();
  MatrixSquareGeneral mat(nvar);
  for (int ivar=0; ivar<nvar; ivar++)
    for (int jvar=0; jvar<nvar; jvar++)
      mat.setValue(ivar, jvar, evalIvarIpas(step, dir, ivar, jvar, mode));
  return mat;
}

/**
 * Calculate the (weighted) average Covariance between samples of two Dbs,
 * for a pair of variables
 * @param db1  Pointer to the first Db
 * @param db2  Pointer to the second Db
 * @param ivar Rank of the first variables
 * @param jvar Rank of the second variable
 * @param eps  Epsilon used for randomization in calculation of CVV (optional)
 * @param seed Seed for the randomization
 * @param mode CovCalcMode structure
 * @return
 */
double ACov::evalAverageDbToDb(const Db* db1,
                               const Db* db2,
                               int ivar,
                               int jvar,
                               double eps,
                               int seed,
                               const CovCalcMode* mode) const
{
  int memo = law_get_random_seed();
  if (eps > 0. && seed > 0)
    law_set_random_seed(seed);

  /* Loop on the first sample */

  double norme = 0.;
  double total = 0.;
  for (int iech1 = 0; iech1 < db1->getSampleNumber(); iech1++)
  {
    if (!db1->isActive(iech1)) continue;
    double w1 = db1->getWeight(iech1);
    if (isZero(w1)) continue;
    SpacePoint p1(db1->getSampleCoordinates(iech1));

    /* Loop on the second sample */

    for (int iech2 = 0; iech2 < db2->getSampleNumber(); iech2++)
    {
      if (!db2->isActive(iech2)) continue;
      double w2 = db2->getWeight(iech2);
      if (isZero(w2)) continue;
      VectorDouble coord2 = db2->getSampleCoordinates(iech2);
      if (eps > 0)
      {
        for (int idim = 0, ndim = getNDim(); idim < ndim; idim++)
          coord2[idim] += eps * law_uniform(-0.5,  0.5);
      }
      SpacePoint p2(coord2);

      /* Loop on the dimension of the space */

      total += w1 * w2 * eval(p1, p2, ivar, jvar, mode);
      norme += w1 * w2;
    }
  }

  // Scaling
  if (!isZero(norme)) total /= norme;

  if (eps > 0. && seed > 0)
    law_set_random_seed(memo);

  return total;
}

double ACov::evalAverageIncrToIncr(const VectorVectorDouble &d1,
                                   const VectorVectorDouble &d2,
                                   int ivar,
                                   int jvar,
                                   const CovCalcMode *mode) const
{
  int nech1 = (int) d1.size();
  int nech2 = (int) d2.size();

  /* Loop on the first sample */

  double total = 0.;
  for (int iech1 = 0; iech1 < nech1; iech1++)
  {
    SpacePoint p1(d1[iech1],-1,getSpace());

    /* Loop on the second sample */

    for (int iech2 = 0; iech2 < nech2; iech2++)
    {
      SpacePoint p2(d2[iech2],-1,getSpace());
      total += eval(p1, p2, ivar, jvar, mode);
    }
  }

  // Scaling
  total /= (double) (nech1 * nech2);

  return total;
}

/**
 * Calculate the (weighted) average Covariance between a point and a Db
 * for a pair of variables
 * @param p1   Point location
 * @param db2  Pointer to the second Db
 * @param ivar Rank of the first variables
 * @param jvar Rank of the second variable
 * @param mode CovCalcMode structure
 * @return
 */
double ACov::evalAveragePointToDb(const SpacePoint& p1,
                                  const Db* db2,
                                  int ivar,
                                  int jvar,
                                  const CovCalcMode* mode) const
{
  /* Loop on the first sample */

  double norme = 0.;
  double total = 0.;

  /* Loop on the second sample */

  for (int iech2 = 0; iech2 < db2->getSampleNumber(); iech2++)
  {
    if (!db2->isActive(iech2)) continue;
    double w2 = db2->getWeight(iech2);
    if (isZero(w2)) continue;
    SpacePoint p2(db2->getSampleCoordinates(iech2),iech2,getSpace());

    /* Loop on the dimension of the space */

    total += w2 * eval(p1, p2, ivar, jvar, mode);
    norme += w2;
  }

  // Scaling
  if (isZero(norme)) total /= norme;

  return total;
}

VectorDouble ACov::evalPointToDbAsSP(const std::vector<SpacePoint> &p1s,
                                     const SpacePoint &p2,
                                     int ivar,
                                     int jvar,
                                     const CovCalcMode *mode) const
{
  int nech1 = (int) p1s.size();
  VectorDouble values(nech1);

  /* Loop on the second sample */

  for (int iech1 = 0; iech1 < nech1; iech1++)
  {
    p1s[iech1].setIech(iech1);
    values[iech1] = eval(p1s[iech1], p2, ivar, jvar, mode);
  }
  return values;
}

/**
 * Calculate the Covariance vector between a Point and all the samples
 * of a Db, for a pair of variables
 * @param p1   Point location
 * @param db2  Pointer to the second Db
 * @param ivar Rank of the first variables
 * @param jvar Rank of the second variable
 * @param useSel When TRUE, the returned vector is reduced to active samples
 *               Otherwise, returns TEST for masked samples
 * @param nbgh2 Vector of indices of active samples in db2 (optional)
 * @param mode CovCalcMode structure
 * @return
 */
VectorDouble ACov::evalPointToDb(const SpacePoint& p1,
                                 const Db* db2,
                                 int ivar,
                                 int jvar,
                                 bool useSel,
                                 const VectorInt& nbgh2,
                                 const CovCalcMode* mode) const
{
  VectorDouble values;
  int nech2;
  if (nbgh2.empty())
    nech2 = db2->getSampleNumber();
  else
    nech2 = (int) nbgh2.size();

  /* Loop on the second sample */

  for (int kech2 = 0; kech2 < nech2; kech2++)
  {
    int iech2 = (nbgh2.empty()) ? kech2 : nbgh2[kech2];
    if (! nbgh2.empty())
    {
      SpacePoint p2(db2->getSampleCoordinates(iech2),iech2,getSpace());
      values.push_back(eval(p1, p2, ivar, jvar, mode));
    }
    else
    {
      if (db2->isActive(iech2))
      {
        SpacePoint p2(db2->getSampleCoordinates(iech2),iech2, getSpace());
        values.push_back(eval(p1, p2, ivar, jvar, mode));

      }
      else
      {
        if (!useSel) values.push_back(TEST);
      }
    }
  }

  return values;
}

/**
 * Average covariance over a block
 * @param ext    Vector of Block extensions
 * @param ndisc  Vector of Block discretization
 * @param angles Vector of rotation angles
 * @param ivar   Rank of the first variable
 * @param jvar   Rank of the second variable
 * @param mode   CovCalcMode structure
 * @return
 */
double ACov::evalCvv(const VectorDouble& ext,
                     const VectorInt& ndisc,
                     const VectorDouble& angles,
                     int ivar,
                     int jvar,
                     const CovCalcMode* mode) const
{
  int ndim = getNDim();
  if (ndim != (int) ext.size())
  {
    messerr("Block Extension (%d) should have same dimension as the Model %d)",
            (int) ext.size(),ndim);
    return TEST;
  }
  if (ndim != (int) ndisc.size())
  {
    messerr("Discretization (%d) should have same dimension as the Model (%d)",
            (int) ndisc.size(), ndim);
    return TEST;
  }

  DbGrid* dbgrid = _discretizeBlock(ext, ndisc, angles);
  if (dbgrid == nullptr) return TEST;
  Db* db = _discretizeBlockRandom(dbgrid);
  if (db == nullptr) return TEST;

  double total = evalAverageDbToDb(dbgrid,  db, ivar, jvar, 0., 0, mode);
  delete dbgrid;
  return total;
}

/**
 * Average covariance between a block and the same block shifted
 * @param ext    Vector of Block extensions
 * @param ndisc  Vector of Block discretization
 * @param angles Vector of rotation angles
 * @param shift  Shift between the two blocks
 * @param ivar   Rank of the first variable
 * @param jvar   Rank of the second variable
 * @param mode   CovCalcMode structure
 * @return
 */
double ACov::evalCvvShift(const VectorDouble& ext,
                          const VectorInt& ndisc,
                          const VectorDouble& shift,
                          const VectorDouble& angles,
                          int ivar,
                          int jvar,
                          const CovCalcMode* mode) const
{
  int ndim = getNDim();
  if (ndim != (int) ext.size())
  {
    messerr("Block Extension (%d) should have same dimension as the Model %d)",
            (int) ext.size(),ndim);
    return TEST;
  }
  if (ndim != (int) ndisc.size())
  {
    messerr("Discretization (%d) should have same dimension as the Model (%d)",
            (int) ndisc.size(), ndim);
    return TEST;
  }
  if (ndim != (int) shift.size())
  {
    messerr("Shift (%d) should have the same dimension as the Model (%d)",
            (int) shift.size(), ndim);
    return TEST;
  }

  DbGrid* dbgrid1 = _discretizeBlock(ext, ndisc, angles);
  if (dbgrid1 == nullptr) return TEST;
  DbGrid* dbgrid2 = _discretizeBlock(ext, ndisc, angles, shift);
  if (dbgrid2 == nullptr) return TEST;

  double total = evalAverageDbToDb(dbgrid1,  dbgrid2, ivar, jvar, 0., 0, mode);
  delete dbgrid1;
  delete dbgrid2;
  return total;
}

MatrixSquareGeneral ACov::evalCvvM(const VectorDouble& ext,
                                   const VectorInt& ndisc,
                                   const VectorDouble& angles,
                                   const CovCalcMode* mode) const
{
  int nvar = getNVariables();
  MatrixSquareGeneral mat(nvar);
  for (int ivar=0; ivar<nvar; ivar++)
    for (int jvar=0; jvar<nvar; jvar++)
      mat.setValue(ivar, jvar, evalCvv(ext, ndisc, angles, ivar, jvar, mode));
  return mat;
}

/**
 * Average covariance over a block
 * @param p1     Point location
 * @param ext    Vector of Block extensions
 * @param ndisc  Vector of Block discretization
 * @param angles Vector of rotation angles
 * @param x0     Vector for origin of block
 * @param ivar   Rank of the first variable
 * @param jvar   Rank of the second variable
 * @param mode   CovCalcMode structure
 * @return
 */
double ACov::evalCxv(const SpacePoint& p1,
                     const VectorDouble& ext,
                     const VectorInt& ndisc,
                     const VectorDouble& angles,
                     const VectorDouble& x0,
                     int ivar,
                     int jvar,
                     const CovCalcMode* mode) const
{
  int ndim = getNDim();
  if (ndim != (int) ext.size())
  {
    messerr("Block Extension (%d) should have same dimension as the Model %d)",
            (int) ext.size(),ndim);
    return TEST;
  }
  if (ndim != (int) ndisc.size())
  {
    messerr("Discretization (%d) should have same dimension as the Model (%d)",
            (int) ndisc.size(), ndim);
    return TEST;
  }

  double total = TEST;
  DbGrid* dbgrid = _discretizeBlock(ext, ndisc, angles, x0);
  if (dbgrid != nullptr)
    total = evalAveragePointToDb(p1, dbgrid, ivar, jvar, mode);
  delete dbgrid;

  return total;
}

double ACov::evalCxv(const Db* db,
                     const VectorDouble& ext,
                     const VectorInt& ndisc,
                     const VectorDouble& angles,
                     const VectorDouble& x0,
                     int ivar,
                     int jvar,
                     const CovCalcMode* mode) const
{
  int ndim = getNDim();
  if (db == nullptr)
  {
    messerr("Argument 'db' should be defined");
    return TEST;
  }
  if (ndim != db->getNDim())
  {
    messerr("Db (%d) should have the seame dimension as the Model(%d)",
            db->getNDim(), ndim);
    return TEST;
  }
  if (ndim != (int) ext.size())
  {
    messerr("Block Extension (%d) should have same dimension as the Model %d)",
            (int) ext.size(),ndim);
    return TEST;
  }
  if (ndim != (int) ndisc.size())
  {
    messerr("Discretization (%d) should have same dimension as the Model (%d)",
            (int) ndisc.size(), ndim);
    return TEST;
  }

  double total = TEST;
  DbGrid* dbgrid = _discretizeBlock(ext, ndisc, angles, x0);
  if (dbgrid != nullptr)
    total = evalAverageDbToDb(db, dbgrid, ivar, jvar, 0., 0, mode);
  delete dbgrid;

  return total;
}

MatrixSquareGeneral ACov::evalCxvM(const SpacePoint& p1,
                                   const VectorDouble& ext,
                                   const VectorInt& ndisc,
                                   const VectorDouble& angles,
                                   const VectorDouble& x0,
                                   const CovCalcMode* mode) const
{
  int nvar = getNVariables();
  MatrixSquareGeneral mat(nvar);
  for (int ivar=0; ivar<nvar; ivar++)
    for (int jvar=0; jvar<nvar; jvar++)
      mat.setValue(ivar, jvar, evalCxv(p1, ext, ndisc, angles, x0, ivar, jvar, mode));
  return mat;
}

/**
 * Creates the discretization grid
 * @param ext    Vecto of Block extensions
 * @param ndisc  Vector of Discretizations
 * @param angles Vector of rotation angles
 * @param x0     Vector of Discretization origin
 * @return
 *
 * @remark If block origin is not defined, it is set so that the
 * @remark center of the block is one the point (0,0)
 */
DbGrid* ACov::_discretizeBlock(const VectorDouble& ext,
                               const VectorInt& ndisc,
                               const VectorDouble& angles,
                               const VectorDouble& x0) const
{
  int ndim = getNDim();
  VectorDouble x0loc = x0;
  if (x0loc.empty() || ndim != (int) x0loc.size())
    x0loc.resize(ndim, 0.);
  for (int idim = 0; idim < ndim; idim++)
    x0loc[idim] -= ext[idim] / 2.;
  VectorDouble dx(ndim, 0.);
  for (int idim = 0; idim < ndim; idim++)
    dx[idim] = ext[idim] / ndisc[idim];
  DbGrid* dbgrid = DbGrid::create(ndisc, dx, x0loc, angles);
  return dbgrid;
}

Db* ACov::_discretizeBlockRandom(const DbGrid* dbgrid, int seed) const
{
  int ndim = getNDim();
  int nech = dbgrid->getSampleNumber();
  Db* db = Db::createFromSamples(nech);
  VectorString names = generateMultipleNames("x",ndim);
  law_set_random_seed(seed);

  for (int idim = 0; idim < ndim; idim++)
  {
    double taille = dbgrid->getDX(idim);
    VectorDouble vec = dbgrid->getCoordinates(idim, false);
    for (int i = 0; i < (int) vec.size(); i++)
      vec[i] += taille * law_uniform(-0.5, 0.5);
    db->addColumns(vec, names[idim], ELoc::X, idim);
  }
  return db;
}

VectorInt ACov::_getActiveVariables(int ivar0) const
{
  int nvar = getNVariables();

  VectorInt ivars;
  if (ivar0 >= 0)
  {
    if (!checkArg("Argument 'ivar0'", ivar0, nvar)) return VectorInt();
    ivars.push_back(ivar0);
  }
  else
  {
    ivars = VH::sequence(nvar);
  }
  return ivars;
}

/****************************************************************************/
/*!
 **  Establish the covariance matrix between two Dbs
 **  Takes into account selection and heterotopy
 **
 ** \return Dense matrix containing the covariance matrix
 **
 ** \param[in]  db1   First Db
 ** \param[in]  db2   Second Db (= db1 if absent)
 ** \param[in]  ivar0 Rank of the first variable (-1 for all variables)
 ** \param[in]  jvar0 Rank of the second variable (-1 for all variables)
 ** \param[in]  nbgh1 Vector of indices of active samples in db1 (optional)
 ** \param[in]  nbgh2 Vector of indices of active samples in db2 (optional)
 ** \param[in]  mode  CovCalcMode structure
 **
 ** \remarks If a Db does not contain any Z-variable defined, the covariance
 ** \remarks cannot treat possible heterotopy and therefore uses all samples
 **
 ** \remarks The returned matrix if dimension to nrows * ncols where
 ** \remarks each term is the product of the number of active samples
 ** \remarks by the number of samples where the variable is defined
 **
 ** \note 'dbin' and 'dbout' cannot be made 'const' as they can be updated
 ** \note due to the presence of 'nostat'
 **
 *****************************************************************************/
MatrixRectangular ACov::evalCovMatrix(const Db* db1,
                                      const Db* db2,
                                      int ivar0,
                                      int jvar0,
                                      const VectorInt& nbgh1,
                                      const VectorInt& nbgh2,
                                      const CovCalcMode* mode) const 
{
  MatrixRectangular mat;

  // Preliminary checks
  if (db2 == nullptr) db2 = db1;
  if (db1 == nullptr || db2 == nullptr) return MatrixRectangular();
  VectorInt ivars = _getActiveVariables(ivar0);
  if (ivars.empty()) return mat;
  VectorInt jvars = _getActiveVariables(jvar0);
  if (jvars.empty()) return mat;

  // Play the non-stationarity (if needed)
  manage(db1,db2);
  
  // Create the sets of Vector of valid sample indices per variable (not masked and defined)
  VectorVectorInt index1 = db1->getMultipleRanksActive(ivars, nbgh1);
  VectorVectorInt index2 = db2->getMultipleRanksActive(jvars, nbgh2);

  // Creating the matrix
  int neq1 = VH::count(index1);
  int neq2 = VH::count(index2);
  if (neq1 <= 0 || neq2 <= 0)
  {
    messerr("The returned matrix does not have any valid sample for any valid variable");
    return mat;
  }
  mat.resize(neq1, neq2);

  // Define the two space points
  SpacePoint p1(getSpace());
  SpacePoint p2(getSpace());

  // Loop on the first variable
  int irow = 0;
  for (int ivar = 0, nvar1 = (int) ivars.size(); ivar < nvar1; ivar++)
  {
    int ivar1 = ivars[ivar];

    // Loop on the first sample
    int nech1s = (int) index1[ivar].size();
    for (int jech1 = 0; jech1 < nech1s; jech1++)
    {
      int iech1 = index1[ivar][jech1];
      p1.setIech(iech1);
      db1->getSampleAsSPInPlace(p1);

      // Loop on the second variable
      int icol = 0;
      for (int jvar = 0, nvar2 = (int) jvars.size(); jvar < nvar2; jvar++)
      {
        int jvar2 = jvars[jvar];

        // Loop on the second sample
        int nech2s = (int) index2[jvar].size();
        for (int jech2 = 0; jech2 < nech2s; jech2++)
        {
          int iech2 = index2[jvar][jech2];
          p2.setIech(iech2);
          db2->getSampleAsSPInPlace(p2);

          // Modify the covariance (if non stationary)
          updateCovByPoints(1, iech1, 2, iech2);

          /* Loop on the dimension of the space */
          double value = eval(p1, p2, ivar1, jvar2, mode);
          mat.setValue(irow, icol, value);
          icol++;
        }
      }
      irow++;
    }
  }

  return mat;
}

void ACov::_updateCovMatrixSymmetricVerr(const Db *db1,
                                         AMatrix *mat,
                                         const VectorInt &ivars,
                                         const VectorVectorInt &index1)
{
  // Check if the correction can take place at all
  if (! db1->hasLocVariable(ELoc::V)) return;

  // Initializations
  int icolVerr = -1;
  double verr = 0.;

  // Loop on the first variable
  int irow = 0;
  for (int rvar1 = 0, nvar1 = (int) ivars.size(); rvar1 < nvar1; rvar1++)
  {
    int ivar1 = ivars[rvar1];
    icolVerr = db1->getColIdxByLocator(ELoc::V, ivar1);

    // Loop on the first sample
    int nech1s = (int) index1[rvar1].size();
    for (int rech1 = 0; rech1 < nech1s; rech1++)
    {
      int iech1 = index1[rvar1][rech1];

      // Update the Diagonal due to the presence of Variance of Measurement Error
      if (icolVerr >= 0)
      {
        verr = db1->getValueByColIdx(iech1, icolVerr);
        mat->updValue(irow, irow, EOperator::ADD, verr);
      }
      irow++;
    }
  }
}

MatrixRectangular ACov::evalCovMatrixOptim(const Db *db1,
                                           const Db *db2,
                                           int ivar0,
                                           int jvar0,
                                           const VectorInt& nbgh1,
                                           const VectorInt& nbgh2,
                                           const CovCalcMode *mode) const
{
  return evalCovMatrix(db1,db2,ivar0,jvar0,nbgh1,nbgh2,mode);                                
}

MatrixSquareSymmetric ACov::evalCovMatrixSymmetricOptim(const Db *db1,
                                                        int ivar0 ,
                                                        const VectorInt &nbgh1,
                                                        const CovCalcMode *mode) const
{
  return evalCovMatrixSymmetric(db1,ivar0,nbgh1,mode); 
}

void ACov::addEvalCovMatBiPointInPlace(MatrixSquareGeneral& mat,
                                       const SpacePoint& pwork1,
                                       const SpacePoint& pwork2,
                                       const CovCalcMode* mode) const
{
  _addEvalCovMatBiPointInPlace(mat, pwork1, pwork2,mode);
}

void ACov::_addEvalCovMatBiPointInPlace(MatrixSquareGeneral& mat,
                                        const SpacePoint& pwork1,
                                        const SpacePoint& pwork2,
                                        const CovCalcMode* mode) const
{
  for (int ivar = 0, nvar = getNVariables(); ivar < nvar; ivar++)
    for (int jvar = 0; jvar < nvar; jvar++)
      mat.addValue(ivar, jvar, eval(pwork1, pwork2, ivar, jvar, mode));
}

void ACov::evalCovKriging(MatrixSquareGeneral& mat,
                          SpacePoint& pwork1,
                          SpacePoint& pout,
                          const CovCalcMode* mode) const
{
  mat.fill(0.);
  loadAndAddEvalCovMatBiPointInPlace(mat, pwork1, pout, mode);
}

void ACov::loadAndAddEvalCovMatBiPointInPlace(MatrixSquareGeneral& mat,
                                              const SpacePoint& p1,
                                              const SpacePoint& p2,
                                              const CovCalcMode* mode) const
{
  _loadAndAddEvalCovMatBiPointInPlace(mat, p1, p2, mode);
}

double ACov::loadAndEval(const SpacePoint& p1,
                          const SpacePoint&p2,
                          int ivar,
                          int jvar,
                          const CovCalcMode *mode) const
{
  return _loadAndEval(p1,p2,ivar,jvar,mode);
}

double ACov::_loadAndEval(const SpacePoint& p1,
                          const SpacePoint&p2,
                          int ivar,
                          int jvar,
                          const CovCalcMode *mode) const
{
  load(p1,true);
  load(p2,false);
  return eval(*_pw1,*_pw2,ivar,jvar,mode);

}
void ACov::_loadAndAddEvalCovMatBiPointInPlace(MatrixSquareGeneral &mat,
                                              const SpacePoint& p1,
                                              const SpacePoint& p2,
                                              const CovCalcMode *mode) const
{
  load(p1, true);
  load(p2, false);
  _addEvalCovMatBiPointInPlace(mat, *_pw1, *_pw2, mode);
}

void ACov::load(const SpacePoint& p,bool case1) const
{
  const SpacePoint** pp = case1 ? &_pw1 : &_pw2;
  *pp                   = p.isTarget() ? &_p2A : &_p1As[p.getIech()];
}

/****************************************************************************/
/*!
 **  Establish the covariance matrix within a Db
 **  Takes into account selection and heterotopy
 **  This method takes advantage of calculating covariance between a Db and itself
 **
 ** \return Dense matrix containing the covariance matrix
 **
 ** \param[in]  db1   First Db
 ** \param[in]  ivar0 Rank of the first variable (-1 for all variables)
 ** \param[in]  nbgh1 Vector of indices of active samples in db1 (optional)
 ** \param[in]  mode  CovCalcMode structure
 **
 ** \remarks If a Db does not contain any Z-variable defined, the covariance
 ** \remarks cannot treat possible heterotopy and therefore uses all samples
 **
 ** \remarks The returned matrix if dimension to nrows * ncols where
 ** \remarks each term is the product of the number of active samples
 ** \remarks by the number of samples where the variable is defined
 **
 *****************************************************************************/
MatrixSquareSymmetric ACov::evalCovMatrixSymmetric(const Db *db1,
                                                   int ivar0,
                                                   const VectorInt &nbgh1,
                                                   const CovCalcMode *mode) const
{
  MatrixSquareSymmetric mat;

  // Preliminary checks
  if (db1 == nullptr) return MatrixRectangular();
  VectorInt ivars = _getActiveVariables(ivar0);
  if (ivars.empty()) return mat;

  // Apply the non-stationarity (if needed)
  manage(db1,nullptr);

  // Create the sets of Vector of valid sample indices per variable (not masked and defined)
  VectorVectorInt index1 = db1->getMultipleRanksActive(ivars, nbgh1, true, true);

  // Creating the matrix
  int neq1 = VH::count(index1);
  if (neq1 <= 0)
  {
    messerr("The returned matrix does not have any valid sample for any valid variable");
    return mat;
  }
  mat.resize(neq1, neq1);

  // Define the two space points
  SpacePoint p1(getSpace());
  SpacePoint p2(getSpace());

  // Loop on the first variable
  int irow = 0;
  for (int rvar1 = 0, nvar1 = (int) ivars.size(); rvar1 < nvar1; rvar1++)
  {
    int ivar1 = ivars[rvar1];

    // Loop on the first sample
    int nech1s = (int) index1[rvar1].size();
    for (int rech1 = 0; rech1 < nech1s; rech1++)
    {
      int iech1 = index1[rvar1][rech1];
      p1.setIech(iech1);
      db1->getSampleAsSPInPlace(p1);

      // Loop on the second variable
      int icol = 0;
      for (int rvar2 = 0, nvar2 = (int) ivars.size(); rvar2 < nvar2; rvar2++)
      {
        int ivar2 = ivars[rvar2];

        // Loop on the second sample
        int nech2s = (int) index1[rvar2].size();
        for (int rech2 = 0; rech2 < nech2s; rech2++)
        {
          // Perform calculation only in upper triangle of the Symmetric Matrix
          if (icol >= irow)
          {
            int iech2 = index1[rvar2][rech2];
            p2.setIech(iech2);
            db1->getSampleAsSPInPlace(p2);

            // Modify the covariance (if non stationary)
            updateCovByPoints(1, iech1, 1, iech2);

            /* Loop on the dimension of the space */
            double value = eval(p1, p2, ivar1, ivar2, mode);
            mat.setValue(irow, icol, value);
          }
          icol++;
        }
      }
      irow++;
    }
  }

  // Update the matrix due to presence of Variance of Measurement Error
  _updateCovMatrixSymmetricVerr(db1, &mat, ivars, index1);

  return mat;
}

/****************************************************************************/
/*!
 **  Establish the covariance matrix between two Dbs where samples are selected by ranks
 **  The output is stored in a Sparse Matrix
 **
 ** \return Sparse matrix containing the covariance matrix
 **
 ** \param[in]  db1     First Db
 ** \param[in]  db2     Second Db
 ** \param[in]  ivar0   Rank of the first variable (-1: all variables)
 ** \param[in]  jvar0   Rank of the second variable (-1: all variables)
 ** \param[in]  nbgh1   Array giving ranks of selected samples (optional)
 ** \param[in]  nbgh2   Array giving ranks of selected samples (optional)
 ** \param[in]  mode    CovCalcMode structure
 ** \param[in]  eps     Tolerance for discarding a covariance value
 **
 ** \remarks The covariance matrix (returned) must be freed by calling routine
 ** \remarks The covariance matrix is established for the first variable
 ** \remarks and returned as a covariance
 ** \remarks As the ranks are used, no test is performed on any selection
 ** \remarks but only ranks positive or null are considered
 **
 *****************************************************************************/
MatrixSparse* ACov::evalCovMatrixSparse(const Db *db1,
                                        const Db *db2,
                                        int ivar0,
                                        int jvar0,
                                        const VectorInt &nbgh1,
                                        const VectorInt &nbgh2,
                                        const CovCalcMode *mode,
                                        double eps)
{
  MatrixSparse* mat = nullptr;
  if (db2 == nullptr) db2 = db1;
  if (db1 == nullptr || db2 == nullptr) return mat;
  bool flagSameDb = (db1 == db2);
  VectorInt ivars = _getActiveVariables(ivar0);
  if (ivars.empty()) return mat;
  VectorInt jvars = _getActiveVariables(jvar0);
  if (jvars.empty()) return mat;

  // Play the non-stationarity (if needed)

  manage(db1, db2);
  

  // Create the sets of Vector of valid sample indices per variable (not masked and defined)
  VectorVectorInt index1 = db1->getMultipleRanksActive(ivars, nbgh1, true, flagSameDb);
  VectorVectorInt index2 = db2->getMultipleRanksActive(jvars, nbgh2, true, flagSameDb);

  // Evaluate the matrix of sills
  int nvar1 = (int) ivars.size();
  int nvar2 = (int) jvars.size();
  MatrixRectangular mat0(nvar1, nvar2);
  for (int ivar = 0; ivar < nvar1; ivar++)
  {
    int ivar1 = ivars[ivar];
    for (int jvar = 0; jvar < nvar2; jvar++)
    {
      int jvar2 = jvars[jvar];
      double value = eval0(ivar1, jvar2, mode);
      mat0.setValue(ivar1, jvar2, value);
    }
  }

  // Constitute the triplet
  NF_Triplet NF_T;

  // Define the two space points
  SpacePoint p1(getSpace());
  SpacePoint p2(getSpace());

  // Loop on the first variable
  int irow = 0;
  for (int ivar = 0; ivar < nvar1; ivar++)
  {
    int ivar1 = ivars[ivar];

    // Loop on the first sample
    int nech1s = (int) index1[ivar].size();
    for (int jech1 = 0; jech1 < nech1s; jech1++)
    {
      int iech1 = index1[ivar][jech1];
      p1.setIech(iech1);
      db1->getSampleAsSPInPlace(p1);

      // Loop on the second variable
      int icol = 0;
      for (int jvar = 0; jvar < nvar2; jvar++)
      {
        int jvar2 = jvars[jvar];

        // Loop on the second sample
        int nech2s = (int) index2[jvar].size();
        for (int jech2 = 0; jech2 < nech2s; jech2++)
        {
          int iech2 = index2[jvar][jech2];
          p2.setIech(iech2);
          db2->getSampleAsSPInPlace(p2);

          // Modify the covariance (if non stationary)
          updateCovByPoints(1, iech1, 2, iech2);

          /* Loop on the dimension of the space */
          double value = eval(p1, p2, ivar1, jvar2, mode);

          if (ABS(value) >= eps * mat0.getValue(ivar1, jvar2))
            NF_T.add(irow, icol, value);
          icol++;
        }
      }
      irow++;
    }
  }

  // Convert from triplet to sparse matrix

  mat = MatrixSparse::createFromTriplet(NF_T);

  // Update the matrix due to presence of Variance of Measurement Error
  if (flagSameDb)
    _updateCovMatrixSymmetricVerr(db1, mat, ivars, index1);
  return mat;
}


/**
 * Variance of Extension of a set of points and the block
 * @param db      Reference Data Base
 * @param ext     Vector giving the extensions of the target block
 * @param ndisc   Vector giving the discretization
 * @param angles  Vector for the rotation angles of the block (optional)
 * @param x0      Optional origin of the Block
 * @param ivar    Rank of the first variable
 * @param jvar    Rank of the second variable
 * @return
 */
double ACov::extensionVariance(const Db* db,
                               const VectorDouble& ext,
                               const VectorInt&    ndisc,
                               const VectorDouble& angles,
                               const VectorDouble& x0,
                               int ivar,
                               int jvar) const
{
  double sigmaE = TEST;
  DbGrid* dbgrid = _discretizeBlock(ext, ndisc, angles, x0);
  if (dbgrid != nullptr)
  {
    double GxV = evalAverageDbToDb(db, dbgrid, ivar, jvar);
    double Gxx = evalAverageDbToDb(db, db, ivar, jvar);
    double GVV = evalAverageDbToDb(dbgrid, dbgrid, ivar, jvar);
    sigmaE = -2. * GxV + Gxx + GVV;
  }
  delete dbgrid;

  return sigmaE;
}

/**
 * Calculate the Sampling Density Variance
 * @param db      Set of data points
 * @param ext     Block extension
 * @param ndisc   Discretization
 * @param angles  Optional rotation angles for the Block
 * @param x0      Optional origin of the block
 * @param ivar    Rank of the first variable
 * @param jvar    Rank of the second variable
 * @return
 */
double ACov::samplingDensityVariance(const Db *db,
                                     const VectorDouble &ext,
                                     const VectorInt &ndisc,
                                     const VectorDouble &angles,
                                     const VectorDouble &x0,
                                     int ivar,
                                     int jvar) const
{
  double sigmaE = extensionVariance(db, ext, ndisc, angles, x0, ivar, jvar);
  double maille = _getVolume(ext);
  return sigmaE * maille;
}

/**
 * Calculate the Specific Volume
 * @param db     Set of data points
 * @param mean   Value of the Mean
 * @param ext    Target Block extension
 * @param ndisc  Vector of discretization
 * @param angles Optional rotation angle for block
 * @param x0     Optional origin of the Block
 * @param ivar   Rank of the first variable
 * @param jvar   Rank of the second variable
 * @return
 */
double ACov::specificVolume(const Db *db,
                            double mean,
                            const VectorDouble &ext,
                            const VectorInt &ndisc,
                            const VectorDouble &angles,
                            const VectorDouble &x0,
                            int ivar,
                            int jvar) const
{
  if (FFFF(mean) || mean <= 0.)
  {
    messerr("Argument 'mean'  must be defined and positive");
    return TEST;
  }
  return samplingDensityVariance(db, ext, ndisc, angles, x0, ivar, jvar)
      / (mean * mean);
}

/**
 * Calculate the Coefficient of Variation
 * @param db     Set of data points
 * @param volume Specific production volume
 * @param mean   Value of the Mean
 * @param ext    Target Block extension
 * @param ndisc  Vector of discretization
 * @param angles Optional rotation angle for block
 * @param x0     Optional origin of the Block
 * @param ivar   Rank of the first variable
 * @param jvar   Rank of the second variable
 * @return
 */
double ACov::coefficientOfVariation(const Db *db,
                                    double volume,
                                    double mean,
                                    const VectorDouble &ext,
                                    const VectorInt &ndisc,
                                    const VectorDouble &angles,
                                    const VectorDouble &x0,
                                    int ivar,
                                    int jvar) const
{
  if (FFFF(mean) || mean <= 0.)
  {
    messerr("Argument 'mean'  must be defined and positive");
    return TEST;
  }
  if (FFFF(volume) || volume <= 0.)
  {
    messerr("Argument 'volume'  must be defined and positive");
    return TEST;
  }
  double V0 = specificVolume(db, mean, ext, ndisc, angles, x0, ivar, jvar);
  return sqrt(V0 / volume);
}

/**
 * Derive the Specific volume for a given CoV
 * @param db     Set of data points
 * @param cov    Target Coefficient of Variation
 * @param mean   Value of the Mean
 * @param ext    Target Block extension
 * @param ndisc  Vector of discretization
 * @param angles Optional rotation angle for block
 * @param x0     Optional origin of the Block
 * @param ivar   Rank of the first variable
 * @param jvar   Rank of the second variable
 * @return
 */
double ACov::specificVolumeFromCoV(Db *db,
                                   double cov,
                                   double mean,
                                   const VectorDouble &ext,
                                   const VectorInt &ndisc,
                                   const VectorDouble &angles,
                                   const VectorDouble &x0,
                                   int ivar,
                                   int jvar) const
{
  double V0 = specificVolume(db, mean, ext, ndisc, angles, x0, ivar, jvar);
  return V0 / (cov * cov);
}

double ACov::_getVolume(const VectorDouble& ext) const
{
  double maille = 1.;
  int ndim = getNDim();
  for (int idim = 0; idim < ndim; idim++) maille *= ext[idim];
  return maille;
}
<|MERGE_RESOLUTION|>--- conflicted
+++ resolved
@@ -29,7 +29,6 @@
 #include <vector>
 #include <math.h>
 
-<<<<<<< HEAD
 ACov::ACov(const ASpace *space)
     : ASpaceObject(space),
       _optimEnabled(true),
@@ -47,23 +46,6 @@
       _p1As(),
       _p2A(r.getSpace()),
       _ctxt(r.getContext())
-=======
-ACov::ACov(const ASpace* space)
-  : ASpaceObject(space)
-  , _optimEnabled(true)
-  , _isOptimPreProcessed(false)
-  , _p1As()
-  , _p2A(space)
-{
-}
-
-ACov::ACov(const ACov& r)
-  : ASpaceObject(r)
-  , _optimEnabled(r._optimEnabled)
-  , _isOptimPreProcessed(false)
-  , _p1As()
-  , _p2A(r.getSpace())
->>>>>>> b1dc47e9
 {
 }
 
@@ -95,10 +77,7 @@
   if (_isOptimPreProcessed) return;
   db->getSamplesAsSP(_p1As, _space);
   _optimizationPreProcess(_p1As);
-<<<<<<< HEAD
   //TODO : _isOptimPreProcessed = true;
-=======
->>>>>>> b1dc47e9
 }
 
 void ACov::optimizationSetTarget(const SpacePoint& pt) const
