/******************************************************************************/
/*                                                                            */
/*                            gstlearn C++ Library                            */
/*                                                                            */
/* Copyright (c) (2023) MINES Paris / ARMINES                                 */
/* Authors: gstlearn Team                                                     */
/* Website: https://gstlearn.org                                              */
/* License: BSD 3-clause                                                      */
/*                                                                            */
/******************************************************************************/
#include "Covariances/CovStable.hpp"
#include "Covariances/CovContext.hpp"
#include "Simulation/TurningBandOperate.hpp"
#include <math.h>

namespace gstlrn
{
CovStable::CovStable(const CovContext& ctxt)
  : ACovFunc(ECov::STABLE, ctxt)
{
  setParam(1);
}

CovStable::CovStable(const CovStable& r)
  : ACovFunc(r)
{
}

CovStable& CovStable::operator=(const CovStable& r)
{
  if (this != &r)
  {
    ACovFunc::operator=(r);
  }
  return *this;
}

CovStable::~CovStable()
{
}

double CovStable::getScadef() const
{
  return pow(3., 1. / getParam());
}

double CovStable::_evaluateCov(double h) const
{
  double cov = 1.;
  if (h > 0) cov = exp(-pow(h, getParam()));

  return (cov);
}

double CovStable::simulateTurningBand(double t0, TurningBandOperate& operTB) const
{
  if (getParam() > 1)
    return operTB.cosineOne(t0);
<<<<<<< HEAD
  return operTB.spectralOne(t0);
=======
  else
    return operTB.spectralOne(t0);
}
>>>>>>> 16abd9c3
}<|MERGE_RESOLUTION|>--- conflicted
+++ resolved
@@ -56,11 +56,6 @@
 {
   if (getParam() > 1)
     return operTB.cosineOne(t0);
-<<<<<<< HEAD
   return operTB.spectralOne(t0);
-=======
-  else
-    return operTB.spectralOne(t0);
 }
->>>>>>> 16abd9c3
 }