/******************************************************************************/
/*                                                                            */
/*                            gstlearn C++ Library                            */
/*                                                                            */
/* Copyright (c3) MINES Paris / ARMINES                                       */
/* Authors: gstlearn Team                                                     */
/* Website: https://gstlearn.org                                              */
/* License: BSD 3-clause                                                      */
/*                                                                            */
/******************************************************************************/

#include "Covariances/CovBase.hpp"
#include "Basic/ListParams.hpp"
#include "Basic/ParamInfo.hpp"
#include "Basic/VectorNumT.hpp"
#include "Covariances/ACov.hpp"
#include "Covariances/CovContext.hpp"
#include "Covariances/TabNoStatSills.hpp"
#include "LinearOp/CholeskyDense.hpp"
#include "Matrix/MatrixDense.hpp"
#include "Matrix/MatrixSymmetric.hpp"
#include "Db/Db.hpp"
#include "Covariances/NoStatArray.hpp"
#include "Space/SpacePoint.hpp"
#include "geoslib_define.h"
#include <cstddef>

ParamInfo CovBase::createParamInfoForCholSill()
{
  return ParamInfo(String("Cholesky sill"),
                   TEST,
                   {-INF, INF},
                   String("Term of the Cholesky decomposition of the sill matrix"));
}
CovBase::CovBase(ACov* cor,
                 const MatrixSymmetric& sill)
  : ACov(cor == nullptr ? CovContext() : cor->getContext())
  , _cholSillsInfo(MatrixT<ParamInfo>(sill.getNRows(), sill.getNCols(), createParamInfoForCholSill()))
  , _cholSills(MatrixDense(sill.getNRows(), sill.getNCols()))
  , _sillCur(sill)
  , _cor(cor)
{
  createNoStatTab();

  _ctxt.setNVar(sill.getNSize());

  if (cor != nullptr)
  {
    _ctxt = cor->getContextCopy();
  }
  _ctxt.setNVar(sill.getNSize());
  _workMat.resize(_ctxt.getNVar(), _ctxt.getNVar());
  _workMat.setIdentity();
}

CovBase::CovBase(const CovBase& r)
  : ACov(r)
{
  _cholSillsInfo = r._cholSillsInfo;
  _cholSills     = r._cholSills;
  _sillCur       = r._sillCur;
  _workMat       = r._workMat;
  _cor           = (ACov*)r._cor->clone();
}

CovBase& CovBase::operator=(const CovBase& r)
{
  if (this != &r)
  {
    _cholSillsInfo = r._cholSillsInfo;
    _cholSills     = r._cholSills;
    _sillCur       = r._sillCur;
    _workMat       = r._workMat;
    _cor           = (ACov*)r._cor->clone();
  }
  return *this;
}

CovBase::~CovBase()
{
}

void CovBase::setCor(ACov* cor)
{
  _cor     = cor;
  int nvar = getNVar();
  if (cor != nullptr)
  {
    _ctxt = cor->getContextCopy();
    _ctxt.setNVar(nvar);
  }
}
void CovBase::_setContext(const CovContext& ctxt)
{
  _cor->setContext(ctxt);
  _updateFromContext();
}

void CovBase::setSill(double sill) const
{
  int nvar = getNVar();
  if (nvar > 0 && nvar != 1)
  {
    messerr("Number of provided sill doesn't match number of variables");
    return;
  }
  _sillCur.resetFromValue(1, 1, sill);
}

void CovBase::setSill(const MatrixSymmetric& sill) const
{
  int nvar = getNVar();
  if (nvar > 0 && nvar != sill.getNCols())
  {
    messerr("Number of provided sills doesn't match number of variables");
    return;
  }
  _sillCur = sill;
}

void CovBase::setSill(const VectorDouble& sill) const
{
  int size = static_cast<int>(sill.size());
  int nvar = getNVar();
  if (size != nvar * nvar)
  {
    messerr("Number of provided sills doesn't match number of variables");
    return;
  }
  _sillCur.setValues(sill);
}

void CovBase::setSill(int ivar, int jvar, double sill) const
{
  if (!_isVariableValid(ivar)) return;
  if (!_isVariableValid(jvar)) return;
  /// TODO : Test if sill matrix is positive definite (if not, generate a warning)
  if (!_sillCur.isValid(ivar, jvar)) return;
  _sillCur.setValue(ivar, jvar, sill);
}

void CovBase::setCholSill(int ivar, int jvar, double val) const
{
  if (!_isVariableValid(ivar)) return;
  if (!_isVariableValid(jvar)) return;
  if (ivar < jvar)
  {
    messerr("The Cholesky decomposition of the sill matrix is lower triangular");
    return;
  }
  _cholSills.setValue(ivar, jvar, val);
}

bool CovBase::_isVariableValid(int ivar) const
{
  return checkArg("Rank of the Variable", ivar, getNVar());
}

void CovBase::_initFromContext()
{
  _cor->initFromContext();
  _sillCur.reset(_ctxt.getNVar(), _ctxt.getNVar());
  setOptimEnabled(true);
}
void CovBase::initSill(double value)
{
  _sillCur.fill(value);
}

bool CovBase::isConsistent(const ASpace* space) const
{
  return _cor->isConsistent(space);
}

int CovBase::addEvalCovVecRHSInPlace(vect vect,
                                     const VectorInt& index1,
                                     int iech2,
                                     const KrigOpt& krigopt,
                                     SpacePoint& pin,
                                     SpacePoint& pout,
                                     VectorDouble& tabwork,
                                     double lambda,
                                     const ECalcMember& calcMember) const
{
  DECLARE_UNUSED(lambda)
  return _cor->addEvalCovVecRHSInPlace(vect, index1, iech2, krigopt, pin, pout, tabwork, getSill(0, 0), calcMember);
}

double CovBase::_eval(const SpacePoint& p1,
                      const SpacePoint& p2,
                      int ivar,
                      int jvar,
                      const CovCalcMode* mode) const
{
  return getSill(ivar, jvar) * _cor->evalCov(p1, p2, ivar, jvar, mode);
}

double CovBase::getSill(int ivar, int jvar) const
{
  return _sillCur.getValue(ivar, jvar);
}

/*****************************************************************************/
/*!
 **  Update the Model in the case of Non-stationary parameters
 **  This requires the knowledge of the two end-points
 **
 ** \param[in]  covint       Internal structure for non-stationarity
 **                          or NULL (for stationary case)
 **
 *****************************************************************************/
void CovBase::nostatUpdate(CovInternal* covint) const
{
  if (covint == NULL) return;
  updateCovByPoints(covint->getIcas1(), covint->getIech1(),
                    covint->getIcas2(), covint->getIech2());
}

void CovBase::_copyCovContext(const CovContext& ctxt)
{
  _ctxt.copyCovContext(ctxt);
  _cor->copyCovContext(ctxt);
}

/**
 * Transform a set of Space Points using the anisotropy tensor
 * The set of resulting Space Points are stored as private member of this.
 * Note that ALL samples are processed, independently from the presence of a selection
 * or checking for heterotopy.
 * @param mode 1 for p1As; 2for p2As
 * @param ps vector of SpacePoints
 */
void CovBase::_optimizationPreProcess(int mode, const std::vector<SpacePoint>& ps) const
{
  _cor->optimizationPreProcess(mode, ps);
}

SpacePoint& CovBase::_optimizationLoadInPlace(int iech, int mode, int rank) const
{
  return _cor->optimizationLoadInPlace(iech, mode, rank);
}

/**
 * Checks that the Optimization has already been initiated, by:
 * - checking that the storage (for Sample Points projected in the Covariance
 * rotation system) is already allocated
 * - checking that the dimension of this storage is correct (only if 'db' is provided):
 * in particular, this check is not necessary when freeing this storage.
 */
bool CovBase::isOptimizationInitialized(const Db* db) const
{
  if (_p1As.empty()) return false;
  if (db == nullptr) return true;
  int n = (int)_p1As.size();
  return n == db->getNSample();
}

// Set of functions to make parameters no stationary (or to make them back stationary).
// There is two types of non stationarities : NoStatDb in which the parameters are read in a
// DbGrid or NoStatFunctional for which you have to provide a function of the coordinates.
// Each parameter can have its own type of No stationarity and its own DbGrid in case
// of NoStatDb.
// For specifying the NoStat DbGrid, you can first attach it by using attachNoStatDb.
// If not, you have to specify the DbGrid when you make the first parameter non stationary.

void CovBase::_attachNoStatDb(const Db* db)
{
  DECLARE_UNUSED(db)
  if (_cor->getDbNoStat() == nullptr)
  {
    std::shared_ptr<const Db> dbptr = _tabNoStat->getDbNoStatRef();
    _cor->setNoStatDbIfNecessary(dbptr);
  }
}

int CovBase::makeElemNoStat(const EConsElem& econs, int iv1, int iv2, const AFunctional* func, const Db* db, const String& namecol)
{
  int a = ACov::makeElemNoStat(econs, iv1, iv2, func, db, namecol);
  if (a) return 1;

  return _cor->makeElemNoStat(econs, iv1, iv2, func, db, namecol);
}

///////////////////// Sill ////////////////////////

void CovBase::makeSillNoStatDb(const String& namecol, int ivar, int jvar, const Db* db)
{
  if (!_checkSill(ivar, jvar)) return;
  makeElemNoStat(EConsElem::SILL, ivar, jvar, nullptr, db, namecol);
  //_cor->checkAndManageNoStatDb(db, namecol);
}

void CovBase::makeSillNoStatFunctional(const AFunctional* func, int ivar, int jvar)
{
  if (!_checkSill(ivar, jvar)) return;
  makeElemNoStat(EConsElem::SILL, ivar, jvar, func);
}

void CovBase::makeSillsStationary(bool silent)
{
  if (getTabNoStatSills()->empty() && !silent)
  {
    messerr("All the sills are already stationary!");
    return;
  }
  _tabNoStat->clear();
}
void CovBase::makeSillStationary(int ivar, int jvar)
{
  if (!_checkSill(ivar, jvar)) return;
  if (_tabNoStat->removeElem(EConsElem::SILL, ivar, jvar) == 0)
  {
    messerr("This parameter was already stationary!");
  }
}

/////////////////////////// Check functions ////////////////////:

bool CovBase::_checkSill(int ivar, int jvar) const
{
  int nvar = getNVar();
  if ((ivar > nvar) || (jvar > nvar))
  {
    messerr("Your model has only %d variables.", nvar);
    return false;
  }
  return true;
}

bool CovBase::_checkDims(int idim, int jdim) const
{
  int ndim = getNDim();
  if ((idim > ndim) || (jdim > ndim))
  {
    messerr("Your model is only in dimension %d.", ndim);
    return false;
  }
  return true;
}

/////////////  Functions to attach no stat information on various supports ////////
void CovBase::informMeshByMesh(const AMesh* amesh) const
{
  _tabNoStat->informMeshByMesh(amesh);
  _cor->informMeshByMesh(amesh);
}
void CovBase::informMeshByApex(const AMesh* amesh) const
{
  _tabNoStat->informMeshByApex(amesh);
  _cor->informMeshByApex(amesh);
}
void CovBase::informDbIn(const Db* dbin) const
{
  _tabNoStat->informDbIn(dbin);
  _cor->informDbIn(dbin);
}
void CovBase::informDbOut(const Db* dbout) const
{
  _tabNoStat->informDbOut(dbout);
  _cor->informDbOut(dbout);
}

double CovBase::getValue(const EConsElem& econs, int iv1, int iv2) const
{
  double val = _cor->getValue(econs, iv1, iv2);
  if (val == TEST)
  {
    if (econs == EConsElem::SILL)
      return getSill(iv1, iv2);
  }
  return val;
}

VectorDouble CovBase::informCoords(const VectorVectorDouble& coords,
                                   const EConsElem& econs,
                                   int iv1,
                                   int iv2) const
{
  if (econs == EConsElem::SILL)
  {
    VectorDouble result(coords[0].size(), getValue(econs, iv1, iv2));
    _tabNoStat->informCoords(coords, econs, iv1, iv2, result);
    return result;
  }

  return _cor->informCoords(coords, econs, iv1, iv2);
}

void CovBase::informMeshByMeshForSills(const AMesh* amesh) const
{
  _tabNoStat->informMeshByMesh(amesh, EConsElem::SILL);
}

void CovBase::informMeshByApexForSills(const AMesh* amesh) const
{
  _tabNoStat->informMeshByApex(amesh, EConsElem::SILL);
}

void CovBase::informDbInForSills(const Db* dbin) const
{
  _tabNoStat->informDbIn(dbin, EConsElem::SILL);
}

void CovBase::informDbOutForSills(const Db* dbout) const
{
  _tabNoStat->informDbOut(dbout, EConsElem::SILL);
}

/**
 * Update the Model according to the Non-stationary parameters
 * @param icas1 Type of first Db: 1 for Input; 2 for Output
 * @param iech1 Rank of the target within Db1 (or -1)
 * @param icas2 Type of first Db: 1 for Input; 2 for Output
 * @param iech2 Rank of the target within Dbout (or -2)
 */
void CovBase::updateCovByPoints(int icas1, int iech1, int icas2, int iech2) const
{
  // If no non-stationary parameter is defined, simply skip
  if (!isNoStat()) return;
  double val1, val2;

  const auto paramsnostat = _tabNoStat->getTable();
  // Loop on the elements that can be updated one-by-one

  for (const auto& e: paramsnostat)
  {
    EConsElem type = e.first.getType();
    e.second->getValuesOnDb(icas1, iech1, &val1, icas2, iech2, &val2);

    if (type == EConsElem::SILL)
    {
      int iv1 = e.first.getIV1();
      int iv2 = e.first.getIV2();
      setSill(iv1, iv2, sqrt(val1 * val2));
    }
  }
  _cor->updateCovByPoints(icas1, iech1, icas2, iech2);
}

void CovBase::updateCovByMesh(int imesh, bool aniso) const
{
  // If no non-stationary parameter is defined, simply skip
  if (!isNoStat()) return;

  // Loop on the elements that can be updated one-by-one
  if (!aniso)
  {
    const auto paramsnostat = _tabNoStat->getTable();
    for (const auto& e: paramsnostat)
    {
      EConsElem type = e.first.getType();
      if (type == EConsElem::SILL)
      {
        double sill = e.second->getValueOnMeshByApex(imesh);
        int iv1     = e.first.getIV1();
        int iv2     = e.first.getIV2();
        setSill(iv1, iv2, sill);
      }
    }
  }
  _cor->updateCovByMesh(imesh, aniso);
}

TabNoStat* CovBase::_createNoStatTab()
{
  return new TabNoStatSills();
}

void CovBase::_makeStationary()
{
  _cor->makeStationary();
}

void CovBase::_manage(const Db* db1, const Db* db2) const
{
  if (db1 != nullptr)
    informDbIn(db1);
  if (db2 != nullptr)
    informDbOut(db2);
  _cor->manage(db1, db2);
}

void CovBase::_optimizationPostProcess() const
{
  _cor->optimizationPostProcess();
}

void CovBase::_updateFromContext()
{
  _cor->updateFromContext();
}

void CovBase::_load(const SpacePoint& p, bool case1) const
{
  _cor->load(p, case1);
}

void CovBase::_optimizationSetTarget(SpacePoint& pt) const
{
  _cor->optimizationSetTarget(pt);
}

bool CovBase::_isNoStat() const
{
  return _cor->isNoStat() || isNoStatForVariance();
}

int CovBase::getNSills() const
{
  TabNoStatSills* tabnostat = getTabNoStatSills();
  if (tabnostat == nullptr) return 0;
  return tabnostat->getNSills();
}

bool CovBase::isNoStatForVariance() const
{
  TabNoStatSills* tabnostat = getTabNoStatSills();
  if (tabnostat == nullptr) return 0;
  return tabnostat->isDefinedForVariance();
}

void CovBase::appendParams(ListParams& listParams,
                           std::vector<covmaptype>* gradFuncs)
{

  const auto oldSize = gradFuncs->size();
  _cor->appendParams(listParams, gradFuncs);
  const auto newSize = gradFuncs->size(); // snapshot après append

  for (size_t i = oldSize; i < newSize; ++i)
  {
    const covmaptype f = (*gradFuncs)[i];
    (*gradFuncs)[i]    = [f, this](const SpacePoint& p1, const SpacePoint& p2, int ivar, int jvar, const CovCalcMode* mode)
    {
      double result = f(p1, p2, ivar, jvar, mode) * this->getSill(ivar, jvar);
      return result;
    };
  }
  for (size_t ivar = 0, n = getNVar(); ivar < n; ivar++)
  {
    for (size_t jvar = 0; jvar <= ivar; jvar++)
    {
      listParams.addParam(_cholSillsInfo(ivar, jvar));
    }
  }

  for (size_t ivard = 0, n = getNVar(); ivard < n; ivard++)
  {
    for (size_t jvard = 0; jvard <= ivard; jvard++)
    {

      if (_cholSillsInfo(ivard, jvard).isFixed()) continue; // Skip fixed parameters
      gradFuncs->emplace_back(
        [ivard,jvard, this](const SpacePoint& p1, const SpacePoint& p2, int ivar, int jvar, const CovCalcMode* mode) -> double
        {
          MatrixSymmetric dSillDChol(this->getNVar());
          dSillDChol.fill(0.);
          for (int i = jvard; i < this->getNVar(); i++)
          {
            double val = this->_cholSillsInfo.getValue(i, jvard).getValue();
            if (i == (int)ivard)
            {
              val *= 2; // Derivative of the diagonal element is 2
            }
            dSillDChol.setValue(i, ivard, val);
            dSillDChol.setValue(ivard, i, val);
          }
        
          double cor    = this->_eval(p1, p2, ivar, jvar, mode);
          return dSillDChol.getValue(ivar,jvar) * cor;
        });
    }
  }
}

void CovBase::initParams(const MatrixSymmetric& vars, double href)
{
  CholeskyDense chol(&vars);
  for (size_t ivar = 0, n = getNVar(); ivar < n; ivar++)
  {
    for (size_t jvar = 0; jvar <= ivar; jvar++)
    {
<<<<<<< HEAD
      double value = ivar == jvar ? 1.0 : 0.0; // Diagonal elements are initialized to 1, others to 0
=======
      double value = chol.getLowerTriangle(ivar, jvar);
>>>>>>> cc2873dd
      _cholSillsInfo(ivar, jvar).setValue(value);
    }
  }
  _cor->initParams(vars, href);
}

void CovBase::updateCov()
{
  _cor->updateCov();
  int nvaroptim = 0;
  for (size_t ivar = 0, n = getNVar(); ivar < n; ivar++)
  {
    for (size_t jvar = 0; jvar <= ivar; jvar++)
    {
      if (_cholSillsInfo(ivar, jvar).isFixed()) continue;
      nvaroptim++;
      _cholSills.setValue(ivar, jvar, _cholSillsInfo(ivar, jvar).getValue());
    }
  }
  if (nvaroptim > 0)
    _sillCur.prodMatMatInPlace(&_cholSills, &_cholSills, false, true);
}<|MERGE_RESOLUTION|>--- conflicted
+++ resolved
@@ -580,11 +580,9 @@
   {
     for (size_t jvar = 0; jvar <= ivar; jvar++)
     {
-<<<<<<< HEAD
+      double value = chol.getLowerTriangle(ivar, jvar);
+      _cholSillsInfo(ivar, jvar).setValue(value);
       double value = ivar == jvar ? 1.0 : 0.0; // Diagonal elements are initialized to 1, others to 0
-=======
-      double value = chol.getLowerTriangle(ivar, jvar);
->>>>>>> cc2873dd
       _cholSillsInfo(ivar, jvar).setValue(value);
     }
   }
