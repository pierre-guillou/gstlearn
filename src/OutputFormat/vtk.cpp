/*
                                      vtk

Original Author: Lawrence Livermore National Security, LLC
Website: https://visit.llnl.gov/
License: see doc/licenses/vtk_license.txt
*/

/*****************************************************************************
 *
 * Copyright (c) 2000 - 2008, Lawrence Livermore National Security, LLC
 * Produced at the Lawrence Livermore National Laboratory
 * LLNL-CODE-400142
 * All rights reserved.
 *
 * This file is  part of VisIt. For  details, see https://visit.llnl.gov/.  The
 * full copyright notice is contained in the file COPYRIGHT located at the root
 * of the VisIt distribution or at http://www.llnl.gov/visit/copyright.html.
 *
 * Redistribution  and  use  in  source  and  binary  forms,  with  or  without
 * modification, are permitted provided that the following conditions are met:
 *
 *  - Redistributions of  source code must  retain the above  copyright notice,
 *    this list of conditions and the disclaimer below.
 *  - Redistributions in binary form must reproduce the above copyright notice,
 *    this  list of  conditions  and  the  disclaimer (as noted below)  in  the
 *    documentation and/or other materials provided with the distribution.
 *  - Neither the name of  the LLNS/LLNL nor the names of  its contributors may
 *    be used to endorse or promote products derived from this software without
 *    specific prior written permission.
 *
 * THIS SOFTWARE IS PROVIDED BY THE COPYRIGHT  HOLDERS AND CONTRIBUTORS "AS IS"
 * AND ANY EXPRESS OR  IMPLIED WARRANTIES, INCLUDING,  BUT NOT  LIMITED TO, THE
 * IMPLIED WARRANTIES OF MERCHANTABILITY AND  FITNESS FOR A PARTICULAR  PURPOSE
 * ARE  DISCLAIMED. IN  NO EVENT  SHALL LAWRENCE  LIVERMORE NATIONAL  SECURITY,
 * LLC, THE  U.S.  DEPARTMENT OF  ENERGY  OR  CONTRIBUTORS BE  LIABLE  FOR  ANY
 * DIRECT,  INDIRECT,   INCIDENTAL,   SPECIAL,   EXEMPLARY,  OR   CONSEQUENTIAL
 * DAMAGES (INCLUDING, BUT NOT  LIMITED TO, PROCUREMENT OF  SUBSTITUTE GOODS OR
 * SERVICES; LOSS OF  USE, DATA, OR PROFITS; OR  BUSINESS INTERRUPTION) HOWEVER
 * CAUSED  AND  ON  ANY  THEORY  OF  LIABILITY,  WHETHER  IN  CONTRACT,  STRICT
 * LIABILITY, OR TORT  (INCLUDING NEGLIGENCE OR OTHERWISE)  ARISING IN ANY  WAY
 * OUT OF THE  USE OF THIS SOFTWARE, EVEN IF ADVISED OF THE POSSIBILITY OF SUCH
 * DAMAGE.
 *
 *****************************************************************************/

/*
Modified by MINES Paris / ARMINES (2023)
Authors: gstlearn Team
Website: https://gstlearn.org
License: BSD 3-clause
*/

/* ************************************************************************* //
//                             visit_writer.c                                //
// ************************************************************************* */
#include "OutputFormat/vtk.h"

#include "Basic/AStringable.hpp"
#include "Basic/File.hpp"
#include "Basic/String.hpp"

#include <cstring>

/*
 * Globals.
 */

namespace gstlrn
{
static FILE* fp       = NULL;
static Id useBinary   = 0;
static Id numInColumn = 0;

/* ****************************************************************************
 *  Function: end_line
 *
 *  Purpose:
 *      If floats or ints have been written using the write_float or write_int
 *      functions, this will issue a newline (if necessary) so that a new
 *      heading can be placed.
 *
 *  Programmer: Hank Childs
 *  Creation:   September 3, 2004
 *
 * ************************************************************************* */

static void end_line(void)
{
  if (!useBinary)
  {
    char str2[8] = "\n";
    fprintf(fp, "%s", str2);
    numInColumn = 0;
  }
}

/* ****************************************************************************
 *  Function: open_file
 *
 *  Purpose:
 *      Opens a file for writing and assigns the handle to the global variable
 *      "fp".
 *
 *  Programmer: Hank Childs
 *  Creation:   September 3, 2004
 *
 * ************************************************************************* */
static void open_file(const char* filename)
{
<<<<<<< HEAD
  String full_filename;
  if (strstr(filename, ".vtk") != NULL)
=======
  char full_filename[1024];
  if (strstr(filename, ".vtk") != nullptr)
>>>>>>> e20ef3b7
  {
    gslStrcpy2(full_filename, filename);
  }
  else
  {
    gslSPrintf2(full_filename, "%s.vtk", filename);
  }

<<<<<<< HEAD
  fp = gslFopen(full_filename.data(), "w+");
=======
  fp = gslFopen(full_filename, "w+");
>>>>>>> e20ef3b7
}

/* ****************************************************************************
 *  Function: close_file
 *
 *  Purpose:
 *      Closes the file with handle "fp" (a global variable).
 *
 *  Programmer: Hank Childs
 *  Creation:   September 3, 2004
 *
 * ************************************************************************* */

static void close_file(void)
{
  end_line();
  fclose(fp);
  fp = NULL;
}

/* ****************************************************************************
 *  Function: force_big_endian
 *
 *  Purpose:
 *      Determines if the machine is little-endian.  If so, then, for binary
 *      data, it will force the data to be big-endian.
 *
 *  Note:       This assumes that all inputs are 4 bytes long.
 *
 *  Programmer: Hank Childs
 *  Creation:   September 3, 2004
 *
 * ************************************************************************* */

static void force_big_endian(unsigned char* bytes)
{
  static Id doneTest   = 0;
  static Id shouldSwap = 0;
  if (!doneTest)
  {
    Id tmp1    = 1;
<<<<<<< HEAD
    auto* tmp2 = (unsigned char*)&tmp1;
=======
    auto* tmp2 = reinterpret_cast<unsigned char*>(&tmp1);
>>>>>>> e20ef3b7
    if (*tmp2 != 0)
      shouldSwap = 1;
    doneTest = 1;
  }

  if (shouldSwap & useBinary)
  {
    unsigned char tmp = bytes[0];
    bytes[0]          = bytes[3];
    bytes[3]          = tmp;
    tmp               = bytes[1];
    bytes[1]          = bytes[2];
    bytes[2]          = tmp;
  }
}

/* ****************************************************************************
 *  Function: write_string
 *
 *  Purpose:
 *      Writes a character to the open file.
 *
 *  Programmer: Hank Childs
 *  Creation:   September 3, 2004
 *
 * ************************************************************************* */

static void write_string(const char* str)
{
  fprintf(fp, "%s", str);
}

/* ****************************************************************************
 *  Function: new_section
 *
 *  Purpose:
 *      Adds a new line, provided we didn't already just do so and we are
 *      writing an ASCII file.
 *
 *  Programmer: Hank Childs
 *  Creation:   September 3, 2004
 *
 * ************************************************************************* */

static void new_section(void)
{
  // This code was previously refering to end_line() function only if the
  // variable numInColumns was not 0
  // However, it must be adding a solid end-of-line, even in binary,
  // as this part of the code is called in the ASCII part of the file
  //
  //    if (numInColumn != 0)
  // {
  //    end_line();
  // }
  char str2[8] = "\n";
  fprintf(fp, "%s", str2);
  numInColumn = 0;
}

/* ****************************************************************************
 *  Function: write_int
 *
 *  Purpose:
 *      Writes an integer to the currently open file.  This routine takes
 *      care of ASCII vs binary issues.
 *
 *  Programmer: Hank Childs
 *  Creation:   September 3, 2004
 *
 * ************************************************************************* */

static void write_int(Id val)
{
  if (useBinary)
  {
<<<<<<< HEAD
    force_big_endian((unsigned char*)&val);
=======
    force_big_endian(reinterpret_cast<unsigned char*>(&val));
>>>>>>> e20ef3b7
    fwrite(&val, sizeof(Id), 1, fp);
  }
  else
  {
    String str;
    gslSPrintf2(str, "%d ", val);
    fprintf(fp, "%s", str.data());
    if (((numInColumn++) % 9) == 8)
    {
      char str2[8] = "\n";
      fprintf(fp, "%s", str2);
      numInColumn = 0;
    }
  }
}

/* ****************************************************************************
 *  Function: write_float
 *
 *  Purpose:
 *      Writes an float to the currently open file.  This routine takes
 *      care of ASCII vs binary issues.
 *
 *  Programmer: Hank Childs
 *  Creation:   September 3, 2004
 *
 *  Modifications:
 *
 *    Hank Childs, Fri Apr 22 09:14:44 PDT 2005
 *    Make precision changes suggested by Jeff McAninch
 *
 * ************************************************************************* */
<<<<<<< HEAD
=======

>>>>>>> e20ef3b7
static void write_float(float val)
{
  if (useBinary)
  {
    force_big_endian(reinterpret_cast<unsigned char*>(&val));
    fwrite(&val, sizeof(float), 1, fp);
  }
  else
  {
    String str;
    gslSPrintf2(str, "%20.12e ", val);
    fprintf(fp, "%s", str.data());
    if (((numInColumn++) % 9) == 8)
    {
      end_line();
    }
  }
}

/* ****************************************************************************
 *  Function: write_header
 *
 *  Purpose:
 *      Writes the standard VTK header to the file.  This should be the first
 *      thing written to the file.
 *
 *  Programmer: Hank Childs
 *  Creation:   September 3, 2004
 *
 * ************************************************************************* */

static void write_header(void)
{
  fprintf(fp, "# vtk DataFile Version 2.0\n");
  fprintf(fp, "Written using VisIt writer\n");
  if (useBinary)
    fprintf(fp, "BINARY\n");
  else
    fprintf(fp, "ASCII\n");
}

/* ****************************************************************************
 *  Function: write_variables
 *
 *  Purpose:
 *      Writes the variables to the file.  This can be a bit tricky.  The
 *      cell data must be written first, followed by the point data.  When
 *      writing the [point|cell] data, one variable must be declared the
 *      primary scalar and another the primary vector (provided scalars
 *      or vectors exist).  The rest of the arrays are added through the
 *      "field data" mechanism.  Field data should support groups of arrays
 *      with different numbers of components (ie a scalar and a vector), but
 *      there is a failure with the VTK reader.  So the scalars are all written
 *      one group of field data and then the vectors as another.  If you don't
 *      write it this way, the vectors do not show up.
 *
 *  Programmer: Hank Childs
 *  Creation:   September 3, 2004
 *
 * ************************************************************************* */
void write_variables(Id nvars,
                     const Id* vardim,
                     const Id* centering,
                     const char* const* varname,
                     VectorVectorFloat& vars,
                     Id npts,
                     Id ncells)
{
  String str;
  Id i, j, first_scalar, first_vector;
  Id num_scalars, num_vectors;

  new_section();
<<<<<<< HEAD
  gslSPrintf2(str, "CELL_DATA %d\n", ncells);
  write_string(str.data());
=======
  gslSPrintf(str, "CELL_DATA %d\n", ncells);
  write_string(str);
>>>>>>> e20ef3b7

  first_scalar = 0;
  first_vector = 0;
  num_scalars  = 0;
  num_vectors  = 0;
  /* The field data is where the non-primary scalars and vectors are
   * stored.  They must all be grouped together at the end of the point
   * data.  So write out the primary scalars and vectors first.
   */
  for (i = 0; i < nvars; i++)
  {
    if (centering[i] == 0)
    {
      Id num_to_write = 0;
      Id should_write = 0;

      if (vardim[i] == 1)
      {
        if (first_scalar == 0)
        {
          should_write = 1;
          gslSPrintf2(str, "SCALARS %s float\n", varname[i]);
          write_string(str.data());
          write_string("LOOKUP_TABLE default\n");
          first_scalar = 1;
        }
        else
          num_scalars++;
      }
      else if (vardim[i] == 3)
      {
        if (first_vector == 0)
        {
          should_write = 1;
          gslSPrintf2(str, "VECTORS %s float\n", varname[i]);
          write_string(str.data());
          first_vector = 1;
        }
        else
          num_vectors++;
      }
      else
      {
        messerr("Only supported variable dimensions are 1 and 3.");
        messerr("Ignoring variable %s.", varname[i]);
        continue;
      }

      if (should_write)
      {
        num_to_write = ncells * vardim[i];
        for (j = 0; j < num_to_write; j++)
        {
          write_float(vars[i][j]);
        }
        end_line();
      }
    }
  }

  first_scalar = 0;
  if (num_scalars > 0)
  {
<<<<<<< HEAD
    gslSPrintf2(str, "FIELD FieldData %d\n", num_scalars);
    write_string(str.data());
=======
    gslSPrintf(str, "FIELD FieldData %d\n", num_scalars);
    write_string(str);
>>>>>>> e20ef3b7
    for (i = 0; i < nvars; i++)
    {
      Id should_write = 0;
      if (centering[i] == 0)
      {
        if (vardim[i] == 1)
        {
          if (first_scalar == 0)
          {
            first_scalar = 1;
          }
          else
          {
            should_write = 1;
            gslSPrintf2(str, "%s 1 %d float\n", varname[i], ncells);
            write_string(str.data());
          }
        }
      }

      if (should_write)
      {
        Id num_to_write = ncells * vardim[i];
        for (j = 0; j < num_to_write; j++)
        {
          write_float(vars[i][j]);
        }
        end_line();
      }
    }
  }

  first_vector = 0;
  if (num_vectors > 0)
  {
<<<<<<< HEAD
    gslSPrintf2(str, "FIELD FieldData %d\n", num_vectors);
    write_string(str.data());
=======
    gslSPrintf(str, "FIELD FieldData %d\n", num_vectors);
    write_string(str);
>>>>>>> e20ef3b7
    for (i = 0; i < nvars; i++)
    {
      Id should_write = 0;
      if (centering[i] == 0)
      {
        if (vardim[i] == 3)
        {
          if (first_vector == 0)
          {
            first_vector = 1;
          }
          else
          {
            should_write = 1;
            gslSPrintf2(str, "%s 3 %d float\n", varname[i], ncells);
            write_string(str.data());
          }
        }
      }

      if (should_write)
      {
        Id num_to_write = ncells * vardim[i];
        for (j = 0; j < num_to_write; j++)
        {
          write_float(vars[i][j]);
        }
        end_line();
      }
    }
  }

  new_section();
<<<<<<< HEAD
  gslSPrintf2(str, "POINT_DATA %d\n", npts);
  write_string(str.data());
=======
  gslSPrintf(str, "POINT_DATA %d\n", npts);
  write_string(str);
>>>>>>> e20ef3b7

  first_scalar = 0;
  first_vector = 0;
  num_scalars  = 0;
  num_vectors  = 0;
  /* The field data is where the non-primary scalars and vectors are
   * stored.  They must all be grouped together at the end of the point
   * data.  So write out the primary scalars and vectors first.
   */
  for (i = 0; i < nvars; i++)
  {
    if (centering[i] != 0)
    {
      Id num_to_write = 0;
      Id should_write = 0;

      if (vardim[i] == 1)
      {
        if (first_scalar == 0)
        {
          should_write = 1;
          gslSPrintf2(str, "SCALARS %s float\n", varname[i]);
          write_string(str.data());
          write_string("LOOKUP_TABLE default\n");
          first_scalar = 1;
        }
        else
          num_scalars++;
      }
      else if (vardim[i] == 3)
      {
        if (first_vector == 0)
        {
          should_write = 1;
          gslSPrintf2(str, "VECTORS %s float\n", varname[i]);
          write_string(str.data());
          first_vector = 1;
        }
        else
          num_vectors++;
      }
      else
      {
        messerr("Only supported variable dimensions are 1 and 3.");
        messerr("Ignoring variable %s.", varname[i]);
        continue;
      }

      if (should_write)
      {
        num_to_write = npts * vardim[i];
        for (j = 0; j < num_to_write; j++)
        {
          write_float(vars[i][j]);
        }
        end_line();
      }
    }
  }

  first_scalar = 0;
  if (num_scalars > 0)
  {
<<<<<<< HEAD
    gslSPrintf2(str, "FIELD FieldData %d\n", num_scalars);
    write_string(str.data());
=======
    gslSPrintf(str, "FIELD FieldData %d\n", num_scalars);
    write_string(str);
>>>>>>> e20ef3b7
    for (i = 0; i < nvars; i++)
    {
      Id should_write = 0;
      if (centering[i] != 0)
      {
        if (vardim[i] == 1)
        {
          if (first_scalar == 0)
          {
            first_scalar = 1;
          }
          else
          {
            should_write = 1;
            gslSPrintf2(str, "%s 1 %d float\n", varname[i], npts);
            write_string(str.data());
          }
        }
      }

      if (should_write)
      {
        Id num_to_write = npts * vardim[i];
        for (j = 0; j < num_to_write; j++)
        {
          write_float(vars[i][j]);
        }
        end_line();
      }
    }
  }

  first_vector = 0;
  if (num_vectors > 0)
  {
<<<<<<< HEAD
    gslSPrintf2(str, "FIELD FieldData %d\n", num_vectors);
    write_string(str.data());
=======
    gslSPrintf(str, "FIELD FieldData %d\n", num_vectors);
    write_string(str);
>>>>>>> e20ef3b7
    for (i = 0; i < nvars; i++)
    {
      Id should_write = 0;
      if (centering[i] != 0)
      {
        if (vardim[i] == 3)
        {
          if (first_vector == 0)
          {
            first_vector = 1;
          }
          else
          {
            should_write = 1;
            gslSPrintf2(str, "%s 3 %d float\n", varname[i], npts);
            write_string(str.data());
          }
        }
      }

      if (should_write)
      {
        Id num_to_write = npts * vardim[i];
        for (j = 0; j < num_to_write; j++)
        {
          write_float(vars[i][j]);
        }
        end_line();
      }
    }
  }
}

/* ****************************************************************************
//  Function: write_point_mesh
//
//  Purpose:
//      Writes out a point mesh.
//
//  Arguments:
//      filename   The name of the file to write.  If the extension ".vtk" is
//                 not present, it will be added.
//      useBinary  '0' to write ASCII, !0 to write binary
//      npts       The number of points in the mesh.
//      pts        The spatial locations of the points.  This array should
//                 be size 3*npts.  The points should be encoded as:
//                 <x1, y1, z1, x2, y2, z2, ..., xn, yn, zn>
//      nvars      The number of variables.
//      vardim     The dimension of each variable.  The size of vardim should
//                 be nvars.  If var i is a scalar, then vardim[i] = 1.
//                 If var i is a vector, then vardim[i] = 3.
//      vars       An array of variables.  The size of vars should be nvars.
//                 The size of vars[i] should be npts*vardim[i].
//
//  Programmer: Hank Childs
//  Creation:   September 2, 2004
//
// ***************************************************************************/
void write_point_mesh(const char* filename,
                      Id ub,
                      Id npts,
                      float* pts,
                      Id nvars,
                      Id* vardim,
                      const char* const* varnames,
                      VectorVectorFloat& vars)
{
  Id i;
<<<<<<< HEAD
  String str;
=======
  char str[128];
>>>>>>> e20ef3b7
  VectorInt centering;

  useBinary = ub;
  open_file(filename);
  write_header();

  write_string("DATASET UNSTRUCTURED_GRID\n");
<<<<<<< HEAD
  gslSPrintf2(str, "POINTS %d float\n", npts);
  write_string(str.data());
=======
  gslSPrintf(str, "POINTS %d float\n", npts);
  write_string(str);
>>>>>>> e20ef3b7
  for (i = 0; i < 3 * npts; i++)
  {
    write_float(pts[i]);
  }

  new_section();
<<<<<<< HEAD
  gslSPrintf2(str, "CELLS %d %d\n", npts, 2 * npts);
  write_string(str.data());
=======
  gslSPrintf(str, "CELLS %d %d\n", npts, 2 * npts);
  write_string(str);
>>>>>>> e20ef3b7
  for (i = 0; i < npts; i++)
  {
    write_int(1);
    write_int(i);
    end_line();
  }

  new_section();
<<<<<<< HEAD
  gslSPrintf2(str, "CELL_TYPES %d\n", npts);
  write_string(str.data());
=======
  gslSPrintf(str, "CELL_TYPES %d\n", npts);
  write_string(str);
>>>>>>> e20ef3b7
  for (i = 0; i < npts; i++)
  {
    write_int(VISIT_VERTEX);
    end_line();
  }

  centering.resize(nvars, 1);
  write_variables(nvars, vardim, centering.data(), varnames, vars, npts, npts);

  close_file();
}

/* ****************************************************************************
 *  Function: num_points_for_cell
 *
 *  Purpose:
 *      Determines the number of points for the type of cell.
 *
 *  Programmer: Hank Childs
 *  Creation:   September 3, 2004
 *
 * ************************************************************************* */

static Id num_points_for_cell(Id celltype)
{
  Id npts = 0;
  switch (celltype)
  {
    case VISIT_VERTEX:
      npts = 1;
      break;
    case VISIT_LINE:
      npts = 2;
      break;
    case VISIT_TRIANGLE:
      npts = 3;
      break;
    case VISIT_QUAD:
    case VISIT_TETRA:
      npts = 4;
      break;
    case VISIT_HEXAHEDRON:
      npts = 8;
      break;
    case VISIT_WEDGE:
      npts = 6;
      break;
    case VISIT_PYRAMID:
      npts = 5;
      break;
  }
  return npts;
}

/* ****************************************************************************
//  Function: write_unstructured_mesh
//
//  Purpose:
//      Writes out a unstructured mesh.
//
//
//  Arguments:
//      filename   The name of the file to write.  If the extension ".vtk" is
//                 not present, it will be added.
//      useBinary  '0' to write ASCII, !0 to write binary
//      npts       The number of points in the mesh.
//      pts        The spatial locations of the points.  This array should
//                 be size 3*npts.  The points should be encoded as:
//                 <x1, y1, z1, x2, y2, z2, ..., xn, yn, zn>
//      ncells     The number of cells.
//      celltypes  The type of each cell.
//      conn       The connectivity array.
//      nvars      The number of variables.
//      vardim     The dimension of each variable.  The size of vardim should
//                 be nvars.  If var i is a scalar, then vardim[i] = 1.
//                 If var i is a vector, then vardim[i] = 3.
//      centering  The centering of each variable.  The size of centering
//                 should be nvars.  If centering[i] == 0, then the variable
//                 is cell-based.  If centering[i] != 0, then the variable
//                 is point-based.
//      vars       An array of variables.  The size of vars should be nvars.
//                 The size of vars[i] should be npts*vardim[i].
//
//  Programmer: Hank Childs
//  Creation:   September 2, 2004
//
// ***************************************************************************/
void write_unstructured_mesh(const char* filename,
                             Id ub,
                             Id npts,
                             float* pts,
                             Id ncells,
                             Id* celltypes,
                             Id* conn,
                             Id nvars,
                             Id* vardim,
                             Id* centering,
                             const char* const* varnames,
                             VectorVectorFloat& vars)
{
  Id i, j;
<<<<<<< HEAD
  String str;
=======
  char str[128];
>>>>>>> e20ef3b7
  Id conn_size  = 0;
  Id* curr_conn = conn;

  useBinary = ub;
  open_file(filename);
  write_header();

  write_string("DATASET UNSTRUCTURED_GRID\n");
<<<<<<< HEAD
  gslSPrintf2(str, "POINTS %d float\n", npts);
  write_string(str.data());
=======
  gslSPrintf(str, "POINTS %d float\n", npts);
  write_string(str);
>>>>>>> e20ef3b7
  for (i = 0; i < 3 * npts; i++)
  {
    write_float(pts[i]);
  }

  new_section();
  for (i = 0; i < ncells; i++)
  {
    Id npts_loc = num_points_for_cell(celltypes[i]);
    conn_size += npts_loc + 1;
  }
<<<<<<< HEAD
  gslSPrintf2(str, "CELLS %d %d\n", ncells, conn_size);
  write_string(str.data());
=======
  gslSPrintf(str, "CELLS %d %d\n", ncells, conn_size);
  write_string(str);
>>>>>>> e20ef3b7
  for (i = 0; i < ncells; i++)
  {
    Id npts_per_cell = num_points_for_cell(celltypes[i]);
    write_int(npts_per_cell);
    for (j = 0; j < npts_per_cell; j++)
      write_int(*curr_conn++);
    end_line();
  }

  new_section();
<<<<<<< HEAD
  gslSPrintf2(str, "CELL_TYPES %d\n", ncells);
  write_string(str.data());
=======
  gslSPrintf(str, "CELL_TYPES %d\n", ncells);
  write_string(str);
>>>>>>> e20ef3b7
  for (i = 0; i < ncells; i++)
  {
    write_int(celltypes[i]);
    end_line();
  }

  write_variables(nvars, vardim, centering, varnames, vars, npts, ncells);

  close_file();
}

/* ****************************************************************************
//  Function: write_rectilinear_mesh
//
//  Purpose:
//      Writes out a rectilinear mesh.
//
//
//  Arguments:
//      filename   The name of the file to write.  If the extension ".vtk" is
//                 not present, it will be added.
//      useBinary  '0' to write ASCII, !0 to write binary
//      dims       An array of size 3 = { nX, nY, nZ }, where nX is the
//                 number of points in the X-dimension, etc.
//      x          An array of size dims[0] that contains the x-coordinates.
//      y          An array of size dims[1] that contains the x-coordinates.
//      z          An array of size dims[2] that contains the x-coordinates.
//      nvars      The number of variables.
//      vardim     The dimension of each variable.  The size of vardim should
//                 be nvars.  If var i is a scalar, then vardim[i] = 1.
//                 If var i is a vector, then vardim[i] = 3.
//      centering  The centering of each variable.  The size of centering
//                 should be nvars.  If centering[i] == 0, then the variable
//                 is cell-based.  If centering[i] != 0, then the variable
//                 is point-based.
//      vars       An array of variables.  The size of vars should be nvars.
//                 The size of vars[i] should be npts*vardim[i].
//
//
//  Programmer: Hank Childs
//  Creation:   September 2, 2004
//
//  Modifications:
//
//    Hank Childs, Wed Apr  6 16:22:57 PDT 2005
//    Fix problem with 2D structured meshes and assessing cell count.
//
// ***************************************************************************/
void write_rectilinear_mesh(const char* filename,
                            Id ub,
                            Id* dims,
                            float* x,
                            float* y,
                            float* z,
                            Id nvars,
                            Id* vardim,
                            Id* centering,
                            const char* const* varnames,
                            VectorVectorFloat& vars)
{
  Id i;
<<<<<<< HEAD
  String str;
=======
  char str[128];
>>>>>>> e20ef3b7
  Id npts   = dims[0] * dims[1] * dims[2];
  Id ncX    = (dims[0] - 1 < 1 ? 1 : dims[0] - 1);
  Id ncY    = (dims[1] - 1 < 1 ? 1 : dims[1] - 1);
  Id ncZ    = (dims[2] - 1 < 1 ? 1 : dims[2] - 1);
  Id ncells = ncX * ncY * ncZ;

  useBinary = ub;
  open_file(filename);
  write_header();

  write_string("DATASET RECTILINEAR_GRID\n");
<<<<<<< HEAD
  gslSPrintf2(str, "DIMENSIONS %d %d %d\n", dims[0], dims[1], dims[2]);
  write_string(str.data());
  gslSPrintf2(str, "X_COORDINATES %d float\n", dims[0]);
  write_string(str.data());
  for (i = 0; i < dims[0]; i++)
    write_float(x[i]);
  new_section();
  gslSPrintf2(str, "Y_COORDINATES %d float\n", dims[1]);
  write_string(str.data());
  for (i = 0; i < dims[1]; i++)
    write_float(y[i]);
  new_section();
  gslSPrintf2(str, "Z_COORDINATES %d float\n", dims[2]);
  write_string(str.data());
=======
  gslSPrintf(str, "DIMENSIONS %d %d %d\n", dims[0], dims[1], dims[2]);
  write_string(str);
  gslSPrintf(str, "X_COORDINATES %d float\n", dims[0]);
  write_string(str);
  for (i = 0; i < dims[0]; i++)
    write_float(x[i]);
  new_section();
  gslSPrintf(str, "Y_COORDINATES %d float\n", dims[1]);
  write_string(str);
  for (i = 0; i < dims[1]; i++)
    write_float(y[i]);
  new_section();
  gslSPrintf(str, "Z_COORDINATES %d float\n", dims[2]);
  write_string(str);
>>>>>>> e20ef3b7
  for (i = 0; i < dims[2]; i++)
    write_float(z[i]);

  write_variables(nvars, vardim, centering, varnames, vars, npts, ncells);

  close_file();
}

/* ****************************************************************************
//  Function: write_regular_mesh
//
//  Purpose:
//      Writes out a regular mesh.  A regular mesh is one where the data lies
//      along regular intervals.  "Brick of bytes/floats",
//      "Block of bytes/floats", and MRI data all are examples of data that
//      lie on regular meshes.
//
//
//  Arguments:
//      filename   The name of the file to write.  If the extension ".vtk" is
//                 not present, it will be added.
//      useBinary  '0' to write ASCII, !0 to write binary
//      dims       An array of size 3 = { nX, nY, nZ }, where nX is the
//                 number of points in the X-dimension, etc.
//      nvars      The number of variables.
//      vardim     The dimension of each variable.  The size of vardim should
//                 be nvars.  If var i is a scalar, then vardim[i] = 1.
//                 If var i is a vector, then vardim[i] = 3.
//      centering  The centering of each variable.  The size of centering
//                 should be nvars.  If centering[i] == 0, then the variable
//                 is cell-based.  If centering[i] != 0, then the variable
//                 is point-based.
//      vars       An array of variables.  The size of vars should be nvars.
//                 The size of vars[i] should be npts*vardim[i].
//
//
//  Programmer: Hank Childs
//  Creation:   September 2, 2004
//
// ***************************************************************************/
void write_regular_mesh(const char* filename,
                        Id ub,
                        Id* dims,
                        Id nvars,
                        Id* vardim,
                        Id* centering,
                        const char* const* varnames,
                        VectorVectorFloat& vars)
{
  Id i;

  VectorFloat x(dims[0]);
  VectorFloat y(dims[1]);
  VectorFloat z(dims[2]);

  for (i = 0; i < dims[0]; i++)
    x[i] = static_cast<float>(i);
  for (i = 0; i < dims[1]; i++)
    y[i] = static_cast<float>(i);
  for (i = 0; i < dims[2]; i++)
    z[i] = static_cast<float>(i);

  write_rectilinear_mesh(filename, ub, dims, x.data(), y.data(), z.data(),
                         nvars, vardim, centering, varnames, vars);
}

/* ****************************************************************************
//  Function: write_curvilinear_mesh
//
//  Purpose:
//      Writes out a curvilinear mesh.
//
//
//  Arguments:
//      filename   The name of the file to write.  If the extension ".vtk" is
//                 not present, it will be added.
//      useBinary  '0' to write ASCII, !0 to write binary
//      dims       An array of size 3 = { nI, nJ, nK }, where nI is the
//                 number of points in the logical I dimension, etc.
//      pts        An array of size nI*nJ*nK*3.  The array should be layed
//                 out as (pt(i=0,j=0,k=0), pt(i=1,j=0,k=0), ...
//                 pt(i=nI-1,j=0,k=0), pt(i=0,j=1,k=0), ...).
//      nvars      The number of variables.
//      vardim     The dimension of each variable.  The size of vardim should
//                 be nvars.  If var i is a scalar, then vardim[i] = 1.
//                 If var i is a vector, then vardim[i] = 3.
//      centering  The centering of each variable.  The size of centering
//                 should be nvars.  If centering[i] == 0, then the variable
//                 is cell-based.  If centering[i] != 0, then the variable
//                 is point-based.
//      vars       An array of variables.  The size of vars should be nvars.
//                 The size of vars[i] should be npts*vardim[i].
//
//
//  Programmer: Hank Childs
//  Creation:   September 2, 2004
//
//  Modifications:
//
//    Hank Childs, Wed Apr  6 16:22:57 PDT 2005
//    Fix problem with 2D structured meshes and assessing cell count.
//
// ***************************************************************************/
void write_curvilinear_mesh(const char* filename,
                            Id ub,
                            Id* dims,
                            float* pts,
                            Id nvars,
                            Id* vardim,
                            Id* centering,
                            const char* const* varnames,
                            VectorVectorFloat& vars)
{
  Id i;
<<<<<<< HEAD
  String str;
=======
  char str[128];
>>>>>>> e20ef3b7
  Id npts   = dims[0] * dims[1] * dims[2];
  Id ncX    = (dims[0] - 1 < 1 ? 1 : dims[0] - 1);
  Id ncY    = (dims[1] - 1 < 1 ? 1 : dims[1] - 1);
  Id ncZ    = (dims[2] - 1 < 1 ? 1 : dims[2] - 1);
  Id ncells = ncX * ncY * ncZ;

  useBinary = ub;
  open_file(filename);
  write_header();

  write_string("DATASET STRUCTURED_GRID\n");
<<<<<<< HEAD
  gslSPrintf2(str, "DIMENSIONS %d %d %d\n", dims[0], dims[1], dims[2]);
  write_string(str.data());
  gslSPrintf2(str, "POINTS %d float\n", npts);
  write_string(str.data());
=======
  gslSPrintf(str, "DIMENSIONS %d %d %d\n", dims[0], dims[1], dims[2]);
  write_string(str);
  gslSPrintf(str, "POINTS %d float\n", npts);
  write_string(str);
>>>>>>> e20ef3b7
  for (i = 0; i < 3 * npts; i++)
  {
    write_float(pts[i]);
  }

  write_variables(nvars, vardim, centering, varnames, vars, npts, ncells);

  close_file();
}
} // namespace gstlrn<|MERGE_RESOLUTION|>--- conflicted
+++ resolved
@@ -108,13 +108,8 @@
  * ************************************************************************* */
 static void open_file(const char* filename)
 {
-<<<<<<< HEAD
   String full_filename;
   if (strstr(filename, ".vtk") != NULL)
-=======
-  char full_filename[1024];
-  if (strstr(filename, ".vtk") != nullptr)
->>>>>>> e20ef3b7
   {
     gslStrcpy2(full_filename, filename);
   }
@@ -123,11 +118,7 @@
     gslSPrintf2(full_filename, "%s.vtk", filename);
   }
 
-<<<<<<< HEAD
   fp = gslFopen(full_filename.data(), "w+");
-=======
-  fp = gslFopen(full_filename, "w+");
->>>>>>> e20ef3b7
 }
 
 /* ****************************************************************************
@@ -169,11 +160,7 @@
   if (!doneTest)
   {
     Id tmp1    = 1;
-<<<<<<< HEAD
     auto* tmp2 = (unsigned char*)&tmp1;
-=======
-    auto* tmp2 = reinterpret_cast<unsigned char*>(&tmp1);
->>>>>>> e20ef3b7
     if (*tmp2 != 0)
       shouldSwap = 1;
     doneTest = 1;
@@ -250,11 +237,7 @@
 {
   if (useBinary)
   {
-<<<<<<< HEAD
-    force_big_endian((unsigned char*)&val);
-=======
     force_big_endian(reinterpret_cast<unsigned char*>(&val));
->>>>>>> e20ef3b7
     fwrite(&val, sizeof(Id), 1, fp);
   }
   else
@@ -287,10 +270,6 @@
  *    Make precision changes suggested by Jeff McAninch
  *
  * ************************************************************************* */
-<<<<<<< HEAD
-=======
-
->>>>>>> e20ef3b7
 static void write_float(float val)
 {
   if (useBinary)
@@ -364,13 +343,8 @@
   Id num_scalars, num_vectors;
 
   new_section();
-<<<<<<< HEAD
   gslSPrintf2(str, "CELL_DATA %d\n", ncells);
   write_string(str.data());
-=======
-  gslSPrintf(str, "CELL_DATA %d\n", ncells);
-  write_string(str);
->>>>>>> e20ef3b7
 
   first_scalar = 0;
   first_vector = 0;
@@ -434,13 +408,8 @@
   first_scalar = 0;
   if (num_scalars > 0)
   {
-<<<<<<< HEAD
     gslSPrintf2(str, "FIELD FieldData %d\n", num_scalars);
     write_string(str.data());
-=======
-    gslSPrintf(str, "FIELD FieldData %d\n", num_scalars);
-    write_string(str);
->>>>>>> e20ef3b7
     for (i = 0; i < nvars; i++)
     {
       Id should_write = 0;
@@ -476,13 +445,8 @@
   first_vector = 0;
   if (num_vectors > 0)
   {
-<<<<<<< HEAD
     gslSPrintf2(str, "FIELD FieldData %d\n", num_vectors);
     write_string(str.data());
-=======
-    gslSPrintf(str, "FIELD FieldData %d\n", num_vectors);
-    write_string(str);
->>>>>>> e20ef3b7
     for (i = 0; i < nvars; i++)
     {
       Id should_write = 0;
@@ -516,13 +480,8 @@
   }
 
   new_section();
-<<<<<<< HEAD
   gslSPrintf2(str, "POINT_DATA %d\n", npts);
   write_string(str.data());
-=======
-  gslSPrintf(str, "POINT_DATA %d\n", npts);
-  write_string(str);
->>>>>>> e20ef3b7
 
   first_scalar = 0;
   first_vector = 0;
@@ -586,13 +545,8 @@
   first_scalar = 0;
   if (num_scalars > 0)
   {
-<<<<<<< HEAD
     gslSPrintf2(str, "FIELD FieldData %d\n", num_scalars);
     write_string(str.data());
-=======
-    gslSPrintf(str, "FIELD FieldData %d\n", num_scalars);
-    write_string(str);
->>>>>>> e20ef3b7
     for (i = 0; i < nvars; i++)
     {
       Id should_write = 0;
@@ -628,13 +582,8 @@
   first_vector = 0;
   if (num_vectors > 0)
   {
-<<<<<<< HEAD
     gslSPrintf2(str, "FIELD FieldData %d\n", num_vectors);
     write_string(str.data());
-=======
-    gslSPrintf(str, "FIELD FieldData %d\n", num_vectors);
-    write_string(str);
->>>>>>> e20ef3b7
     for (i = 0; i < nvars; i++)
     {
       Id should_write = 0;
@@ -703,11 +652,7 @@
                       VectorVectorFloat& vars)
 {
   Id i;
-<<<<<<< HEAD
   String str;
-=======
-  char str[128];
->>>>>>> e20ef3b7
   VectorInt centering;
 
   useBinary = ub;
@@ -715,26 +660,16 @@
   write_header();
 
   write_string("DATASET UNSTRUCTURED_GRID\n");
-<<<<<<< HEAD
   gslSPrintf2(str, "POINTS %d float\n", npts);
   write_string(str.data());
-=======
-  gslSPrintf(str, "POINTS %d float\n", npts);
-  write_string(str);
->>>>>>> e20ef3b7
   for (i = 0; i < 3 * npts; i++)
   {
     write_float(pts[i]);
   }
 
   new_section();
-<<<<<<< HEAD
   gslSPrintf2(str, "CELLS %d %d\n", npts, 2 * npts);
   write_string(str.data());
-=======
-  gslSPrintf(str, "CELLS %d %d\n", npts, 2 * npts);
-  write_string(str);
->>>>>>> e20ef3b7
   for (i = 0; i < npts; i++)
   {
     write_int(1);
@@ -743,13 +678,8 @@
   }
 
   new_section();
-<<<<<<< HEAD
   gslSPrintf2(str, "CELL_TYPES %d\n", npts);
   write_string(str.data());
-=======
-  gslSPrintf(str, "CELL_TYPES %d\n", npts);
-  write_string(str);
->>>>>>> e20ef3b7
   for (i = 0; i < npts; i++)
   {
     write_int(VISIT_VERTEX);
@@ -851,11 +781,7 @@
                              VectorVectorFloat& vars)
 {
   Id i, j;
-<<<<<<< HEAD
   String str;
-=======
-  char str[128];
->>>>>>> e20ef3b7
   Id conn_size  = 0;
   Id* curr_conn = conn;
 
@@ -864,13 +790,8 @@
   write_header();
 
   write_string("DATASET UNSTRUCTURED_GRID\n");
-<<<<<<< HEAD
   gslSPrintf2(str, "POINTS %d float\n", npts);
   write_string(str.data());
-=======
-  gslSPrintf(str, "POINTS %d float\n", npts);
-  write_string(str);
->>>>>>> e20ef3b7
   for (i = 0; i < 3 * npts; i++)
   {
     write_float(pts[i]);
@@ -882,13 +803,8 @@
     Id npts_loc = num_points_for_cell(celltypes[i]);
     conn_size += npts_loc + 1;
   }
-<<<<<<< HEAD
   gslSPrintf2(str, "CELLS %d %d\n", ncells, conn_size);
   write_string(str.data());
-=======
-  gslSPrintf(str, "CELLS %d %d\n", ncells, conn_size);
-  write_string(str);
->>>>>>> e20ef3b7
   for (i = 0; i < ncells; i++)
   {
     Id npts_per_cell = num_points_for_cell(celltypes[i]);
@@ -899,13 +815,8 @@
   }
 
   new_section();
-<<<<<<< HEAD
   gslSPrintf2(str, "CELL_TYPES %d\n", ncells);
   write_string(str.data());
-=======
-  gslSPrintf(str, "CELL_TYPES %d\n", ncells);
-  write_string(str);
->>>>>>> e20ef3b7
   for (i = 0; i < ncells; i++)
   {
     write_int(celltypes[i]);
@@ -967,11 +878,7 @@
                             VectorVectorFloat& vars)
 {
   Id i;
-<<<<<<< HEAD
   String str;
-=======
-  char str[128];
->>>>>>> e20ef3b7
   Id npts   = dims[0] * dims[1] * dims[2];
   Id ncX    = (dims[0] - 1 < 1 ? 1 : dims[0] - 1);
   Id ncY    = (dims[1] - 1 < 1 ? 1 : dims[1] - 1);
@@ -983,7 +890,6 @@
   write_header();
 
   write_string("DATASET RECTILINEAR_GRID\n");
-<<<<<<< HEAD
   gslSPrintf2(str, "DIMENSIONS %d %d %d\n", dims[0], dims[1], dims[2]);
   write_string(str.data());
   gslSPrintf2(str, "X_COORDINATES %d float\n", dims[0]);
@@ -998,22 +904,6 @@
   new_section();
   gslSPrintf2(str, "Z_COORDINATES %d float\n", dims[2]);
   write_string(str.data());
-=======
-  gslSPrintf(str, "DIMENSIONS %d %d %d\n", dims[0], dims[1], dims[2]);
-  write_string(str);
-  gslSPrintf(str, "X_COORDINATES %d float\n", dims[0]);
-  write_string(str);
-  for (i = 0; i < dims[0]; i++)
-    write_float(x[i]);
-  new_section();
-  gslSPrintf(str, "Y_COORDINATES %d float\n", dims[1]);
-  write_string(str);
-  for (i = 0; i < dims[1]; i++)
-    write_float(y[i]);
-  new_section();
-  gslSPrintf(str, "Z_COORDINATES %d float\n", dims[2]);
-  write_string(str);
->>>>>>> e20ef3b7
   for (i = 0; i < dims[2]; i++)
     write_float(z[i]);
 
@@ -1128,11 +1018,7 @@
                             VectorVectorFloat& vars)
 {
   Id i;
-<<<<<<< HEAD
   String str;
-=======
-  char str[128];
->>>>>>> e20ef3b7
   Id npts   = dims[0] * dims[1] * dims[2];
   Id ncX    = (dims[0] - 1 < 1 ? 1 : dims[0] - 1);
   Id ncY    = (dims[1] - 1 < 1 ? 1 : dims[1] - 1);
@@ -1144,17 +1030,10 @@
   write_header();
 
   write_string("DATASET STRUCTURED_GRID\n");
-<<<<<<< HEAD
   gslSPrintf2(str, "DIMENSIONS %d %d %d\n", dims[0], dims[1], dims[2]);
   write_string(str.data());
   gslSPrintf2(str, "POINTS %d float\n", npts);
   write_string(str.data());
-=======
-  gslSPrintf(str, "DIMENSIONS %d %d %d\n", dims[0], dims[1], dims[2]);
-  write_string(str);
-  gslSPrintf(str, "POINTS %d float\n", npts);
-  write_string(str);
->>>>>>> e20ef3b7
   for (i = 0; i < 3 * npts; i++)
   {
     write_float(pts[i]);
