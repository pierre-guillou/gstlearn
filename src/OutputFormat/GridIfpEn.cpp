--- conflicted
+++ resolved
@@ -52,11 +52,7 @@
   if (_fileWriteOpen()) return 1;
 
   // Preliminary calculations
-<<<<<<< HEAD
-  Id ncol             = (Id)_cols.size();
-=======
   Id ncol             = static_cast<Id>(_cols.size());
->>>>>>> e20ef3b7
   VectorInt nx        = _dbgrid->getNXsExt(3);
   VectorDouble angles = _dbgrid->getAngles();
   Id ntot             = 1;
@@ -126,15 +122,6 @@
 {
   std::stringstream sstr;
 
-<<<<<<< HEAD
-=======
-  // char line[1000];
-
-  /* Initialize the string */
-
-  //(void) gslStrcpy(line, "");
-
->>>>>>> e20ef3b7
   /* Comment */
 
   if (comment != NULL)
@@ -153,12 +140,7 @@
 
   /* Secondary comment */
 
-<<<<<<< HEAD
   if (combis != NULL)
-=======
-  if (combis != nullptr)
-    //(void) gslSPrintf(&line[strlen(line)], " %s", combis);
->>>>>>> e20ef3b7
     sstr << " " << combis;
 
   /* Print the line */
