/******************************************************************************/
/*                                                                            */
/*                            gstlearn C++ Library                            */
/*                                                                            */
/* Copyright (c) (2023) MINES Paris / ARMINES                                 */
/* Authors: gstlearn Team                                                     */
/* Website: https://gstlearn.org                                              */
/* License: BSD 3-clause                                                      */
/*                                                                            */
/******************************************************************************/
#include "Db/DbLine.hpp"
#include "Basic/AStringable.hpp"
#include "Basic/Law.hpp"
#include "Basic/SerializeHDF5.hpp"
#include "Basic/String.hpp"
<<<<<<< HEAD
=======
#include "Enum/ELoadBy.hpp"
#include "geoslib_define.h"

#include "Basic/AStringable.hpp"
#include "Basic/SerializeHDF5.hpp"
>>>>>>> 16abd9c3
#include "Basic/VectorNumT.hpp"
#include "Db/Db.hpp"
#include "Db/DbGrid.hpp"
#include "Db/DbLine.hpp"
#include "Db/DbStringFormat.hpp"
<<<<<<< HEAD
#include "Enum/ELoadBy.hpp"
=======
>>>>>>> 16abd9c3
#include "Enum/ELoc.hpp"
#include "Polygon/Polygons.hpp"
#include "Space/SpacePoint.hpp"
#include "Stats/Classical.hpp"
<<<<<<< HEAD
#include "geoslib_define.h"
=======

>>>>>>> 16abd9c3
#include <math.h>

namespace gstlrn
{
DbLine::DbLine()
  : Db()
  , _lineAdds()
{
  _clear();
}

DbLine::DbLine(const DbLine& r)
  : Db(r)
  , _lineAdds(r._lineAdds)
{
}

DbLine& DbLine::operator=(const DbLine& r)
{
  if (this != &r)
  {
    Db::operator=(r);
    _lineAdds = r._lineAdds;
  }
  return *this;
}

DbLine::~DbLine()
{
}

/**
 * @brief Check if the target Line number 'iline' (0-based) is valid or not
 *
 * @param iline Target Line number
 * @return true If the Line rank is valid
 * @return false otherwise
 */
bool DbLine::_isLineNumberValid(int iline) const
{
  if (iline < 0)
  {
    messerr("Argument 'iline' should be non negative");
    return false;
  }
  if (iline >= getNLine())
  {
    messerr("ilin' (%d) should be smaller than Number of Lines (%d)", iline,
            getNLine());
    return false;
  }
  return true;
}

int DbLine::getNLine() const
{
  if (_lineAdds.empty()) return 0;
  return (int)_lineAdds.size();
}

int DbLine::getNSamplePerLine(int iline) const
{
  if (!_isLineNumberValid(iline)) return -1;
  return (int)_lineAdds[iline].size();
}

int DbLine::getNTotal() const
{
  int ntotal = 0;
  for (int iline = 0, nbline = getNLine(); iline < nbline; iline++)
    ntotal += getNSamplePerLine(iline);
  return ntotal;
}

double DbLine::getLineLength(int iline) const
{
  if (!_isLineNumberValid(iline)) return TEST;
  double total = 0.;
  SpacePoint P1;
  SpacePoint P2;
  getSampleAsSPInPlace(P1, _lineAdds[iline][0]);
  for (int iech = 1, nech = getNSamplePerLine(iline); iech < nech; iech++)
  {
    getSampleAsSPInPlace(P2, _lineAdds[iline][iech]);
    total += P2.getDistance(P1);
    P1 = P2;
  }
  return total;
}

VectorDouble DbLine::getLineLengths() const
{
  int nline = getNLine();
  VectorDouble lengths(nline);
  for (int iline = 0; iline < nline; iline++)
    lengths[iline] = getLineLength(iline);
  return lengths;
}

String DbLine::toString(const AStringFormat* strfmt) const
{
  std::stringstream sstr;

  const DbStringFormat* dbfmt = dynamic_cast<const DbStringFormat*>(strfmt);
  DbStringFormat dsf;
  if (dbfmt != nullptr) dsf = *dbfmt;

  sstr << toTitle(0, "Data Base Line Characteristics");

  sstr << "Number of Lines = " << getNLine() << std::endl;
  sstr << "Number of samples = " << getNSample() << std::endl;
  sstr << "Line length = ";
  for (int iline = 0, nbline = getNLine(); iline < nbline; iline++)
  {
    if (iline > 0) sstr << " / ";
    sstr << getNSamplePerLine(iline);
  }
  sstr << std::endl;

  sstr << _toStringCommon(&dsf);

  return sstr.str();
}

DbLine* DbLine::createFromSamples(int nech,
                                  const ELoadBy& order,
                                  const VectorDouble& tab,
                                  const VectorInt& lineCounts,
                                  const VectorString& names,
                                  const VectorString& locatorNames,
                                  bool flagAddSampleRank)
{
  DbLine* dbline = new DbLine;
  if (dbline->resetFromSamples(nech, order, tab, lineCounts, names, locatorNames,
                               flagAddSampleRank))
  {
    messerr("Error when creating DbLine from Samples");
    delete dbline;
    return nullptr;
  }
  return dbline;
}

DbLine* DbLine::createFromSamplesById(int nech,
                                      const ELoadBy& order,
                                      const VectorDouble& tab,
                                      const VectorInt& lineIds,
                                      const VectorInt& ranksPerId,
                                      const VectorString& names,
                                      const VectorString& locatorNames,
                                      bool flagAddSampleRank)
{
  DbLine* dbline = new DbLine;
  if (dbline->resetFromSamplesById(nech, order, tab, lineIds, ranksPerId, names,
                                   locatorNames, flagAddSampleRank))
  {
    messerr("Error when creating DbLine from Samples By Ids");
    delete dbline;
    return nullptr;
  }
  return dbline;
}

int DbLine::_lineLinkage(const VectorInt& lineCounts)
{
  // Prelimnary check
  int nech = VH::cumul(lineCounts);
  if (nech != getNSample())
  {
    messerr("Cumulated number of samples given by 'lineCounts' (%d) should "
            "match the number of samples (%d)",
            nech, getNSample());
    return 1;
  }

  // Count the number of lines
  int nbline = (int)lineCounts.size();

  // Create the Linkage
  _lineAdds.resize(nbline, 0);

  // Loop over the lines
  int start = 0;
  for (int iline = 0; iline < nbline; iline++)
  {
    _lineAdds[iline] = VH::sequence(lineCounts[iline], start);
    start += lineCounts[iline];
  }
  return 0;
}

int DbLine::_lineLinkageById(const VectorInt& linesId,
                             const VectorInt& ranksPerId)
{
  int nech = getNSample();

  // Preliminary checks by dimensions
  if ((int)linesId.size() != nech)
  {
    messerr("Dimension of 'linesId' (%d) should match Number of samples (%d)",
            (int)linesId.size(), nech);
    return 1;
  }
  if ((int)ranksPerId.size() != nech)
  {
    messerr("Dimension of 'ranksPerId' (%d) should match Number of samples (%d)",
            (int)ranksPerId.size(), nech);
    return 1;
  }

  // Find the number of lines
  VectorInt allLines = VH::unique(linesId);
  int nbline         = (int)allLines.size();

  // Create the Linkage
  _lineAdds.resize(nbline, 0);

  for (int iline = 0; iline < nbline; iline++)
  {
    int refLineId = allLines[iline];

    VectorInt ranks;
    VectorInt iadds;
    for (int iech = 0; iech < nech; iech++)
    {
      if (linesId[iech] != refLineId) continue;
      ranks.push_back(ranksPerId[iech]);
      iadds.push_back(iech);
    }

    VectorInt sortedRanks = VH::orderRanks(ranks);
    _lineAdds[iline]      = VH::reorder(iadds, sortedRanks);
  }
  return (int)!isConsistent();
}

/**
 * @brief Reset the contents of a DbLine from arguments (previous contents is
 * cleared beforehand). The line contents is provided in 'lineCounts'.
 *
 * @param nech Number of samples to be loaded
 * @param order Ordering mode used for storing in 'tab' (by column or by sample)
 * @param tab Vector containing the values to be imported
 * @param lineCounts Vector giving the number of samples per Line (see details)
 * @param names Names given to the output variables
 * @param locatorNames Name of the locators given to the output variables
 * @param flagAddSampleRank When TRUE, the 'rank' variable is added
 * @return int Error returned code
 *
 * @details: Argument 'lineCounts' give the number of samples per Line.
 * @details: This assumes that samples of per line are ordered sequentially
 * @details and that samples of Line 'j' are followed by those of Line 'j+1'.
 */
int DbLine::resetFromSamples(int nech,
                             const ELoadBy& order,
                             const VectorDouble& tab,
                             const VectorInt& lineCounts,
                             const VectorString& names,
                             const VectorString& locatorNames,
                             bool flagAddSampleRank)
{
  if (Db::resetFromSamples(nech, order, tab, names, locatorNames,
                           flagAddSampleRank) != 0)
    return 1;

  // Create the Line Linkage

  if (_lineLinkage(lineCounts) != 0) return 1;

  return 0;
}

/**
 * @brief Reset the contents of a DbLine from arguments (previous contents is
 * cleared beforehand). The line contents is provided in 'lineIds' and
'ranksPerId'
 *
 * @param nech Number of samples to be loaded
 * @param order Ordering mode used for storing in 'tab' (by column or by sample)
 * @param tab Vector containing the values to be imported
 * @param lineIds Vector giving the LineId to which each sample belongs (see details)
 * @param ranksPerId Vector giving the ordering of samples within Line (see details)
 * @param names Names given to the output variables
 * @param locatorNames Name of the locators given to the output variables
 * @param flagAddSampleRank When TRUE, the 'rank' variable is added
 * @return int Error returned code
 *
 * @details: Argument 'lineIds' is dimensioned to the total number of samples.
 * @details: For each sample, it gives Id of Line to which the sample belongs.
 * @details: LineId must be numeric: equzl for samples of the same line and
 * @details: different for samples of different lines
 *
 * @details: Argument 'ranksPerId' is dimensionned to total number of samples.
 * @details: Along the samples belonging to one line (sharing the same LineId)
 * @details: it should provide the ordering of the samples.
 * @details: For one line, the values of 'ranksPerId' must be numeric:
 * @details: they do not need to be consecutive ... simply ordered.
 */
int DbLine::resetFromSamplesById(int nech,
                                 const ELoadBy& order,
                                 const VectorDouble& tab,
                                 const VectorInt& lineIds,
                                 const VectorInt& ranksPerId,
                                 const VectorString& names,
                                 const VectorString& locatorNames,
                                 bool flagAddSampleRank)
{
  if (Db::resetFromSamples(nech, order, tab, names, locatorNames,
                           flagAddSampleRank) != 0)
    return 1;

  // Create the Line Linkage

  if (_lineLinkageById(lineIds, ranksPerId) != 0) return 1;

  return 0;
}

bool DbLine::_deserializeAscii(std::istream& is, bool verbose)
{
  int ndim   = 0;
  int nbline = 0;
  int number = 0;
  VectorString locators;
  VectorString names;
  VectorDouble values;
  VectorDouble allvalues;

  /* Initializations */

  bool ret = true;
  ret      = ret && _recordRead<int>(is, "Space Dimension", ndim);

  // Writing the set of addresses for Line organization

  ret = ret && _recordRead<int>(is, "Number of Lines", nbline);
  _lineAdds.resize(nbline);
  for (int iline = 0; iline < nbline; iline++)
  {
    ret = ret && _recordRead<int>(is, "Number of Samples", number);
    ret = ret && _recordReadVec<int>(is, "", _lineAdds[iline], number);
  }
  ret = ret && Db::_deserializeAscii(is, verbose);

  return ret;
}

bool DbLine::_serializeAscii(std::ostream& os, bool verbose) const
{
  bool ret = true;

  /* Writing the header */

  ret = ret && _recordWrite<int>(os, "Space Dimension", getNDim());

  // Writing the set of addresses for Line organization

  ret = ret && _recordWrite<int>(os, "Number of Lines", getNLine());
  for (int iline = 0, nbline = getNLine(); iline < nbline; iline++)
  {
    ret = ret && _recordWrite<int>(os, "Number of Samples", getNSamplePerLine(iline));
    ret = ret && _recordWriteVec<int>(os, "", _lineAdds[iline]);
  }

  /* Writing the tail of the file */

  ret&& Db::_serializeAscii(os, verbose);

  return ret;
}

/**
 * Create a Db by loading the contents of a Neutral File
 *
 * @param NFFilename Name of the Neutral File (Db format)
 * @param verbose    Verbose
 *
 * @remarks The name does not need to be completed in particular when defined by absolute path
 * @remarks or read from the Data Directory (in the gstlearn distribution)
 */
DbLine* DbLine::createFromNF(const String& NFFilename, bool verbose)
{
  DbLine* dbline = new DbLine;
  if (dbline->_fileOpenAndDeserialize(NFFilename, verbose)) return dbline;
  delete dbline;
  return nullptr;
}

/**
 * @brief Create a DbLine from the following information provided as input
arguments
 *
 * @param ndim  Space dimension
 * @param nbline Number of Lines
 * @param nperline Average number of samples per line
 * @param deltaX Average distance between Lines along first space dimension
 * @param delta Average distances between samples along each line (in all directions)
 * @param unifDelta 5half-) width of uniform distribution
 * @param seed Seed used for the random number generator
 * @return DbLine* Pointer to the newly created DbLine structure
 */
DbLine* DbLine::createFillRandom(int ndim,
                                 int nbline,
                                 int nperline,
                                 double deltaX,
                                 const VectorDouble& delta,
                                 double unifDelta,
                                 int seed)
{
  law_set_random_seed(seed);

  // Origin of the lines
  VectorDouble d = delta;
  if (d.empty()) d.resize(ndim, 1.);
  VectorDouble shift = d;
  shift[0]           = 0.;
  VectorVectorDouble coor0(nbline, 0.);
  VectorVectorDouble incr0(nbline, 0.);
  for (int iline = 0; iline < nbline; iline++)
  {
    coor0[iline].resize(ndim);
    for (int idim = 0; idim < ndim; idim++)
    {
      coor0[iline][idim] = (idim == 0)
                           ? deltaX * iline + deltaX * law_uniform(1. - unifDelta, 1. + unifDelta)
                           : 0.;
    }
  }

  // Creating the coordinates
  int nech = 0;
  VectorDouble tab;
  VectorInt lineCounts;
  for (int iline = 0; iline < nbline; iline++)
  {
    int nsample = nperline * law_uniform(1. - unifDelta, 1. + unifDelta);
    nech += nsample;
    lineCounts.push_back(nsample);

    // Generate the coordinates along the line
    for (int is = 0; is < nsample; is++)
      for (int idim = 0; idim < ndim; idim++)
      {
        double value = coor0[iline][idim] + is * shift[idim] +
                       d[idim] * law_uniform(1 - unifDelta, 1. + unifDelta);
        tab.push_back(value);
      }
  }

  VectorString names    = generateMultipleNames("x", ndim);
  VectorString locnames = generateMultipleNames(String {ELoc::X.getKey()}, ndim, "");
  DbLine* dbline        = createFromSamples(nech, ELoadBy::SAMPLE, tab, lineCounts, names, locnames);

  return dbline;
}

/**
 * @brief Check if the contents of private member of this class is compatible
 * with the number of samples stored in the Db
 * @return true if everything is OK; false if a problem occurs
 */
bool DbLine::isConsistent() const
{
  // Check on the count of addresses
  int nech = getNSample();
  if (nech != getNTotal())
  {
    messerr("The number of samples contained in the Db (%d)",
            getNSample());
    messerr("is not equal to the number of addresses referenced in DbLine (%d)",
            getNTotal());
    return false;
  }

  // Check that all addresses are reached
  VectorBool isReached(nech, false);
  for (int iline = 0, nbline = getNLine(); iline < nbline; iline++)
  {
    for (int i = 0, number = getNSamplePerLine(iline); i < number; i++)
    {
      int iadd = _lineAdds[iline][i];
      if (isReached[iadd])
      {
        messerr("Sample %d is reached twice:", iadd);
        messerr("- Line %d:", iline);
        VH::dump("Adds_1", _lineAdds[iline]);
        int jline = getLineBySample(iadd);
        messerr("- Line %d:", jline);
        VH::dump("Adds_1", _lineAdds[jline]);
        return false;
      }
    }
  }
  return true;
}

/**
 * @brief Returns the rank of the line containing the target address
 *
 * @param iech Target address
 * @return int Returne line number
 */
int DbLine::getLineBySample(int iech) const
{
  for (int iline = 0, nbline = getNLine(); iline < nbline; iline++)
  {
    int rank = VH::whereElement(_lineAdds[iline], iech);
    if (rank >= 0) return iline;
  }
  return -1;
}

VectorDouble DbLine::_getHeaderCoordinate(int idim) const
{
  int nbline = getNLine();
  VectorDouble vec(nbline);
  for (int iline = 0; iline < nbline; iline++)
  {
    int iech   = _lineAdds[iline][0];
    vec[iline] = getCoordinate(iech, idim);
  }
  return vec;
}

VectorDouble DbLine::getCoordinatesPerLine(int iline, int idim) const
{
  VectorDouble vec;
  if (!_isLineNumberValid(iline)) return vec;

  int number = getNSamplePerLine(iline);
  vec.resize(number);
  for (int i = 0; i < number; i++)
    vec[i] = getCoordinate(_lineAdds[iline][i], idim);

  return vec;
}

/**
 * @brief This is an example for a future more sophisticated method
 * which will collect statistics calculated per line, and store them into a newly
 * created Db.
 * In the current version, the statistics only concerns the number of samples per Line
 *
 * @return Db* Resulting Db
 */
Db* DbLine::createStatToHeader() const
{
  // Create the resulting output Db
  Db* db = new Db();

  // Glue the coordinates
  for (int idim = 0, ndim = getNDim(); idim < ndim; idim++)
  {
    VectorDouble tab = _getHeaderCoordinate(idim);
    String name      = concatenateString("x", idim + 1);
    db->addColumns(tab, name, ELoc::X, idim);
  }

  // Add the line length as variable
  int nbline = getNLine();
  VectorDouble tab(nbline);
  for (int iline = 0; iline < nbline; iline++)
    tab[iline] = getNSamplePerLine(iline);
  db->addColumns(tab, "Count");

  return db;
}

/**
 * @brief Returns the absolute rank of the sample 'isample' or the line 'iline'
 * within the Db structure (ir -1 if an error occurs)
 *
 * @param iline Target line number
 * @param isample Target sample number within line
 * @return Rank of the sample
 */
int DbLine::getLineSampleRank(int iline, int isample) const
{
  if (iline < 0 || iline >= getNLine())
  {
    messerr("Error in Line number (%d): it must lie within [0, %d]\n",
            iline, getNLine());
    return -1;
  }
  int nsample = getNSamplePerLine(iline);
  if (isample < 0 || isample >= nsample)
  {
    messerr(
      "Error in Sample number (%d) in line (%d): it must lie within [0, %d]\n",
      isample, iline, nsample);
    return -1;
  }
  return _lineAdds[iline][isample];
}

DbLine* DbLine::createVerticalFromGrid(const DbGrid& grid,
                                       const VectorString& names,
                                       const VectorInt& xranks,
                                       const VectorInt& yranks,
                                       int byZ)
{
  // Preliminary checks
  int ndim = grid.getNDim();
  if (ndim != 3)
  {
    messerr("This method is coded to extract wells from a 3-D Grid only");
    return nullptr;
  }
  if ((int)xranks.size() != (int)yranks.size())
  {
    messerr("Arguments 'xranks' and 'yranks' should have same dimensions");
    return nullptr;
  }
  int nvar    = (int)names.size();
  int nwells  = (int)xranks.size();
  int nz      = grid.getNX(2);
  int nbywell = nz / byZ;
  int nsample = nwells * nbywell;
  VectorDouble tab(nsample * (3 + nvar));
  VectorInt lineCounts(nwells);

  VectorDouble coor(3);
  VectorInt indg(3);

  // Loop on the wells
  int nech = 0;
  int ecr  = 0;
  for (int iwell = 0; iwell < nwells; iwell++)
  {
    indg[0] = xranks[iwell];
    indg[1] = yranks[iwell];

    // Loop on the samples
    for (int iz = 0; iz < nbywell; iz++)
    {
      indg[2] = iz * byZ;

      // Assign the coordinates
      grid.indicesToCoordinateInPlace(indg, coor);
      for (int idim = 0; idim < ndim; idim++) tab[ecr++] = coor[idim];

      // Assign the variable values
      int rank = grid.indiceToRank(indg);
      for (int ivar = 0; ivar < nvar; ivar++)
        tab[ecr++] = grid.getValue(names[ivar], rank);
      nech++;
    }
    lineCounts[iwell] = nbywell;
  }

  // Constitute the list of names
  VectorString locnames = generateMultipleNames("x", ndim);
  for (int ivar = 0; ivar < nvar; ivar++)
    locnames.push_back((names[ivar]));

  DbLine* dbline = new DbLine;
  if (dbline->resetFromSamples(nech, ELoadBy::SAMPLE, tab, lineCounts, locnames))
    return nullptr;

  return dbline;
}

DbLine* DbLine::createMarkersFromGrid(const DbGrid& grid,
                                      const String& name,
                                      const VectorInt& xranks,
                                      const VectorInt& yranks,
                                      const VectorDouble& cuts)
{
  // Preliminary checks
  int ndim = grid.getNDim();
  if (ndim != 3)
  {
    messerr("This method is coded to extract wells from a 3-D Grid only");
    return nullptr;
  }
  if ((int)xranks.size() != (int)yranks.size())
  {
    messerr("Arguments 'xranks' and 'yranks' should have same dimensions");
    return nullptr;
  }
  int ncuts  = (int)cuts.size();
  int nwells = (int)xranks.size();
  int nz     = grid.getNX(2);
  VectorDouble tab;
  VectorInt lineCounts(nwells);
  VectorDouble coor(3);
  VectorDouble cooriz(3);
  VectorDouble coorjz(3);
  VectorDouble well(nz);
  VectorInt indg(3);

  // Loop on the wells
  int nech = 0;
  for (int iwell = 0; iwell < nwells; iwell++)
  {
    indg[0] = xranks[iwell];
    indg[1] = yranks[iwell];

    // Loop on the samples
    for (int iz = 0; iz < nz; iz++)
    {
      indg[2]  = iz;
      int rank = grid.indiceToRank(indg);
      well[iz] = grid.getValue(name, rank);
    }

    // Find the markers
    int nmark = 0;
    for (int iz = 1; iz < nz; iz++)
    {
      int jz = iz - 1;

      // Loop on the cuts
      for (int icut = 0; icut < ncuts; icut++)
      {
        double zcut  = cuts[icut];
        double delta = zcut - well[jz];
        if ((zcut - well[iz]) * delta > 0) continue;

        // Define the marker by interpolation
        double dist  = well[iz] - well[jz];
        double ratio = (dist > 0) ? delta / dist : 0.;

        // Interpolate the coordinates
        indg[2] = jz;
        grid.indicesToCoordinateInPlace(indg, coorjz);
        indg[2] = iz;
        grid.indicesToCoordinateInPlace(indg, cooriz);
        for (int idim = 0; idim < ndim; idim++)
          coor[idim] = coorjz[idim] * (1. - ratio) + cooriz[idim] * ratio;

        // Add the sample
        for (int idim = 0; idim < ndim; idim++) tab.push_back(coor[idim]);
        tab.push_back(zcut);
        nech++;
        nmark++;
      }
    }
    lineCounts[iwell] = nmark;
  }

  // Constitute the list of names
  VectorString locnames = generateMultipleNames("x", ndim);
  VectorString auxnames = generateMultipleNames("cut", ncuts);
  for (int icut = 0; icut < ncuts; icut++) locnames.push_back(auxnames[icut]);

  DbLine* dbline = new DbLine;
  if (dbline->resetFromSamples(nech, ELoadBy::SAMPLE, tab, lineCounts,
                               locnames)) return nullptr;

  return dbline;
}
#ifdef HDF5
bool DbLine::_deserializeH5(H5::Group& grp, [[maybe_unused]] bool verbose)
{
  auto dbG = SerializeHDF5::getGroup(grp, "DbLine");
  if (!dbG) return false;

  /* Read the grid characteristics */
  bool ret   = true;
  int ndim   = 0;
  int nbline = 0;

  ret = ret && SerializeHDF5::readValue(*dbG, "NDim", ndim);
  ret = ret && SerializeHDF5::readValue(*dbG, "NLines", nbline);

  auto linesG = SerializeHDF5::getGroup(*dbG, "Lines");
  if (!linesG) return false;
  _lineAdds.resize(nbline);
  for (int iline = 0; iline < nbline; iline++)
  {
    String locName = "Line" + std::to_string(iline);
    auto lineg     = SerializeHDF5::getGroup(*linesG, locName);
    if (!lineg) return false;

    int nsample = 0;
    ret         = ret && SerializeHDF5::readValue(*lineg, "NSamples", nsample);
    ret         = ret && SerializeHDF5::readVec(*lineg, "Samples", _lineAdds[iline]);
  }

  /* Writing the tail of the file */

  ret = ret && Db::_deserializeH5(*dbG, verbose);

  return ret;
}

bool DbLine::_serializeH5(H5::Group& grp, [[maybe_unused]] bool verbose) const
{
  auto dbG = grp.createGroup("DbLine");

  bool ret = true;

  ret = ret && SerializeHDF5::writeValue(dbG, "NDim", getNDim());
  ret = ret && SerializeHDF5::writeValue(dbG, "NLines", getNLine());

  auto linesG = dbG.createGroup("Lines");
  for (int iline = 0, nbline = getNLine(); iline < nbline; iline++)
  {
    String locName = "Line" + std::to_string(iline);
    auto lineG     = linesG.createGroup(locName);

    ret = ret && SerializeHDF5::writeValue(lineG, "NSamples", getNSamplePerLine(iline));
    ret = ret && SerializeHDF5::writeVec(lineG, "Samples", _lineAdds[iline]);
  }

  /* Writing the tail of the file */

  ret = ret && Db::_serializeH5(dbG, verbose);

  return ret;
}
#endif
}<|MERGE_RESOLUTION|>--- conflicted
+++ resolved
@@ -13,843 +13,828 @@
 #include "Basic/Law.hpp"
 #include "Basic/SerializeHDF5.hpp"
 #include "Basic/String.hpp"
-<<<<<<< HEAD
-=======
-#include "Enum/ELoadBy.hpp"
-#include "geoslib_define.h"
-
-#include "Basic/AStringable.hpp"
-#include "Basic/SerializeHDF5.hpp"
->>>>>>> 16abd9c3
 #include "Basic/VectorNumT.hpp"
 #include "Db/Db.hpp"
 #include "Db/DbGrid.hpp"
-#include "Db/DbLine.hpp"
 #include "Db/DbStringFormat.hpp"
-<<<<<<< HEAD
 #include "Enum/ELoadBy.hpp"
-=======
->>>>>>> 16abd9c3
 #include "Enum/ELoc.hpp"
 #include "Polygon/Polygons.hpp"
 #include "Space/SpacePoint.hpp"
 #include "Stats/Classical.hpp"
-<<<<<<< HEAD
 #include "geoslib_define.h"
-=======
-
->>>>>>> 16abd9c3
+
 #include <math.h>
 
 namespace gstlrn
 {
-DbLine::DbLine()
-  : Db()
-  , _lineAdds()
-{
-  _clear();
-}
-
-DbLine::DbLine(const DbLine& r)
-  : Db(r)
-  , _lineAdds(r._lineAdds)
-{
-}
-
-DbLine& DbLine::operator=(const DbLine& r)
-{
-  if (this != &r)
-  {
-    Db::operator=(r);
-    _lineAdds = r._lineAdds;
-  }
-  return *this;
-}
-
-DbLine::~DbLine()
-{
-}
-
-/**
- * @brief Check if the target Line number 'iline' (0-based) is valid or not
- *
- * @param iline Target Line number
- * @return true If the Line rank is valid
- * @return false otherwise
- */
-bool DbLine::_isLineNumberValid(int iline) const
-{
-  if (iline < 0)
-  {
-    messerr("Argument 'iline' should be non negative");
-    return false;
-  }
-  if (iline >= getNLine())
-  {
-    messerr("ilin' (%d) should be smaller than Number of Lines (%d)", iline,
-            getNLine());
-    return false;
-  }
-  return true;
-}
-
-int DbLine::getNLine() const
-{
-  if (_lineAdds.empty()) return 0;
-  return (int)_lineAdds.size();
-}
-
-int DbLine::getNSamplePerLine(int iline) const
-{
-  if (!_isLineNumberValid(iline)) return -1;
-  return (int)_lineAdds[iline].size();
-}
-
-int DbLine::getNTotal() const
-{
-  int ntotal = 0;
-  for (int iline = 0, nbline = getNLine(); iline < nbline; iline++)
-    ntotal += getNSamplePerLine(iline);
-  return ntotal;
-}
-
-double DbLine::getLineLength(int iline) const
-{
-  if (!_isLineNumberValid(iline)) return TEST;
-  double total = 0.;
-  SpacePoint P1;
-  SpacePoint P2;
-  getSampleAsSPInPlace(P1, _lineAdds[iline][0]);
-  for (int iech = 1, nech = getNSamplePerLine(iline); iech < nech; iech++)
-  {
-    getSampleAsSPInPlace(P2, _lineAdds[iline][iech]);
-    total += P2.getDistance(P1);
-    P1 = P2;
-  }
-  return total;
-}
-
-VectorDouble DbLine::getLineLengths() const
-{
-  int nline = getNLine();
-  VectorDouble lengths(nline);
-  for (int iline = 0; iline < nline; iline++)
-    lengths[iline] = getLineLength(iline);
-  return lengths;
-}
-
-String DbLine::toString(const AStringFormat* strfmt) const
-{
-  std::stringstream sstr;
-
-  const DbStringFormat* dbfmt = dynamic_cast<const DbStringFormat*>(strfmt);
-  DbStringFormat dsf;
-  if (dbfmt != nullptr) dsf = *dbfmt;
-
-  sstr << toTitle(0, "Data Base Line Characteristics");
-
-  sstr << "Number of Lines = " << getNLine() << std::endl;
-  sstr << "Number of samples = " << getNSample() << std::endl;
-  sstr << "Line length = ";
-  for (int iline = 0, nbline = getNLine(); iline < nbline; iline++)
-  {
-    if (iline > 0) sstr << " / ";
-    sstr << getNSamplePerLine(iline);
-  }
-  sstr << std::endl;
-
-  sstr << _toStringCommon(&dsf);
-
-  return sstr.str();
-}
-
-DbLine* DbLine::createFromSamples(int nech,
-                                  const ELoadBy& order,
-                                  const VectorDouble& tab,
-                                  const VectorInt& lineCounts,
-                                  const VectorString& names,
-                                  const VectorString& locatorNames,
-                                  bool flagAddSampleRank)
-{
-  DbLine* dbline = new DbLine;
-  if (dbline->resetFromSamples(nech, order, tab, lineCounts, names, locatorNames,
-                               flagAddSampleRank))
-  {
-    messerr("Error when creating DbLine from Samples");
+  DbLine::DbLine()
+    : Db()
+    , _lineAdds()
+  {
+    _clear();
+  }
+
+  DbLine::DbLine(const DbLine& r)
+    : Db(r)
+    , _lineAdds(r._lineAdds)
+  {
+  }
+
+  DbLine& DbLine::operator=(const DbLine& r)
+  {
+    if (this != &r)
+    {
+      Db::operator=(r);
+      _lineAdds = r._lineAdds;
+    }
+    return *this;
+  }
+
+  DbLine::~DbLine()
+  {
+  }
+
+  /**
+   * @brief Check if the target Line number 'iline' (0-based) is valid or not
+   *
+   * @param iline Target Line number
+   * @return true If the Line rank is valid
+   * @return false otherwise
+   */
+  bool DbLine::_isLineNumberValid(int iline) const
+  {
+    if (iline < 0)
+    {
+      messerr("Argument 'iline' should be non negative");
+      return false;
+    }
+    if (iline >= getNLine())
+    {
+      messerr("ilin' (%d) should be smaller than Number of Lines (%d)", iline,
+              getNLine());
+      return false;
+    }
+    return true;
+  }
+
+  int DbLine::getNLine() const
+  {
+    if (_lineAdds.empty()) return 0;
+    return (int)_lineAdds.size();
+  }
+
+  int DbLine::getNSamplePerLine(int iline) const
+  {
+    if (!_isLineNumberValid(iline)) return -1;
+    return (int)_lineAdds[iline].size();
+  }
+
+  int DbLine::getNTotal() const
+  {
+    int ntotal = 0;
+    for (int iline = 0, nbline = getNLine(); iline < nbline; iline++)
+      ntotal += getNSamplePerLine(iline);
+    return ntotal;
+  }
+
+  double DbLine::getLineLength(int iline) const
+  {
+    if (!_isLineNumberValid(iline)) return TEST;
+    double total = 0.;
+    SpacePoint P1;
+    SpacePoint P2;
+    getSampleAsSPInPlace(P1, _lineAdds[iline][0]);
+    for (int iech = 1, nech = getNSamplePerLine(iline); iech < nech; iech++)
+    {
+      getSampleAsSPInPlace(P2, _lineAdds[iline][iech]);
+      total += P2.getDistance(P1);
+      P1 = P2;
+    }
+    return total;
+  }
+
+  VectorDouble DbLine::getLineLengths() const
+  {
+    int nline = getNLine();
+    VectorDouble lengths(nline);
+    for (int iline = 0; iline < nline; iline++)
+      lengths[iline] = getLineLength(iline);
+    return lengths;
+  }
+
+  String DbLine::toString(const AStringFormat* strfmt) const
+  {
+    std::stringstream sstr;
+
+    const DbStringFormat* dbfmt = dynamic_cast<const DbStringFormat*>(strfmt);
+    DbStringFormat dsf;
+    if (dbfmt != nullptr) dsf = *dbfmt;
+
+    sstr << toTitle(0, "Data Base Line Characteristics");
+
+    sstr << "Number of Lines = " << getNLine() << std::endl;
+    sstr << "Number of samples = " << getNSample() << std::endl;
+    sstr << "Line length = ";
+    for (int iline = 0, nbline = getNLine(); iline < nbline; iline++)
+    {
+      if (iline > 0) sstr << " / ";
+      sstr << getNSamplePerLine(iline);
+    }
+    sstr << std::endl;
+
+    sstr << _toStringCommon(&dsf);
+
+    return sstr.str();
+  }
+
+  DbLine* DbLine::createFromSamples(int nech,
+                                    const ELoadBy& order,
+                                    const VectorDouble& tab,
+                                    const VectorInt& lineCounts,
+                                    const VectorString& names,
+                                    const VectorString& locatorNames,
+                                    bool flagAddSampleRank)
+  {
+    DbLine* dbline = new DbLine;
+    if (dbline->resetFromSamples(nech, order, tab, lineCounts, names, locatorNames,
+                                 flagAddSampleRank))
+    {
+      messerr("Error when creating DbLine from Samples");
+      delete dbline;
+      return nullptr;
+    }
+    return dbline;
+  }
+
+  DbLine* DbLine::createFromSamplesById(int nech,
+                                        const ELoadBy& order,
+                                        const VectorDouble& tab,
+                                        const VectorInt& lineIds,
+                                        const VectorInt& ranksPerId,
+                                        const VectorString& names,
+                                        const VectorString& locatorNames,
+                                        bool flagAddSampleRank)
+  {
+    DbLine* dbline = new DbLine;
+    if (dbline->resetFromSamplesById(nech, order, tab, lineIds, ranksPerId, names,
+                                     locatorNames, flagAddSampleRank))
+    {
+      messerr("Error when creating DbLine from Samples By Ids");
+      delete dbline;
+      return nullptr;
+    }
+    return dbline;
+  }
+
+  int DbLine::_lineLinkage(const VectorInt& lineCounts)
+  {
+    // Prelimnary check
+    int nech = VH::cumul(lineCounts);
+    if (nech != getNSample())
+    {
+      messerr("Cumulated number of samples given by 'lineCounts' (%d) should "
+              "match the number of samples (%d)",
+              nech, getNSample());
+      return 1;
+    }
+
+    // Count the number of lines
+    int nbline = (int)lineCounts.size();
+
+    // Create the Linkage
+    _lineAdds.resize(nbline, 0);
+
+    // Loop over the lines
+    int start = 0;
+    for (int iline = 0; iline < nbline; iline++)
+    {
+      _lineAdds[iline] = VH::sequence(lineCounts[iline], start);
+      start += lineCounts[iline];
+    }
+    return 0;
+  }
+
+  int DbLine::_lineLinkageById(const VectorInt& linesId,
+                               const VectorInt& ranksPerId)
+  {
+    int nech = getNSample();
+
+    // Preliminary checks by dimensions
+    if ((int)linesId.size() != nech)
+    {
+      messerr("Dimension of 'linesId' (%d) should match Number of samples (%d)",
+              (int)linesId.size(), nech);
+      return 1;
+    }
+    if ((int)ranksPerId.size() != nech)
+    {
+      messerr("Dimension of 'ranksPerId' (%d) should match Number of samples (%d)",
+              (int)ranksPerId.size(), nech);
+      return 1;
+    }
+
+    // Find the number of lines
+    VectorInt allLines = VH::unique(linesId);
+    int nbline         = (int)allLines.size();
+
+    // Create the Linkage
+    _lineAdds.resize(nbline, 0);
+
+    for (int iline = 0; iline < nbline; iline++)
+    {
+      int refLineId = allLines[iline];
+
+      VectorInt ranks;
+      VectorInt iadds;
+      for (int iech = 0; iech < nech; iech++)
+      {
+        if (linesId[iech] != refLineId) continue;
+        ranks.push_back(ranksPerId[iech]);
+        iadds.push_back(iech);
+      }
+
+      VectorInt sortedRanks = VH::orderRanks(ranks);
+      _lineAdds[iline]      = VH::reorder(iadds, sortedRanks);
+    }
+    return (int)!isConsistent();
+  }
+
+  /**
+   * @brief Reset the contents of a DbLine from arguments (previous contents is
+   * cleared beforehand). The line contents is provided in 'lineCounts'.
+   *
+   * @param nech Number of samples to be loaded
+   * @param order Ordering mode used for storing in 'tab' (by column or by sample)
+   * @param tab Vector containing the values to be imported
+   * @param lineCounts Vector giving the number of samples per Line (see details)
+   * @param names Names given to the output variables
+   * @param locatorNames Name of the locators given to the output variables
+   * @param flagAddSampleRank When TRUE, the 'rank' variable is added
+   * @return int Error returned code
+   *
+   * @details: Argument 'lineCounts' give the number of samples per Line.
+   * @details: This assumes that samples of per line are ordered sequentially
+   * @details and that samples of Line 'j' are followed by those of Line 'j+1'.
+   */
+  int DbLine::resetFromSamples(int nech,
+                               const ELoadBy& order,
+                               const VectorDouble& tab,
+                               const VectorInt& lineCounts,
+                               const VectorString& names,
+                               const VectorString& locatorNames,
+                               bool flagAddSampleRank)
+  {
+    if (Db::resetFromSamples(nech, order, tab, names, locatorNames,
+                             flagAddSampleRank) != 0)
+      return 1;
+
+    // Create the Line Linkage
+
+    if (_lineLinkage(lineCounts) != 0) return 1;
+
+    return 0;
+  }
+
+  /**
+   * @brief Reset the contents of a DbLine from arguments (previous contents is
+   * cleared beforehand). The line contents is provided in 'lineIds' and
+  'ranksPerId'
+   *
+   * @param nech Number of samples to be loaded
+   * @param order Ordering mode used for storing in 'tab' (by column or by sample)
+   * @param tab Vector containing the values to be imported
+   * @param lineIds Vector giving the LineId to which each sample belongs (see details)
+   * @param ranksPerId Vector giving the ordering of samples within Line (see details)
+   * @param names Names given to the output variables
+   * @param locatorNames Name of the locators given to the output variables
+   * @param flagAddSampleRank When TRUE, the 'rank' variable is added
+   * @return int Error returned code
+   *
+   * @details: Argument 'lineIds' is dimensioned to the total number of samples.
+   * @details: For each sample, it gives Id of Line to which the sample belongs.
+   * @details: LineId must be numeric: equzl for samples of the same line and
+   * @details: different for samples of different lines
+   *
+   * @details: Argument 'ranksPerId' is dimensionned to total number of samples.
+   * @details: Along the samples belonging to one line (sharing the same LineId)
+   * @details: it should provide the ordering of the samples.
+   * @details: For one line, the values of 'ranksPerId' must be numeric:
+   * @details: they do not need to be consecutive ... simply ordered.
+   */
+  int DbLine::resetFromSamplesById(int nech,
+                                   const ELoadBy& order,
+                                   const VectorDouble& tab,
+                                   const VectorInt& lineIds,
+                                   const VectorInt& ranksPerId,
+                                   const VectorString& names,
+                                   const VectorString& locatorNames,
+                                   bool flagAddSampleRank)
+  {
+    if (Db::resetFromSamples(nech, order, tab, names, locatorNames,
+                             flagAddSampleRank) != 0)
+      return 1;
+
+    // Create the Line Linkage
+
+    if (_lineLinkageById(lineIds, ranksPerId) != 0) return 1;
+
+    return 0;
+  }
+
+  bool DbLine::_deserializeAscii(std::istream& is, bool verbose)
+  {
+    int ndim   = 0;
+    int nbline = 0;
+    int number = 0;
+    VectorString locators;
+    VectorString names;
+    VectorDouble values;
+    VectorDouble allvalues;
+
+    /* Initializations */
+
+    bool ret = true;
+    ret      = ret && _recordRead<int>(is, "Space Dimension", ndim);
+
+    // Writing the set of addresses for Line organization
+
+    ret = ret && _recordRead<int>(is, "Number of Lines", nbline);
+    _lineAdds.resize(nbline);
+    for (int iline = 0; iline < nbline; iline++)
+    {
+      ret = ret && _recordRead<int>(is, "Number of Samples", number);
+      ret = ret && _recordReadVec<int>(is, "", _lineAdds[iline], number);
+    }
+    ret = ret && Db::_deserializeAscii(is, verbose);
+
+    return ret;
+  }
+
+  bool DbLine::_serializeAscii(std::ostream& os, bool verbose) const
+  {
+    bool ret = true;
+
+    /* Writing the header */
+
+    ret = ret && _recordWrite<int>(os, "Space Dimension", getNDim());
+
+    // Writing the set of addresses for Line organization
+
+    ret = ret && _recordWrite<int>(os, "Number of Lines", getNLine());
+    for (int iline = 0, nbline = getNLine(); iline < nbline; iline++)
+    {
+      ret = ret && _recordWrite<int>(os, "Number of Samples", getNSamplePerLine(iline));
+      ret = ret && _recordWriteVec<int>(os, "", _lineAdds[iline]);
+    }
+
+    /* Writing the tail of the file */
+
+    ret&& Db::_serializeAscii(os, verbose);
+
+    return ret;
+  }
+
+  /**
+   * Create a Db by loading the contents of a Neutral File
+   *
+   * @param NFFilename Name of the Neutral File (Db format)
+   * @param verbose    Verbose
+   *
+   * @remarks The name does not need to be completed in particular when defined by absolute path
+   * @remarks or read from the Data Directory (in the gstlearn distribution)
+   */
+  DbLine* DbLine::createFromNF(const String& NFFilename, bool verbose)
+  {
+    DbLine* dbline = new DbLine;
+    if (dbline->_fileOpenAndDeserialize(NFFilename, verbose)) return dbline;
     delete dbline;
     return nullptr;
   }
-  return dbline;
-}
-
-DbLine* DbLine::createFromSamplesById(int nech,
-                                      const ELoadBy& order,
-                                      const VectorDouble& tab,
-                                      const VectorInt& lineIds,
-                                      const VectorInt& ranksPerId,
-                                      const VectorString& names,
-                                      const VectorString& locatorNames,
-                                      bool flagAddSampleRank)
-{
-  DbLine* dbline = new DbLine;
-  if (dbline->resetFromSamplesById(nech, order, tab, lineIds, ranksPerId, names,
-                                   locatorNames, flagAddSampleRank))
-  {
-    messerr("Error when creating DbLine from Samples By Ids");
-    delete dbline;
-    return nullptr;
-  }
-  return dbline;
-}
-
-int DbLine::_lineLinkage(const VectorInt& lineCounts)
-{
-  // Prelimnary check
-  int nech = VH::cumul(lineCounts);
-  if (nech != getNSample())
-  {
-    messerr("Cumulated number of samples given by 'lineCounts' (%d) should "
-            "match the number of samples (%d)",
-            nech, getNSample());
-    return 1;
-  }
-
-  // Count the number of lines
-  int nbline = (int)lineCounts.size();
-
-  // Create the Linkage
-  _lineAdds.resize(nbline, 0);
-
-  // Loop over the lines
-  int start = 0;
-  for (int iline = 0; iline < nbline; iline++)
-  {
-    _lineAdds[iline] = VH::sequence(lineCounts[iline], start);
-    start += lineCounts[iline];
-  }
-  return 0;
-}
-
-int DbLine::_lineLinkageById(const VectorInt& linesId,
-                             const VectorInt& ranksPerId)
-{
-  int nech = getNSample();
-
-  // Preliminary checks by dimensions
-  if ((int)linesId.size() != nech)
-  {
-    messerr("Dimension of 'linesId' (%d) should match Number of samples (%d)",
-            (int)linesId.size(), nech);
-    return 1;
-  }
-  if ((int)ranksPerId.size() != nech)
-  {
-    messerr("Dimension of 'ranksPerId' (%d) should match Number of samples (%d)",
-            (int)ranksPerId.size(), nech);
-    return 1;
-  }
-
-  // Find the number of lines
-  VectorInt allLines = VH::unique(linesId);
-  int nbline         = (int)allLines.size();
-
-  // Create the Linkage
-  _lineAdds.resize(nbline, 0);
-
-  for (int iline = 0; iline < nbline; iline++)
-  {
-    int refLineId = allLines[iline];
-
-    VectorInt ranks;
-    VectorInt iadds;
-    for (int iech = 0; iech < nech; iech++)
-    {
-      if (linesId[iech] != refLineId) continue;
-      ranks.push_back(ranksPerId[iech]);
-      iadds.push_back(iech);
-    }
-
-    VectorInt sortedRanks = VH::orderRanks(ranks);
-    _lineAdds[iline]      = VH::reorder(iadds, sortedRanks);
-  }
-  return (int)!isConsistent();
-}
-
-/**
- * @brief Reset the contents of a DbLine from arguments (previous contents is
- * cleared beforehand). The line contents is provided in 'lineCounts'.
- *
- * @param nech Number of samples to be loaded
- * @param order Ordering mode used for storing in 'tab' (by column or by sample)
- * @param tab Vector containing the values to be imported
- * @param lineCounts Vector giving the number of samples per Line (see details)
- * @param names Names given to the output variables
- * @param locatorNames Name of the locators given to the output variables
- * @param flagAddSampleRank When TRUE, the 'rank' variable is added
- * @return int Error returned code
- *
- * @details: Argument 'lineCounts' give the number of samples per Line.
- * @details: This assumes that samples of per line are ordered sequentially
- * @details and that samples of Line 'j' are followed by those of Line 'j+1'.
- */
-int DbLine::resetFromSamples(int nech,
-                             const ELoadBy& order,
-                             const VectorDouble& tab,
-                             const VectorInt& lineCounts,
-                             const VectorString& names,
-                             const VectorString& locatorNames,
-                             bool flagAddSampleRank)
-{
-  if (Db::resetFromSamples(nech, order, tab, names, locatorNames,
-                           flagAddSampleRank) != 0)
-    return 1;
-
-  // Create the Line Linkage
-
-  if (_lineLinkage(lineCounts) != 0) return 1;
-
-  return 0;
-}
-
-/**
- * @brief Reset the contents of a DbLine from arguments (previous contents is
- * cleared beforehand). The line contents is provided in 'lineIds' and
-'ranksPerId'
- *
- * @param nech Number of samples to be loaded
- * @param order Ordering mode used for storing in 'tab' (by column or by sample)
- * @param tab Vector containing the values to be imported
- * @param lineIds Vector giving the LineId to which each sample belongs (see details)
- * @param ranksPerId Vector giving the ordering of samples within Line (see details)
- * @param names Names given to the output variables
- * @param locatorNames Name of the locators given to the output variables
- * @param flagAddSampleRank When TRUE, the 'rank' variable is added
- * @return int Error returned code
- *
- * @details: Argument 'lineIds' is dimensioned to the total number of samples.
- * @details: For each sample, it gives Id of Line to which the sample belongs.
- * @details: LineId must be numeric: equzl for samples of the same line and
- * @details: different for samples of different lines
- *
- * @details: Argument 'ranksPerId' is dimensionned to total number of samples.
- * @details: Along the samples belonging to one line (sharing the same LineId)
- * @details: it should provide the ordering of the samples.
- * @details: For one line, the values of 'ranksPerId' must be numeric:
- * @details: they do not need to be consecutive ... simply ordered.
- */
-int DbLine::resetFromSamplesById(int nech,
-                                 const ELoadBy& order,
-                                 const VectorDouble& tab,
-                                 const VectorInt& lineIds,
-                                 const VectorInt& ranksPerId,
-                                 const VectorString& names,
-                                 const VectorString& locatorNames,
-                                 bool flagAddSampleRank)
-{
-  if (Db::resetFromSamples(nech, order, tab, names, locatorNames,
-                           flagAddSampleRank) != 0)
-    return 1;
-
-  // Create the Line Linkage
-
-  if (_lineLinkageById(lineIds, ranksPerId) != 0) return 1;
-
-  return 0;
-}
-
-bool DbLine::_deserializeAscii(std::istream& is, bool verbose)
-{
-  int ndim   = 0;
-  int nbline = 0;
-  int number = 0;
-  VectorString locators;
-  VectorString names;
-  VectorDouble values;
-  VectorDouble allvalues;
-
-  /* Initializations */
-
-  bool ret = true;
-  ret      = ret && _recordRead<int>(is, "Space Dimension", ndim);
-
-  // Writing the set of addresses for Line organization
-
-  ret = ret && _recordRead<int>(is, "Number of Lines", nbline);
-  _lineAdds.resize(nbline);
-  for (int iline = 0; iline < nbline; iline++)
-  {
-    ret = ret && _recordRead<int>(is, "Number of Samples", number);
-    ret = ret && _recordReadVec<int>(is, "", _lineAdds[iline], number);
-  }
-  ret = ret && Db::_deserializeAscii(is, verbose);
-
-  return ret;
-}
-
-bool DbLine::_serializeAscii(std::ostream& os, bool verbose) const
-{
-  bool ret = true;
-
-  /* Writing the header */
-
-  ret = ret && _recordWrite<int>(os, "Space Dimension", getNDim());
-
-  // Writing the set of addresses for Line organization
-
-  ret = ret && _recordWrite<int>(os, "Number of Lines", getNLine());
-  for (int iline = 0, nbline = getNLine(); iline < nbline; iline++)
-  {
-    ret = ret && _recordWrite<int>(os, "Number of Samples", getNSamplePerLine(iline));
-    ret = ret && _recordWriteVec<int>(os, "", _lineAdds[iline]);
-  }
-
-  /* Writing the tail of the file */
-
-  ret&& Db::_serializeAscii(os, verbose);
-
-  return ret;
-}
-
-/**
- * Create a Db by loading the contents of a Neutral File
- *
- * @param NFFilename Name of the Neutral File (Db format)
- * @param verbose    Verbose
- *
- * @remarks The name does not need to be completed in particular when defined by absolute path
- * @remarks or read from the Data Directory (in the gstlearn distribution)
- */
-DbLine* DbLine::createFromNF(const String& NFFilename, bool verbose)
-{
-  DbLine* dbline = new DbLine;
-  if (dbline->_fileOpenAndDeserialize(NFFilename, verbose)) return dbline;
-  delete dbline;
-  return nullptr;
-}
-
-/**
- * @brief Create a DbLine from the following information provided as input
-arguments
- *
- * @param ndim  Space dimension
- * @param nbline Number of Lines
- * @param nperline Average number of samples per line
- * @param deltaX Average distance between Lines along first space dimension
- * @param delta Average distances between samples along each line (in all directions)
- * @param unifDelta 5half-) width of uniform distribution
- * @param seed Seed used for the random number generator
- * @return DbLine* Pointer to the newly created DbLine structure
- */
-DbLine* DbLine::createFillRandom(int ndim,
-                                 int nbline,
-                                 int nperline,
-                                 double deltaX,
-                                 const VectorDouble& delta,
-                                 double unifDelta,
-                                 int seed)
-{
-  law_set_random_seed(seed);
-
-  // Origin of the lines
-  VectorDouble d = delta;
-  if (d.empty()) d.resize(ndim, 1.);
-  VectorDouble shift = d;
-  shift[0]           = 0.;
-  VectorVectorDouble coor0(nbline, 0.);
-  VectorVectorDouble incr0(nbline, 0.);
-  for (int iline = 0; iline < nbline; iline++)
-  {
-    coor0[iline].resize(ndim);
-    for (int idim = 0; idim < ndim; idim++)
-    {
-      coor0[iline][idim] = (idim == 0)
-                           ? deltaX * iline + deltaX * law_uniform(1. - unifDelta, 1. + unifDelta)
-                           : 0.;
-    }
-  }
-
-  // Creating the coordinates
-  int nech = 0;
-  VectorDouble tab;
-  VectorInt lineCounts;
-  for (int iline = 0; iline < nbline; iline++)
-  {
-    int nsample = nperline * law_uniform(1. - unifDelta, 1. + unifDelta);
-    nech += nsample;
-    lineCounts.push_back(nsample);
-
-    // Generate the coordinates along the line
-    for (int is = 0; is < nsample; is++)
+
+  /**
+   * @brief Create a DbLine from the following information provided as input
+  arguments
+   *
+   * @param ndim  Space dimension
+   * @param nbline Number of Lines
+   * @param nperline Average number of samples per line
+   * @param deltaX Average distance between Lines along first space dimension
+   * @param delta Average distances between samples along each line (in all directions)
+   * @param unifDelta 5half-) width of uniform distribution
+   * @param seed Seed used for the random number generator
+   * @return DbLine* Pointer to the newly created DbLine structure
+   */
+  DbLine* DbLine::createFillRandom(int ndim,
+                                   int nbline,
+                                   int nperline,
+                                   double deltaX,
+                                   const VectorDouble& delta,
+                                   double unifDelta,
+                                   int seed)
+  {
+    law_set_random_seed(seed);
+
+    // Origin of the lines
+    VectorDouble d = delta;
+    if (d.empty()) d.resize(ndim, 1.);
+    VectorDouble shift = d;
+    shift[0]           = 0.;
+    VectorVectorDouble coor0(nbline, 0.);
+    VectorVectorDouble incr0(nbline, 0.);
+    for (int iline = 0; iline < nbline; iline++)
+    {
+      coor0[iline].resize(ndim);
       for (int idim = 0; idim < ndim; idim++)
       {
-        double value = coor0[iline][idim] + is * shift[idim] +
-                       d[idim] * law_uniform(1 - unifDelta, 1. + unifDelta);
-        tab.push_back(value);
+        coor0[iline][idim] = (idim == 0)
+                             ? deltaX * iline + deltaX * law_uniform(1. - unifDelta, 1. + unifDelta)
+                             : 0.;
       }
-  }
-
-  VectorString names    = generateMultipleNames("x", ndim);
-  VectorString locnames = generateMultipleNames(String {ELoc::X.getKey()}, ndim, "");
-  DbLine* dbline        = createFromSamples(nech, ELoadBy::SAMPLE, tab, lineCounts, names, locnames);
-
-  return dbline;
-}
-
-/**
- * @brief Check if the contents of private member of this class is compatible
- * with the number of samples stored in the Db
- * @return true if everything is OK; false if a problem occurs
- */
-bool DbLine::isConsistent() const
-{
-  // Check on the count of addresses
-  int nech = getNSample();
-  if (nech != getNTotal())
-  {
-    messerr("The number of samples contained in the Db (%d)",
-            getNSample());
-    messerr("is not equal to the number of addresses referenced in DbLine (%d)",
-            getNTotal());
-    return false;
-  }
-
-  // Check that all addresses are reached
-  VectorBool isReached(nech, false);
-  for (int iline = 0, nbline = getNLine(); iline < nbline; iline++)
-  {
-    for (int i = 0, number = getNSamplePerLine(iline); i < number; i++)
-    {
-      int iadd = _lineAdds[iline][i];
-      if (isReached[iadd])
+    }
+
+    // Creating the coordinates
+    int nech = 0;
+    VectorDouble tab;
+    VectorInt lineCounts;
+    for (int iline = 0; iline < nbline; iline++)
+    {
+      int nsample = nperline * law_uniform(1. - unifDelta, 1. + unifDelta);
+      nech += nsample;
+      lineCounts.push_back(nsample);
+
+      // Generate the coordinates along the line
+      for (int is = 0; is < nsample; is++)
+        for (int idim = 0; idim < ndim; idim++)
+        {
+          double value = coor0[iline][idim] + is * shift[idim] +
+                         d[idim] * law_uniform(1 - unifDelta, 1. + unifDelta);
+          tab.push_back(value);
+        }
+    }
+
+    VectorString names    = generateMultipleNames("x", ndim);
+    VectorString locnames = generateMultipleNames(String {ELoc::X.getKey()}, ndim, "");
+    DbLine* dbline        = createFromSamples(nech, ELoadBy::SAMPLE, tab, lineCounts, names, locnames);
+
+    return dbline;
+  }
+
+  /**
+   * @brief Check if the contents of private member of this class is compatible
+   * with the number of samples stored in the Db
+   * @return true if everything is OK; false if a problem occurs
+   */
+  bool DbLine::isConsistent() const
+  {
+    // Check on the count of addresses
+    int nech = getNSample();
+    if (nech != getNTotal())
+    {
+      messerr("The number of samples contained in the Db (%d)",
+              getNSample());
+      messerr("is not equal to the number of addresses referenced in DbLine (%d)",
+              getNTotal());
+      return false;
+    }
+
+    // Check that all addresses are reached
+    VectorBool isReached(nech, false);
+    for (int iline = 0, nbline = getNLine(); iline < nbline; iline++)
+    {
+      for (int i = 0, number = getNSamplePerLine(iline); i < number; i++)
       {
-        messerr("Sample %d is reached twice:", iadd);
-        messerr("- Line %d:", iline);
-        VH::dump("Adds_1", _lineAdds[iline]);
-        int jline = getLineBySample(iadd);
-        messerr("- Line %d:", jline);
-        VH::dump("Adds_1", _lineAdds[jline]);
-        return false;
+        int iadd = _lineAdds[iline][i];
+        if (isReached[iadd])
+        {
+          messerr("Sample %d is reached twice:", iadd);
+          messerr("- Line %d:", iline);
+          VH::dump("Adds_1", _lineAdds[iline]);
+          int jline = getLineBySample(iadd);
+          messerr("- Line %d:", jline);
+          VH::dump("Adds_1", _lineAdds[jline]);
+          return false;
+        }
       }
     }
-  }
-  return true;
-}
-
-/**
- * @brief Returns the rank of the line containing the target address
- *
- * @param iech Target address
- * @return int Returne line number
- */
-int DbLine::getLineBySample(int iech) const
-{
-  for (int iline = 0, nbline = getNLine(); iline < nbline; iline++)
-  {
-    int rank = VH::whereElement(_lineAdds[iline], iech);
-    if (rank >= 0) return iline;
-  }
-  return -1;
-}
-
-VectorDouble DbLine::_getHeaderCoordinate(int idim) const
-{
-  int nbline = getNLine();
-  VectorDouble vec(nbline);
-  for (int iline = 0; iline < nbline; iline++)
-  {
-    int iech   = _lineAdds[iline][0];
-    vec[iline] = getCoordinate(iech, idim);
-  }
-  return vec;
-}
-
-VectorDouble DbLine::getCoordinatesPerLine(int iline, int idim) const
-{
-  VectorDouble vec;
-  if (!_isLineNumberValid(iline)) return vec;
-
-  int number = getNSamplePerLine(iline);
-  vec.resize(number);
-  for (int i = 0; i < number; i++)
-    vec[i] = getCoordinate(_lineAdds[iline][i], idim);
-
-  return vec;
-}
-
-/**
- * @brief This is an example for a future more sophisticated method
- * which will collect statistics calculated per line, and store them into a newly
- * created Db.
- * In the current version, the statistics only concerns the number of samples per Line
- *
- * @return Db* Resulting Db
- */
-Db* DbLine::createStatToHeader() const
-{
-  // Create the resulting output Db
-  Db* db = new Db();
-
-  // Glue the coordinates
-  for (int idim = 0, ndim = getNDim(); idim < ndim; idim++)
-  {
-    VectorDouble tab = _getHeaderCoordinate(idim);
-    String name      = concatenateString("x", idim + 1);
-    db->addColumns(tab, name, ELoc::X, idim);
-  }
-
-  // Add the line length as variable
-  int nbline = getNLine();
-  VectorDouble tab(nbline);
-  for (int iline = 0; iline < nbline; iline++)
-    tab[iline] = getNSamplePerLine(iline);
-  db->addColumns(tab, "Count");
-
-  return db;
-}
-
-/**
- * @brief Returns the absolute rank of the sample 'isample' or the line 'iline'
- * within the Db structure (ir -1 if an error occurs)
- *
- * @param iline Target line number
- * @param isample Target sample number within line
- * @return Rank of the sample
- */
-int DbLine::getLineSampleRank(int iline, int isample) const
-{
-  if (iline < 0 || iline >= getNLine())
-  {
-    messerr("Error in Line number (%d): it must lie within [0, %d]\n",
-            iline, getNLine());
+    return true;
+  }
+
+  /**
+   * @brief Returns the rank of the line containing the target address
+   *
+   * @param iech Target address
+   * @return int Returne line number
+   */
+  int DbLine::getLineBySample(int iech) const
+  {
+    for (int iline = 0, nbline = getNLine(); iline < nbline; iline++)
+    {
+      int rank = VH::whereElement(_lineAdds[iline], iech);
+      if (rank >= 0) return iline;
+    }
     return -1;
   }
-  int nsample = getNSamplePerLine(iline);
-  if (isample < 0 || isample >= nsample)
-  {
-    messerr(
-      "Error in Sample number (%d) in line (%d): it must lie within [0, %d]\n",
-      isample, iline, nsample);
-    return -1;
-  }
-  return _lineAdds[iline][isample];
-}
-
-DbLine* DbLine::createVerticalFromGrid(const DbGrid& grid,
-                                       const VectorString& names,
-                                       const VectorInt& xranks,
-                                       const VectorInt& yranks,
-                                       int byZ)
-{
-  // Preliminary checks
-  int ndim = grid.getNDim();
-  if (ndim != 3)
-  {
-    messerr("This method is coded to extract wells from a 3-D Grid only");
-    return nullptr;
-  }
-  if ((int)xranks.size() != (int)yranks.size())
-  {
-    messerr("Arguments 'xranks' and 'yranks' should have same dimensions");
-    return nullptr;
-  }
-  int nvar    = (int)names.size();
-  int nwells  = (int)xranks.size();
-  int nz      = grid.getNX(2);
-  int nbywell = nz / byZ;
-  int nsample = nwells * nbywell;
-  VectorDouble tab(nsample * (3 + nvar));
-  VectorInt lineCounts(nwells);
-
-  VectorDouble coor(3);
-  VectorInt indg(3);
-
-  // Loop on the wells
-  int nech = 0;
-  int ecr  = 0;
-  for (int iwell = 0; iwell < nwells; iwell++)
-  {
-    indg[0] = xranks[iwell];
-    indg[1] = yranks[iwell];
-
-    // Loop on the samples
-    for (int iz = 0; iz < nbywell; iz++)
-    {
-      indg[2] = iz * byZ;
-
-      // Assign the coordinates
-      grid.indicesToCoordinateInPlace(indg, coor);
-      for (int idim = 0; idim < ndim; idim++) tab[ecr++] = coor[idim];
-
-      // Assign the variable values
-      int rank = grid.indiceToRank(indg);
-      for (int ivar = 0; ivar < nvar; ivar++)
-        tab[ecr++] = grid.getValue(names[ivar], rank);
-      nech++;
-    }
-    lineCounts[iwell] = nbywell;
-  }
-
-  // Constitute the list of names
-  VectorString locnames = generateMultipleNames("x", ndim);
-  for (int ivar = 0; ivar < nvar; ivar++)
-    locnames.push_back((names[ivar]));
-
-  DbLine* dbline = new DbLine;
-  if (dbline->resetFromSamples(nech, ELoadBy::SAMPLE, tab, lineCounts, locnames))
-    return nullptr;
-
-  return dbline;
-}
-
-DbLine* DbLine::createMarkersFromGrid(const DbGrid& grid,
-                                      const String& name,
-                                      const VectorInt& xranks,
-                                      const VectorInt& yranks,
-                                      const VectorDouble& cuts)
-{
-  // Preliminary checks
-  int ndim = grid.getNDim();
-  if (ndim != 3)
-  {
-    messerr("This method is coded to extract wells from a 3-D Grid only");
-    return nullptr;
-  }
-  if ((int)xranks.size() != (int)yranks.size())
-  {
-    messerr("Arguments 'xranks' and 'yranks' should have same dimensions");
-    return nullptr;
-  }
-  int ncuts  = (int)cuts.size();
-  int nwells = (int)xranks.size();
-  int nz     = grid.getNX(2);
-  VectorDouble tab;
-  VectorInt lineCounts(nwells);
-  VectorDouble coor(3);
-  VectorDouble cooriz(3);
-  VectorDouble coorjz(3);
-  VectorDouble well(nz);
-  VectorInt indg(3);
-
-  // Loop on the wells
-  int nech = 0;
-  for (int iwell = 0; iwell < nwells; iwell++)
-  {
-    indg[0] = xranks[iwell];
-    indg[1] = yranks[iwell];
-
-    // Loop on the samples
-    for (int iz = 0; iz < nz; iz++)
-    {
-      indg[2]  = iz;
-      int rank = grid.indiceToRank(indg);
-      well[iz] = grid.getValue(name, rank);
-    }
-
-    // Find the markers
-    int nmark = 0;
-    for (int iz = 1; iz < nz; iz++)
-    {
-      int jz = iz - 1;
-
-      // Loop on the cuts
-      for (int icut = 0; icut < ncuts; icut++)
+
+  VectorDouble DbLine::_getHeaderCoordinate(int idim) const
+  {
+    int nbline = getNLine();
+    VectorDouble vec(nbline);
+    for (int iline = 0; iline < nbline; iline++)
+    {
+      int iech   = _lineAdds[iline][0];
+      vec[iline] = getCoordinate(iech, idim);
+    }
+    return vec;
+  }
+
+  VectorDouble DbLine::getCoordinatesPerLine(int iline, int idim) const
+  {
+    VectorDouble vec;
+    if (!_isLineNumberValid(iline)) return vec;
+
+    int number = getNSamplePerLine(iline);
+    vec.resize(number);
+    for (int i = 0; i < number; i++)
+      vec[i] = getCoordinate(_lineAdds[iline][i], idim);
+
+    return vec;
+  }
+
+  /**
+   * @brief This is an example for a future more sophisticated method
+   * which will collect statistics calculated per line, and store them into a newly
+   * created Db.
+   * In the current version, the statistics only concerns the number of samples per Line
+   *
+   * @return Db* Resulting Db
+   */
+  Db* DbLine::createStatToHeader() const
+  {
+    // Create the resulting output Db
+    Db* db = new Db();
+
+    // Glue the coordinates
+    for (int idim = 0, ndim = getNDim(); idim < ndim; idim++)
+    {
+      VectorDouble tab = _getHeaderCoordinate(idim);
+      String name      = concatenateString("x", idim + 1);
+      db->addColumns(tab, name, ELoc::X, idim);
+    }
+
+    // Add the line length as variable
+    int nbline = getNLine();
+    VectorDouble tab(nbline);
+    for (int iline = 0; iline < nbline; iline++)
+      tab[iline] = getNSamplePerLine(iline);
+    db->addColumns(tab, "Count");
+
+    return db;
+  }
+
+  /**
+   * @brief Returns the absolute rank of the sample 'isample' or the line 'iline'
+   * within the Db structure (ir -1 if an error occurs)
+   *
+   * @param iline Target line number
+   * @param isample Target sample number within line
+   * @return Rank of the sample
+   */
+  int DbLine::getLineSampleRank(int iline, int isample) const
+  {
+    if (iline < 0 || iline >= getNLine())
+    {
+      messerr("Error in Line number (%d): it must lie within [0, %d]\n",
+              iline, getNLine());
+      return -1;
+    }
+    int nsample = getNSamplePerLine(iline);
+    if (isample < 0 || isample >= nsample)
+    {
+      messerr(
+        "Error in Sample number (%d) in line (%d): it must lie within [0, %d]\n",
+        isample, iline, nsample);
+      return -1;
+    }
+    return _lineAdds[iline][isample];
+  }
+
+  DbLine* DbLine::createVerticalFromGrid(const DbGrid& grid,
+                                         const VectorString& names,
+                                         const VectorInt& xranks,
+                                         const VectorInt& yranks,
+                                         int byZ)
+  {
+    // Preliminary checks
+    int ndim = grid.getNDim();
+    if (ndim != 3)
+    {
+      messerr("This method is coded to extract wells from a 3-D Grid only");
+      return nullptr;
+    }
+    if ((int)xranks.size() != (int)yranks.size())
+    {
+      messerr("Arguments 'xranks' and 'yranks' should have same dimensions");
+      return nullptr;
+    }
+    int nvar    = (int)names.size();
+    int nwells  = (int)xranks.size();
+    int nz      = grid.getNX(2);
+    int nbywell = nz / byZ;
+    int nsample = nwells * nbywell;
+    VectorDouble tab(nsample * (3 + nvar));
+    VectorInt lineCounts(nwells);
+
+    VectorDouble coor(3);
+    VectorInt indg(3);
+
+    // Loop on the wells
+    int nech = 0;
+    int ecr  = 0;
+    for (int iwell = 0; iwell < nwells; iwell++)
+    {
+      indg[0] = xranks[iwell];
+      indg[1] = yranks[iwell];
+
+      // Loop on the samples
+      for (int iz = 0; iz < nbywell; iz++)
       {
-        double zcut  = cuts[icut];
-        double delta = zcut - well[jz];
-        if ((zcut - well[iz]) * delta > 0) continue;
-
-        // Define the marker by interpolation
-        double dist  = well[iz] - well[jz];
-        double ratio = (dist > 0) ? delta / dist : 0.;
-
-        // Interpolate the coordinates
-        indg[2] = jz;
-        grid.indicesToCoordinateInPlace(indg, coorjz);
-        indg[2] = iz;
-        grid.indicesToCoordinateInPlace(indg, cooriz);
-        for (int idim = 0; idim < ndim; idim++)
-          coor[idim] = coorjz[idim] * (1. - ratio) + cooriz[idim] * ratio;
-
-        // Add the sample
-        for (int idim = 0; idim < ndim; idim++) tab.push_back(coor[idim]);
-        tab.push_back(zcut);
+        indg[2] = iz * byZ;
+
+        // Assign the coordinates
+        grid.indicesToCoordinateInPlace(indg, coor);
+        for (int idim = 0; idim < ndim; idim++) tab[ecr++] = coor[idim];
+
+        // Assign the variable values
+        int rank = grid.indiceToRank(indg);
+        for (int ivar = 0; ivar < nvar; ivar++)
+          tab[ecr++] = grid.getValue(names[ivar], rank);
         nech++;
-        nmark++;
       }
-    }
-    lineCounts[iwell] = nmark;
-  }
-
-  // Constitute the list of names
-  VectorString locnames = generateMultipleNames("x", ndim);
-  VectorString auxnames = generateMultipleNames("cut", ncuts);
-  for (int icut = 0; icut < ncuts; icut++) locnames.push_back(auxnames[icut]);
-
-  DbLine* dbline = new DbLine;
-  if (dbline->resetFromSamples(nech, ELoadBy::SAMPLE, tab, lineCounts,
-                               locnames)) return nullptr;
-
-  return dbline;
-}
+      lineCounts[iwell] = nbywell;
+    }
+
+    // Constitute the list of names
+    VectorString locnames = generateMultipleNames("x", ndim);
+    for (int ivar = 0; ivar < nvar; ivar++)
+      locnames.push_back((names[ivar]));
+
+    DbLine* dbline = new DbLine;
+    if (dbline->resetFromSamples(nech, ELoadBy::SAMPLE, tab, lineCounts, locnames))
+      return nullptr;
+
+    return dbline;
+  }
+
+  DbLine* DbLine::createMarkersFromGrid(const DbGrid& grid,
+                                        const String& name,
+                                        const VectorInt& xranks,
+                                        const VectorInt& yranks,
+                                        const VectorDouble& cuts)
+  {
+    // Preliminary checks
+    int ndim = grid.getNDim();
+    if (ndim != 3)
+    {
+      messerr("This method is coded to extract wells from a 3-D Grid only");
+      return nullptr;
+    }
+    if ((int)xranks.size() != (int)yranks.size())
+    {
+      messerr("Arguments 'xranks' and 'yranks' should have same dimensions");
+      return nullptr;
+    }
+    int ncuts  = (int)cuts.size();
+    int nwells = (int)xranks.size();
+    int nz     = grid.getNX(2);
+    VectorDouble tab;
+    VectorInt lineCounts(nwells);
+    VectorDouble coor(3);
+    VectorDouble cooriz(3);
+    VectorDouble coorjz(3);
+    VectorDouble well(nz);
+    VectorInt indg(3);
+
+    // Loop on the wells
+    int nech = 0;
+    for (int iwell = 0; iwell < nwells; iwell++)
+    {
+      indg[0] = xranks[iwell];
+      indg[1] = yranks[iwell];
+
+      // Loop on the samples
+      for (int iz = 0; iz < nz; iz++)
+      {
+        indg[2]  = iz;
+        int rank = grid.indiceToRank(indg);
+        well[iz] = grid.getValue(name, rank);
+      }
+
+      // Find the markers
+      int nmark = 0;
+      for (int iz = 1; iz < nz; iz++)
+      {
+        int jz = iz - 1;
+
+        // Loop on the cuts
+        for (int icut = 0; icut < ncuts; icut++)
+        {
+          double zcut  = cuts[icut];
+          double delta = zcut - well[jz];
+          if ((zcut - well[iz]) * delta > 0) continue;
+
+          // Define the marker by interpolation
+          double dist  = well[iz] - well[jz];
+          double ratio = (dist > 0) ? delta / dist : 0.;
+
+          // Interpolate the coordinates
+          indg[2] = jz;
+          grid.indicesToCoordinateInPlace(indg, coorjz);
+          indg[2] = iz;
+          grid.indicesToCoordinateInPlace(indg, cooriz);
+          for (int idim = 0; idim < ndim; idim++)
+            coor[idim] = coorjz[idim] * (1. - ratio) + cooriz[idim] * ratio;
+
+          // Add the sample
+          for (int idim = 0; idim < ndim; idim++) tab.push_back(coor[idim]);
+          tab.push_back(zcut);
+          nech++;
+          nmark++;
+        }
+      }
+      lineCounts[iwell] = nmark;
+    }
+
+    // Constitute the list of names
+    VectorString locnames = generateMultipleNames("x", ndim);
+    VectorString auxnames = generateMultipleNames("cut", ncuts);
+    for (int icut = 0; icut < ncuts; icut++) locnames.push_back(auxnames[icut]);
+
+    DbLine* dbline = new DbLine;
+    if (dbline->resetFromSamples(nech, ELoadBy::SAMPLE, tab, lineCounts,
+                                 locnames)) return nullptr;
+
+    return dbline;
+  }
 #ifdef HDF5
-bool DbLine::_deserializeH5(H5::Group& grp, [[maybe_unused]] bool verbose)
-{
-  auto dbG = SerializeHDF5::getGroup(grp, "DbLine");
-  if (!dbG) return false;
-
-  /* Read the grid characteristics */
-  bool ret   = true;
-  int ndim   = 0;
-  int nbline = 0;
-
-  ret = ret && SerializeHDF5::readValue(*dbG, "NDim", ndim);
-  ret = ret && SerializeHDF5::readValue(*dbG, "NLines", nbline);
-
-  auto linesG = SerializeHDF5::getGroup(*dbG, "Lines");
-  if (!linesG) return false;
-  _lineAdds.resize(nbline);
-  for (int iline = 0; iline < nbline; iline++)
-  {
-    String locName = "Line" + std::to_string(iline);
-    auto lineg     = SerializeHDF5::getGroup(*linesG, locName);
-    if (!lineg) return false;
-
-    int nsample = 0;
-    ret         = ret && SerializeHDF5::readValue(*lineg, "NSamples", nsample);
-    ret         = ret && SerializeHDF5::readVec(*lineg, "Samples", _lineAdds[iline]);
-  }
-
-  /* Writing the tail of the file */
-
-  ret = ret && Db::_deserializeH5(*dbG, verbose);
-
-  return ret;
-}
-
-bool DbLine::_serializeH5(H5::Group& grp, [[maybe_unused]] bool verbose) const
-{
-  auto dbG = grp.createGroup("DbLine");
-
-  bool ret = true;
-
-  ret = ret && SerializeHDF5::writeValue(dbG, "NDim", getNDim());
-  ret = ret && SerializeHDF5::writeValue(dbG, "NLines", getNLine());
-
-  auto linesG = dbG.createGroup("Lines");
-  for (int iline = 0, nbline = getNLine(); iline < nbline; iline++)
-  {
-    String locName = "Line" + std::to_string(iline);
-    auto lineG     = linesG.createGroup(locName);
-
-    ret = ret && SerializeHDF5::writeValue(lineG, "NSamples", getNSamplePerLine(iline));
-    ret = ret && SerializeHDF5::writeVec(lineG, "Samples", _lineAdds[iline]);
-  }
-
-  /* Writing the tail of the file */
-
-  ret = ret && Db::_serializeH5(dbG, verbose);
-
-  return ret;
-}
+  bool DbLine::_deserializeH5(H5::Group& grp, [[maybe_unused]] bool verbose)
+  {
+    auto dbG = SerializeHDF5::getGroup(grp, "DbLine");
+    if (!dbG) return false;
+
+    /* Read the grid characteristics */
+    bool ret   = true;
+    int ndim   = 0;
+    int nbline = 0;
+
+    ret = ret && SerializeHDF5::readValue(*dbG, "NDim", ndim);
+    ret = ret && SerializeHDF5::readValue(*dbG, "NLines", nbline);
+
+    auto linesG = SerializeHDF5::getGroup(*dbG, "Lines");
+    if (!linesG) return false;
+    _lineAdds.resize(nbline);
+    for (int iline = 0; iline < nbline; iline++)
+    {
+      String locName = "Line" + std::to_string(iline);
+      auto lineg     = SerializeHDF5::getGroup(*linesG, locName);
+      if (!lineg) return false;
+
+      int nsample = 0;
+      ret         = ret && SerializeHDF5::readValue(*lineg, "NSamples", nsample);
+      ret         = ret && SerializeHDF5::readVec(*lineg, "Samples", _lineAdds[iline]);
+    }
+
+    /* Writing the tail of the file */
+
+    ret = ret && Db::_deserializeH5(*dbG, verbose);
+
+    return ret;
+  }
+
+  bool DbLine::_serializeH5(H5::Group& grp, [[maybe_unused]] bool verbose) const
+  {
+    auto dbG = grp.createGroup("DbLine");
+
+    bool ret = true;
+
+    ret = ret && SerializeHDF5::writeValue(dbG, "NDim", getNDim());
+    ret = ret && SerializeHDF5::writeValue(dbG, "NLines", getNLine());
+
+    auto linesG = dbG.createGroup("Lines");
+    for (int iline = 0, nbline = getNLine(); iline < nbline; iline++)
+    {
+      String locName = "Line" + std::to_string(iline);
+      auto lineG     = linesG.createGroup(locName);
+
+      ret = ret && SerializeHDF5::writeValue(lineG, "NSamples", getNSamplePerLine(iline));
+      ret = ret && SerializeHDF5::writeVec(lineG, "Samples", _lineAdds[iline]);
+    }
+
+    /* Writing the tail of the file */
+
+    ret = ret && Db::_serializeH5(dbG, verbose);
+
+    return ret;
+  }
 #endif
-}+} // namespace gstlrn