/******************************************************************************/
/*                                                                            */
/*                            gstlearn C++ Library                            */
/*                                                                            */
/* Copyright (c) (2023) MINES Paris / ARMINES                                 */
/* Authors: gstlearn Team                                                     */
/* Website: https://gstlearn.org                                              */
/* License: BSD 3-clause                                                      */
/*                                                                            */
/******************************************************************************/
#include "Db/DbHelper.hpp"
#include "Basic/Law.hpp"
#include "Core/Keypair.hpp"
#include "Db/Db.hpp"
#include "Db/DbGrid.hpp"
#include "Skin/Skin.hpp"
#include "geoslib_old_f.h"

<<<<<<< HEAD
static DbGrid* DB_GRID_FILL;
=======
>>>>>>> 16abd9c3

#define R(i, j) (R[(i) * n + (j)])

namespace gstlrn
{
static DbGrid *DB_GRID_FILL;

class LocalSkin: public ISkinFunctions
{
  /****************************************************************************/
  /*!
   **  Check if the cell is already filled
   **
   ** \return  1 if the cell (filled with facies) is already filled
   **
   ** \param[in]  ipos  Absolute grid index of the input grid node
   **
   *****************************************************************************/
  int isAlreadyFilled(int ipos) const override
  {
    if (!DB_GRID_FILL->getSelection(ipos)) return (0);
    int value = FFFF(DB_GRID_FILL->getZVariable(ipos, 0)) ? 0 : 1;
    return (value);
  }
  /****************************************************************************/
  /*!
   **  Check if the cell can be filled with fluid
   **
   ** \return  1 if the cell (filled with facies) can be filled with Fluid
   **
   ** \param[in]  ipos  Absolute grid index of the input grid node
   **
   *****************************************************************************/
  int isToBeFilled(int ipos) const override

  {
    if (!DB_GRID_FILL->getSelection(ipos)) return (0);
    int value = FFFF(DB_GRID_FILL->getZVariable(ipos, 0)) ? 1 : 0;
    return (value);
  }
};

/****************************************************************************/
/*!
 **  Check if a pair must be kept according to code criterion
 **
 ** \return  1 if the codes are not comparable
 **
 ** \param[in]  db1        First Db structure
 ** \param[in]  db2        Second Db structure
 ** \param[in]  iech       Rank of the first sample
 ** \param[in]  jech       Rank of the second sample
 ** \param[in]  opt_code   code selection option
 ** \li                     0 : no use of the code selection
 ** \li                     1 : codes must be close enough
 ** \li                     2 : codes must be different
 ** \param[in]  tolcode    Code tolerance
 **
 ** \remarks When used in variogram calculation, pairs are discarded then the
 ** \remarks resulting value is 1.
 **
 *****************************************************************************/
static int st_code_comparable(const Db* db1,
                              const Db* db2,
                              int iech,
                              int jech,
                              int opt_code,
                              int tolcode)
{
  double code1, code2;

  /* Dispatch */

  switch (opt_code)
  {
    case 0:
      break;

    case 1: /* Code must be close */
      code1 = db1->getLocVariable(ELoc::C, iech, 0);
      code2 = db2->getLocVariable(ELoc::C, jech, 0);
      if (ABS(code1 - code2) > tolcode) return (1);
      break;

    case 2: /* Code must be different */
      code1 = db1->getLocVariable(ELoc::C, iech, 0);
      code2 = db2->getLocVariable(ELoc::C, jech, 0);
      if (code1 == code2) return (1);
      break;
  }
  return (0);
}

/****************************************************************************/
/*!
 **  Find the neighborhood of the current cell
 **
 ** \param[in]  ipos    Absolute grid index of the input grid node
 ** \param[in]  ndim    Space dimension
 ** \param[in]  radius  Radius of the neighborhood
 **
 ** \param[out] nech_loc Number of samples in the neighborhood
 ** \param[out] tabind   Index of the neighboring sample
 ** \param[out] tabval   Value of the neighboring sample
 **
 *****************************************************************************/
static void st_grid_fill_neigh(int ipos,
                               int ndim,
                               int radius,
                               int* nech_loc,
                               int* tabind,
                               double* tabval)
{
  double value;
  int ix, iy, iz, jpos, nech, nrx, nry, nrz, nmx, nmy, nmz;

  /* Initializations */

  nech = 0;
  nrx  = (ndim >= 1) ? radius : 0;
  nry  = (ndim >= 2) ? radius : 0;
  nrz  = (ndim >= 3) ? radius : 0;
  nmx  = (ndim >= 1) ? DB_GRID_FILL->getNX(0) : 1;
  nmy  = (ndim >= 2) ? DB_GRID_FILL->getNX(1) : 1;
  nmz  = (ndim >= 3) ? DB_GRID_FILL->getNX(2) : 1;

  /* Locate the central cell (compulsorily performed in 3-D) */

  VectorInt iwork1(3, 0);
  VectorInt iwork2(3, 0);
  DB_GRID_FILL->rankToIndice(ipos, iwork1);

  /* Loop on the neighborhood cells */

  for (ix = -nrx; ix <= nrx; ix++)
  {
    iwork2[0] = iwork1[0] + ix;
    if (iwork2[0] < 0 || iwork2[0] >= nmx) continue;
    for (iy = -nry; iy <= nry; iy++)
    {
      iwork2[1] = iwork1[1] + iy;
      if (iwork2[1] < 0 || iwork2[1] >= nmy) continue;
      for (iz = -nrz; iz <= nrz; iz++)
      {
        iwork2[2] = iwork1[2] + iz;
        if (iwork2[2] < 0 || iwork2[2] >= nmz) continue;
        jpos  = DB_GRID_FILL->indiceToRank(iwork2);
        value = DB_GRID_FILL->getZVariable(jpos, 0);
        if (FFFF(value)) continue;
        tabind[nech] = jpos;
        tabval[nech] = value;
        nech++;
      }
    }
  }

  /* Returning arguments */
  *nech_loc = nech;
}

/****************************************************************************/
/*!
 **  Calculate the extrapolation
 **
 ** \return  Error return code
 **
 ** \param[in]  ipos    Absolute grid index of the input grid node
 ** \param[in]  mode    Type of interpolation
 ** \li                 0 : Moving average
 ** \li                 1 : Inverse squared distance
 ** \li                 2 : Interpolation by a linear plane
 ** \li                 3 : Distance to the initial grains
 ** \param[in]  nech    Number of samples in the neighborhood
 ** \param[in]  tabind  Index of the neighboring sample
 ** \param[in]  tabval  Value of the neighboring sample
 **
 *****************************************************************************/
static int st_grid_fill_calculate(int ipos,
                                  int mode,
                                  int nech,
                                  int* tabind,
                                  const double* tabval)
{
  double dist, dist2, dmin;

  /* Initializations */

  double result = 0.;
  double top    = 0.;
  double bot    = 0.;
  int ndim      = DB_GRID_FILL->getNDim();

  /* Dispatch according to the extrapolation mode */

  switch (mode)
  {
    case 0:
    {
      for (int iech = 0; iech < nech; iech++) top += tabval[iech];
      result = top / (double)nech;
      break;
    }

    case 1:
    {
      for (int iech = 0; iech < nech; iech++)
      {
        dist  = distance_intra(DB_GRID_FILL, ipos, tabind[iech], NULL);
        dist2 = dist * dist;
        top += tabval[iech] / dist2;
        bot += 1. / dist2;
      }
      result = top / bot;
      break;
    }

    case 2:
    {
      if (nech < 3) return (1);
      int neq = ndim + 1;
      VectorInt indg(ndim, 0);
      VectorDouble coor(ndim, 0.);
      MatrixSymmetric a(neq);
      VectorDouble b(neq);
      VectorDouble sol(neq);
      VectorDouble f(neq, 0.);
      a.fill(0.);
      b.fill(0.);
      for (int iech = 0; iech < nech; iech++)
      {
        DB_GRID_FILL->rankToIndice(tabind[iech], indg);
        DB_GRID_FILL->indicesToCoordinateInPlace(indg, coor);
        for (int idim = 0; idim < ndim; idim++) f[1 + idim] = coor[idim];
        for (int j = 0; j < neq; j++)
        {
          b[j] += tabval[iech] * f[j];
          for (int k = 0; k < neq; k++)
            a.updValue(j, k, EOperator::ADD, f[j] * f[k]);
        }
      }
      if (a.solve(b, sol)) return 1;
      DB_GRID_FILL->rankToIndice(ipos, indg);
      DB_GRID_FILL->indicesToCoordinateInPlace(indg, coor);
      for (int idim = 0; idim < ndim; idim++) f[1 + idim] = coor[idim];
      for (int j = 0; j < neq; j++)
        result += sol[j] * f[j];
      break;
    }

    case 3:
    {
      dmin = 0.;
      for (int iech = 0; iech < nech; iech++)
      {
        dist = tabval[iech];
        if (dist > dmin) dmin = dist;
      }
      result = dmin + 1.;
      break;
    }
  }

  /* Assign the result */

  DB_GRID_FILL->setLocVariable(ELoc::Z, ipos, 0, result);
  return (0);
}

/*****************************************************************************/
/*!
 **  Write a sample in the output file
 **
 ** \param[in]  db        Db characteristics
 ** \param[in]  iech      Rank of the sample
 ** \param[in]  nvar      Number of attributes
 ** \param[in]  iatt      Array of the output attribute
 ** \param[in]  tab       Array of values
 **
 *****************************************************************************/
static void st_write_active_sample(Db* db,
                                   int iech,
                                   int nvar,
                                   int* iatt,
                                   double* tab)
{
  int ivar;

  for (ivar = 0; ivar < nvar; ivar++)
    db->setArray(iech, iatt[ivar], tab[ivar]);
}

/*****************************************************************************/
/*!
 **  Check if a sample must be kept or not
 **
 ** \return  1 if the sample must be kept
 **
 ** \param[in]  db        Db characteristics
 ** \param[in]  flag_zero 1 to forbid zero values
 ** \param[in]  iech      Rank of the sample
 ** \param[in]  nvar      Number of attributes
 ** \param[in]  iatt      Array of the input attribute
 ** \param[in]  eps       Minimum value assigned to a zero
 **
 ** \param[out] tab       Array of values
 **
 *****************************************************************************/
static int st_read_active_sample(Db* db,
                                 int flag_zero,
                                 int iech,
                                 int nvar,
                                 int* iatt,
                                 double eps,
                                 double* tab)
{
  int ivar, number;

  /* Initialize the output array */

  for (ivar = 0; ivar < nvar; ivar++)
    tab[ivar] = TEST;

  /* Check for the presence of a Test value */

  for (ivar = 0; ivar < nvar; ivar++)
  {
    tab[ivar] = db->getArray(iech, iatt[ivar]);
    if (FFFF(tab[ivar])) return (0);
  }

  /* Count the number of zeroes */

  if (!flag_zero) return (1);
  number = 0;
  for (ivar = 0; ivar < nvar; ivar++)
    if (tab[ivar] <= 0.) number++;

  /* If zeroes have been found, correct values */

  if (number > 0)
  {
    for (ivar = 0; ivar < nvar; ivar++)
    {
      if (tab[ivar] <= 0.)
        tab[ivar] = eps;
      else
        tab[ivar] = tab[ivar] - number * eps / (nvar - number);
    }
  }
  return (1);
}

/****************************************************************************/
/*!
 **  Find the interval (among vector X) to which the sample (x) belongs
 **
 ** \return  Rank of the interval containing the target
 **
 ** \param[in]  x       Target coordinate
 ** \param[in]  ndef    Number of defined samples
 ** \param[in]  X       Vector of coordinate of valued samples
 **
 ** \remarks If x < min(X) or x > max(X) the returned index is -1
 ** \remarks Array X is assumed to be increasingly ordered
 **
 *****************************************************************************/
static int st_find_interval(double x, int ndef, const double* X)
{
  if (ndef < 2) return -1;
  if (x < X[0] || x > X[ndef - 1]) return -1;

  // The target belongs to an interval
  for (int k = 0; k < ndef - 1; k++)
    if (x >= X[k] && x < X[k + 1]) return k;

  // The target matches the upper bound of the last interval
  if (x == X[ndef - 1]) return ndef - 1;
  return -1;
}

/****************************************************************************/
/*!
 **  Fill an incomplete 1-D grid by linear interpolation from a set of
 **  valued samples
 **
 ** \param[in]  dbgrid  Db grid structure
 ** \param[in]  ivar    Rank of the variable to be filled
 ** \param[in]  ndef    Number of defined samples
 ** \param[in]  X       Vector of coordinate of valued samples
 ** \param[in]  Y       Vector of values of valued samples
 **
 *****************************************************************************/
static void st_grid1D_interpolate_linear(Db* dbgrid,
                                         int ivar,
                                         int ndef,
                                         const double* X,
                                         const double* Y)
{
  int nech = dbgrid->getNSample();

  // Loop on the grid nodes

  for (int iech = 0; iech < nech; iech++)
  {
    if (!dbgrid->isActive(iech)) continue;
    double x = dbgrid->getCoordinate(iech, 0);
    int k    = st_find_interval(x, ndef, X);
    if (k < 0) continue;
    double y = Y[k] + (Y[k + 1] - Y[k]) * (x - X[k]) / (X[k + 1] - X[k]);
    dbgrid->setLocVariable(ELoc::Z, iech, ivar, y);
  }
}

/****************************************************************************/
/*!
 **  Fill an incomplete 1-D grid by spline interpolation from a set of
 **  valued samples
 **
 ** \return  Error returned code
 **
 ** \param[in]  dbgrid  Db grid structure
 ** \param[in]  ivar    Rank of the variable to be filled
 ** \param[in]  ndef    Number of defined samples
 ** \param[in]  X       Vector of coordinate of valued samples
 ** \param[in]  Y       Vector of values of valued samples
 **
 *****************************************************************************/
static int st_grid1D_interpolate_spline(Db* dbgrid,
                                        int ivar,
                                        int ndef,
                                        const double* X,
                                        const double* Y)
{
  VectorDouble h, F, R, M, C, Cp;
  int nech = dbgrid->getNSample();

  // Preliminary calculations

  int n   = ndef;
  int nm1 = n - 1;

  h.resize(nm1);
  for (int i = 0; i < nm1; i++)
    h[i] = X[i + 1] - X[i];

  F.resize(n);
  for (int i = 1; i < nm1; i++)
    F[i] = (Y[i + 1] - Y[i]) / h[i] - (Y[i] - Y[i - 1]) / h[i - 1];
  F[0]   = 0;
  F[nm1] = 0;

  R.resize(n * n, 0);
  R(0, 0)     = 1;
  R(nm1, nm1) = 1.;
  for (int i = 1; i < nm1; i++)
  {
    R(i, i)     = (h[i - 1] + h[i]) / 3;
    R(i, i + 1) = h[i] / 6;
    R(i, i - 1) = h[i - 1] / 6;
  }

  M.resize(n, 0);
  if (matrix_invert(R.data(), n, -1)) return 1;
  matrix_product_safe(n, n, 1, R.data(), F.data(), M.data());

  C.resize(nm1, 0);
  Cp.resize(nm1, 0);
  for (int i = 0; i < nm1; i++)
  {
    C[i]  = (Y[i + 1] - Y[i]) / h[i] - (M[i + 1] - M[i]) * h[i] / 6;
    Cp[i] = Y[i] - M[i] * h[i] * h[i] / 6;
  }

  // Loop on the grid nodes

  for (int iech = 0; iech < nech; iech++)
  {
    double y = TEST;
    if (dbgrid->isActive(iech))
    {
      double x = dbgrid->getCoordinate(iech, 0);
      int k    = st_find_interval(x, ndef, X);
      if (k >= 0)
      {
        double d1 = X[k + 1] - x;
        double d2 = x - X[k];
        double h6 = 6 * h[k];
        y         = (M[k] * pow(d1, 3) + M[k + 1] * pow(d2, 3)) / h6 + C[k] * d2 + Cp[k];
      }
    }
    dbgrid->setLocVariable(ELoc::Z, iech, ivar, y);
  }
  return 0;
}

/*****************************************************************************/
/*!
 **  Centers the samples of a Db to the center of blocks of a grid Db
 **
 ** \return  Error return code
 **
 ** \param[in]  db_point   descriptor of the point parameters
 ** \param[in]  db_grid    descriptor of the grid parameters
 ** \param[in]  eps_random Randomisation Epsilon
 **
 ** \remark The argument 'eps_random' allows perturbating the centered
 ** \remark coordinate so that it does not lie exactly on the node.
 ** \remark This possibility makes sense in order to identify centered data
 ** \remark from data actually located on the grid center (before migration)
 ** \remark The perturbation is calculated as DX(i) * eps
 **
 *****************************************************************************/
int DbHelper::centerPointToGrid(Db* db_point, DbGrid* db_grid, double eps_random)
{
  if (db_point == nullptr) return 1;
  if (db_grid == nullptr) return 1;
  if (!db_point->hasSameDimension(db_grid))
  {
    messerr("For centering, 'dbin' and 'dbout' should share the same Space Dimension");
    return 1;
  }
  int ndim = db_point->getNDim();

  /* Core allocation */

  VectorDouble coor(ndim);

  /* Loop on the samples of the Point Db */

  for (int iech = 0; iech < db_point->getNSample(); iech++)
  {

    /* Read the coordinates of the point sample */

    for (int idim = 0; idim < ndim; idim++)
      coor[idim] = db_point->getCoordinate(iech, idim);

    /* Get the indices of the grid node */

    db_grid->centerCoordinateInPlace(coor, true);

    /* Randomize the processed center */

    if (eps_random > 0)
      for (int idim = 0; idim < ndim; idim++)
        coor[idim] += db_grid->getDX(idim) * law_uniform(0., eps_random);

    /* Correct the sample locations */

    for (int idim = 0; idim < ndim; idim++)
      db_point->setCoordinate(iech, idim, coor[idim]);
  }
  return 0;
}

/****************************************************************************/
/*!
 **  Look for duplicates
 **
 ** \return  Error return code
 **
 ** \param[in]  db1        First Db
 ** \param[in]  db2        Second Db
 ** \param[in]  flag_same  True if the two Db files are the same
 ** \param[in]  verbose    True for verbose output
 ** \param[in]  opt_code   code selection option (if code is defined)
 ** \li                     0 : no use of the code selection
 ** \li                     1 : codes must be close enough
 ** \li                     2 : codes must be different
 ** \param[in]  tolcode    Code tolerance
 ** \param[in]  dist       Array of the minimum distance whose length is the space dimension (or NULL for a  null distance)
 **
 ** \param[out]  sel       Array containing the selection
 **
 *****************************************************************************/
int DbHelper::findDuplicates(Db* db1,
                             Db* db2,
                             bool flag_same,
                             bool verbose,
                             int opt_code,
                             double tolcode,
                             const VectorDouble& dist,
                             VectorDouble& sel)
{
  bool flag_code = db1->hasLocVariable(ELoc::C) && db2->hasLocVariable(ELoc::C);
  int nmerge     = 0;

  // Title (optional)

  if (verbose) mestitle(1, "Look for duplicates");

  /* Set the selection */

  for (int iech2 = 0; iech2 < db2->getNSample(); iech2++)
    sel[iech2] = db2->getSelection(iech2);

  /* Loop on the samples of the second Db */

  for (int iech2 = 0; iech2 < db2->getNSample(); iech2++)
  {
    if (!db2->isActive(iech2)) continue;
    for (int iech1 = 0; iech1 < db1->getNSample(); iech1++)
    {
      if (!db1->isActive(iech1)) continue;
      if (flag_same)
      {
        if (iech1 == iech2) continue;
        if (!sel[iech1]) continue;
      }

      /* Check if the two points have similar coordinates */

      bool flag_diff = false;
      for (int idim = 0; idim < db1->getNDim() && !flag_diff; idim++)
      {
        double v1 = db1->getCoordinate(iech1, idim);
        double v2 = db2->getCoordinate(iech2, idim);
        if (flag_code)
        {
          if (st_code_comparable(db1, db2, iech1, iech2, opt_code, (int)tolcode))
            continue;
        }
        double dval = (!dist.empty()) ? dist[idim] : 0.;
        if (ABS(v1 - v2) > dval) flag_diff = true;
      }
      if (flag_diff) continue;

      sel[iech2] = 0;
      nmerge++;

      /* Optional printout */

      if (verbose)
      {
        message("Sample %d too close to sample %d\n", iech1 + 1, iech2 + 1);
        db_sample_print(db1, iech1, 1, 0, 0, 0);
        db_sample_print(db2, iech2, 1, 0, 0, 0);
        message("\n");
      }
    }
  }

  // Final printout (optional)

  if (verbose)
  {
    if (nmerge > 0)
      message("- Count of masked samples = %d\n", nmerge);
    else
      message("- No duplicate found\n");
  }
  return 0;
}

/****************************************************************************/
/*!
 **  Normalize a set of variables
 **
 ** \return  Error returned code
 **
 ** \param[in]  db     Db structure
 ** \param[in]  oper   Name of the operator
 ** \li                "mean"  : Normalize the mean to the input value
 ** \li                "stdv"  : Normalize the st. dev. to the input value
 ** \li                "scal"  : Normalize the mean and st. dev.
 ** \li                "prop"  : Normalize the variables to proportions
 ** \param[in]  cols   Ranks of the variables
 ** \param[in]  center Theoretical Mean value
 ** \param[in]  stdv   Theoretical Standard Deviation value
 **
 *****************************************************************************/
int DbHelper::normalizeVariables(Db* db,
                                 const char* oper,
                                 const VectorInt& cols,
                                 double center,
                                 double stdv)
{
  int jcol, ndef, iptr;
  double proptot, value;
  VectorDouble num;
  VectorDouble mm;
  VectorDouble vv;

  /* Initializations */

  int nech = db->getNSample();
  int ncol = (int)cols.size();

  /* Check that all variables are defined */

  for (int icol = 0; icol < ncol; icol++)
  {
    jcol = cols[icol];
    if (!db->isColIdxValid(jcol))
    {
      messerr("Column %d is not defined", cols[icol]);
      return (1);
    }
  }

  /* Core allocation */

  num.resize(ncol);
  mm.resize(ncol);
  vv.resize(ncol);

  /* Initializations */

  for (int icol = 0; icol < ncol; icol++)
    num[icol] = mm[icol] = vv[icol] = 0.;

  /* Printout */

  if (!strcmp(oper, "mean"))
  {
    if (FFFF(center)) center = 0.;
  }
  else if (!strcmp(oper, "stdv"))
  {
    if (FFFF(stdv)) stdv = 1.;
  }
  else if (!strcmp(oper, "scal"))
  {
    if (FFFF(center)) center = 0.;
    if (FFFF(stdv)) stdv = 1.;
  }
  else if (!strcmp(oper, "prop"))
  {
    center = 0.; // Useless line
  }
  else
  {
    messerr("Invalid operator name (%s)", oper);
    messerr("The list of operators available is:");
    messerr("mean  : Normalize the mean");
    messerr("stdv  : Normalize the st. dev.");
    messerr("scal  : Normalize the mean and st dev");
    messerr("prop  : Normalize the proportions");
    return (1);
  }

  /* Creation of the new attributes */

  iptr = db->addColumnsByConstant(ncol, TEST);
  if (iptr < 0) return (1);

  /* Loop on the samples */

  for (int iech = 0; iech < nech; iech++)
  {
    if (!db->isActive(iech)) continue;

    /* Loop on the variables */

    ndef    = 0;
    proptot = 0.;
    for (int icol = 0; icol < ncol; icol++)
    {
      value = db->getArray(iech, cols[icol]);
      if (FFFF(value)) continue;
      if (!strcmp(oper, "prop")) value = MIN(1., MAX(0., value));

      /* Update statistics */

      ndef += 1;
      num[icol] += 1;
      proptot += value;
      mm[icol] += value;
      vv[icol] += value * value;
    }

    /* Set the output array (in the case of proportions) */

    if (!strcmp(oper, "prop"))
    {
      for (int icol = 0; icol < ncol; icol++)
      {
        value = db->getArray(iech, cols[icol]);
        value = MIN(1., MAX(0., value));
        if (ndef == ncol && proptot > 0.)
          db->setArray(iech, iptr + icol, value / proptot);
      }
    }
  }

  if (strcmp(oper, "prop") != 0)
  {

    /* Global Normation */

    for (int icol = 0; icol < ncol; icol++)
    {
      if (num[icol] <= 0)
      {
        mm[icol] = TEST;
        vv[icol] = TEST;
      }
      else
      {
        mm[icol] /= num[icol];
        vv[icol] = vv[icol] / num[icol] - mm[icol] * mm[icol];
      }
    }

    /* Set the output array */

    for (int iech = 0; iech < nech; iech++)
    {
      for (int icol = 0; icol < ncol; icol++)
      {
        jcol  = cols[icol];
        value = db->getArray(iech, jcol);
        if (!strcmp(oper, "mean"))
        {
          if (!FFFF(mm[icol]))
            db->setArray(iech, iptr + icol, value + center - mm[icol]);
        }
        else if (!strcmp(oper, "stdv"))
        {
          if (!FFFF(vv[icol]) && vv[icol] > 0.)
            db->setArray(iech, iptr + icol, value * stdv / sqrt(vv[icol]));
        }
        else if (!strcmp(oper, "scal"))
        {
          if (!FFFF(vv[icol]) && vv[icol] > 0. && !FFFF(mm[icol]))
            db->setArray(iech, iptr + icol,
                         center + (value - mm[icol]) * stdv / sqrt(vv[icol]));
        }
      }
    }
  }
  return 0;
}

/****************************************************************************/
/*!
 **  Fill an incomplete grid
 **
 ** \return  Error returned code
 **
 ** \param[in]  dbgrid  Db grid structure
 ** \param[in]  mode    Type of interpolation
 ** \li                  0 : Moving average
 ** \li                  1 : Inverse squared distance
 ** \li                  2 : Interpolation by a linear plane
 ** \li                  3 : Distance to the initial grains
 ** \param[in]  seed    Seed used for the random number generation
 ** \param[in]  radius  Radius of the neighborhood
 ** \param[in]  verbose Verbose flag
 ** \param[in]  namconv Naming convention
 **
 *****************************************************************************/
int DbHelper::dbgrid_filling(DbGrid* dbgrid,
                             int mode,
                             int seed,
                             int radius,
                             bool verbose,
                             const NamingConvention& namconv)
{
  Skin* skin = nullptr;
  int error, rank, ipos, ndim, count, nech;
  LocalSkin SKF;
  VectorDouble tabval;
  VectorInt tabind;

  /* Initializations */

  error = 1;

  /* Preliminary checks */

  if (!dbgrid->isGrid())
  {
    messerr("This function is limited to Grid Db");
    return (1);
  }
  if (!dbgrid->isNVarComparedTo(1)) return (1);
  ndim = dbgrid->getNDim();
  if (ndim > 3)
  {
    messerr("This function is limited to a maximum 3-D space");
    return (1);
  }
  if (mode < 0 || mode > 3)
  {
    messerr("The argument 'mode' should lie between 0 and 3");
    return (1);
  }
  if (mode == 2 && radius < 1)
  {
    messerr("The linear interpolation requires a neighborhood radius > 1");
    return (1);
  }

  // Create the new variable and duplicate the Z-locator variable

  int iatt_in  = dbgrid->getUIDByLocator(ELoc::Z, 0);
  int iatt_out = dbgrid->addColumnsByConstant(1);
  dbgrid->duplicateColumnByUID(iatt_in, iatt_out);
  dbgrid->setLocatorByUID(iatt_out, ELoc::Z, 0);

  /* Global variables */

  DB_GRID_FILL = dbgrid;
  skin         = nullptr;
  count        = (int)pow(2. * radius + 1., (double)ndim) - 1;

  /* Core allocation */

  law_set_random_seed(seed);
  tabval.resize(count);
  tabind.resize(count);

  skin = new Skin(&SKF, dbgrid);

  if (skin->init(verbose))
  {
    error = 0;
    goto label_end;
  }

  /* Implicit loop on the cells to be filled */

  while (skin->remains(verbose))
  {

    /* Find the next cell to be processed */

    skin->getNext(&rank, &ipos);

    /* Find the neighborhood */

    st_grid_fill_neigh(ipos, ndim, radius, &nech, tabind.data(), tabval.data());

    /* Calculate the extrapolated value */

    if (st_grid_fill_calculate(ipos, mode, nech, tabind.data(), tabval.data())) continue;

    /* Deduce the initial influence of the central cell */

    if (skin->unstack(rank, ipos)) goto label_end;
  }

  // Optional printout

  if (verbose) skin->skinPrint();

  /* Set the error return code */

  error = 0;
  namconv.setNamesAndLocators(dbgrid, iatt_in, dbgrid, iatt_out);

label_end:
  delete skin;
  return (error);
}

/****************************************************************************/
/*!
 **  Look for duplicates within a Db
 **
 ** \return  Error return code
 **
 ** \param[in]  db         Db Structure
 ** \param[in]  verbose    True for verbose output
 ** \param[in]  dist       Array of the minimum distance
 ** \param[in]  opt_code   code selection option (if code is defined)
 ** \li                     0 : no use of the code selection
 ** \li                     1 : codes must be close enough
 ** \li                     2 : codes must be different
 ** \param[in]  tolcode    Code tolerance
 ** \param[in]  namconv    Naming convention
 **
 *****************************************************************************/
int DbHelper::db_duplicate(Db* db,
                           bool verbose,
                           const VectorDouble& dist,
                           int opt_code,
                           double tolcode,
                           const NamingConvention& namconv)
{
  if (db == nullptr)
  {
    messerr("You must define a Db");
    return 1;
  }

  // Adding a new variable

  VectorDouble sel(db->getNSample());

  // Check for duplicates

  if (DbHelper::findDuplicates(db, db, 1, verbose, opt_code, tolcode, dist,
                               sel)) return 1;

  // Add the variable to the Db
  int iatt = db->addColumns(sel);

  // Setting the output variable
  namconv.setNamesAndLocators(db, iatt);

  return 0;
}

/*****************************************************************************/
/*!
 **  Translate a set of compositional variables into auxiliary variables
 **
 ** \return  Error return code
 **
 ** \param[in]  db       Db characteristics
 ** \param[in]  verbose  1 for a Verbose option
 ** \param[in]  mode     1 for Forward and -1 for Backward transformation
 ** \param[in]  type     Type of conversion
 ** \li                  0 : Simple transformation in proportion
 ** \li                  1 : Additive logratio
 ** \li                  2 : Centered logratio
 ** \li                  3 : Isometric logratio
 ** \param[in]  number   Number of input attributes
 ** \param[in]  iatt_in  Array of the input attribute
 ** \param[in]  iatt_out Array of the output attribute
 **
 ** \param[out] numout   Number of variables in output
 **
 ** \remarks  The additive and the isometric logratio transformations
 ** \remarks  transform N+1 compositional variables into N elements (Forward)
 ** \remarks  and from N transformed elements into N+1 compositional variables
 ** \remarks  (Backwards).
 **
 ** \remarks  The zero-values are replaced by a conventional small value
 ** \remarks  This is defined by a variable that can be corrected using
 ** \remarks  the keypair facility with the keyword 'CompositionalEps'
 **
 ** \remarks  The arguments 'iatt_in' and 'iatt_out' can coincide.
 **
 ** \remarks  Outlier Detection for Compositional Data Using Robust Methods
 ** \remarks  Math Geosciences (2008) 40: 233-248
 **
 *****************************************************************************/
int DbHelper::db_compositional_transform(Db* db,
                                         int verbose,
                                         int mode,
                                         int type,
                                         int number,
                                         int* iatt_in,
                                         int* iatt_out,
                                         int* numout)
{
  int nech, number1, iech, ivar, jvar;
  double sum, eps;
  VectorDouble tabin;
  VectorDouble tabout;

  /* Initializations */

  nech = db->getNSample();
  eps  = get_keypone("CompositionalEps", EPSILON3);

  /* Core allocation (may be one more than needed, but general) */

  number1 = number + 1;
  tabin.resize(number1);
  tabout.resize(number1);

  /* Verbose output */

  if (verbose) mestitle(0, "Compositional transformation");

  /* Dispatch */

  switch (type)
  {
    case 0: /* No action */
      if (verbose)
      {
        if (mode > 0)
          message("- Scaling to Proportions (Forwards)\n");
        else
          message("- Scaling to Proportions (Backwards)\n");
      }
      (*numout) = number;
      for (iech = 0; iech < nech; iech++)
      {
        if (!db->isActive(iech)) continue;
        (void)st_read_active_sample(db, 1, iech, number, iatt_in, eps, tabin.data());
        sum = 0.;
        for (ivar = 0; ivar < (*numout); ivar++)
          sum += tabin[ivar];
        for (ivar = 0; ivar < (*numout); ivar++)
          tabout[ivar] = (sum > 0) ? tabin[ivar] / sum : TEST;
        st_write_active_sample(db, iech, *numout, iatt_out, tabout.data());
      }
      break;

    case 1: /* Additive Logratio */
      if (mode > 0)
      {
        /* Forward transformation */

        if (verbose) message("- using Additive Log-Ratio (Forwards)\n");
        (*numout) = number - 1;
        for (iech = 0; iech < nech; iech++)
        {
          if (!db->isActive(iech)) continue;
          if (st_read_active_sample(db, 1, iech, number, iatt_in, eps, tabin.data()))
          {
            for (ivar = 0; ivar < (*numout); ivar++)
              tabout[ivar] = log(tabin[ivar] / tabin[(*numout)]);
          }
          st_write_active_sample(db, iech, *numout, iatt_out, tabout.data());
        }
      }
      else
      {
        /* Backward transformation */

        message("- using Additive Log-Ratio (Backwards)\n");
        (*numout) = number + 1;
        for (iech = 0; iech < nech; iech++)
        {
          if (!db->isActive(iech)) continue;
          if (st_read_active_sample(db, 0, iech, number, iatt_in, eps, tabin.data()))
          {
            sum = 1.;
            for (ivar = 0; ivar < number; ivar++)
            {
              tabout[ivar] = exp(tabin[ivar]);
              sum += tabout[ivar];
            }
            for (ivar = 0; ivar < number; ivar++)
              tabout[ivar] /= sum;
            tabout[number] = 1 / sum;
          }
          st_write_active_sample(db, iech, *numout, iatt_out, tabout.data());
        }
      }
      break;

    case 2: /* Centered Logratio */
      if (mode > 0)
      {
        /* Forward transformation */

        if (verbose) message("- using Centered Log-Ratio (Forwards)\n");
        (*numout) = number;
        for (iech = 0; iech < nech; iech++)
        {
          if (!db->isActive(iech)) continue;
          if (st_read_active_sample(db, 1, iech, number, iatt_in, eps, tabin.data()))
          {
            sum = 0.;
            for (ivar = 0; ivar < number; ivar++)
            {
              tabout[ivar] = log(tabin[ivar]);
              sum += tabout[ivar];
            }
            for (ivar = 0; ivar < number; ivar++)
              tabout[ivar] = tabout[ivar] - 0.5 * sum;
          }
          st_write_active_sample(db, iech, *numout, iatt_out, tabout.data());
        }
      }
      else
      {
        /* Backward transformation */

        if (verbose) message("- using Centered Log-Ratio (Backwards)\n");
        (*numout) = number;
        for (iech = 0; iech < nech; iech++)
        {
          if (!db->isActive(iech)) continue;
          if (st_read_active_sample(db, 0, iech, number, iatt_in, eps, tabin.data()))
          {
            sum = 0.;
            for (ivar = 0; ivar < number; ivar++)
            {
              tabout[ivar] = exp(tabin[ivar]);
              sum += tabout[ivar];
            }
            for (ivar = 0; ivar < number; ivar++)
              tabout[ivar] /= sum;
          }
          st_write_active_sample(db, iech, *numout, iatt_out, tabout.data());
        }
      }
      break;
    case 3: /* Isometric Logratio */
      if (mode > 0)
      {
        /* Forward transformation */

        if (verbose) message("- using Isometric Log-Ratio (Forwards)\n");
        (*numout) = number - 1;
        for (iech = 0; iech < nech; iech++)
        {
          if (!db->isActive(iech)) continue;
          if (st_read_active_sample(db, 1, iech, number, iatt_in, eps, tabin.data()))
          {
            for (ivar = 0; ivar < number; ivar++)
              tabin[ivar] = log(tabin[ivar]);
            sum = 0.;
            for (ivar = 0; ivar < (*numout); ivar++)
            {
              sum += tabin[ivar];
              tabout[ivar] = (sum / (ivar + 1.) - tabin[ivar + 1]) * sqrt((ivar + 1.) / (ivar + 2.));
            }
          }
          st_write_active_sample(db, iech, *numout, iatt_out, tabout.data());
        }
      }
      else
      {
        /* Backward transformation */

        if (verbose) message("- using Isometric Log-Ratio (Backwards)\n");
        (*numout) = number + 1;
        for (iech = 0; iech < nech; iech++)
        {
          if (!db->isActive(iech)) continue;
          if (st_read_active_sample(db, 0, iech, number, iatt_in, eps, tabin.data()))
          {
            tabin[number] = 0.;
            for (ivar = 0; ivar < (*numout); ivar++)
            {
              sum = 0.;
              for (jvar = ivar; jvar < (*numout); jvar++)
                sum += tabin[jvar] / sqrt((jvar + 1.) * (jvar + 2.));
              tabout[ivar] = sum;
              if (ivar > 0)
                tabout[ivar] -= tabin[ivar - 1] * sqrt(ivar / (ivar + 1.));
            }

            sum = 0.;
            for (jvar = 0; jvar < (*numout); jvar++)
            {
              tabout[jvar] = exp(tabout[jvar]);
              sum += tabout[jvar];
            }
            for (ivar = 0; ivar < (*numout); ivar++)
              tabout[ivar] /= sum;
          }
          st_write_active_sample(db, iech, *numout, iatt_out, tabout.data());
        }
      }
      break;
  }

  return 0;
}

/*****************************************************************************/
/*!
 **  Sample a grid into a finer subgrid (all variables)
 **
 ** \return  Error return code
 **
 ** \param[in]  dbin  Descriptor of the grid parameters
 ** \param[in]  nmult Array of multiplicity coefficients
 **
 *****************************************************************************/
DbGrid* DbHelper::dbgrid_sampling(DbGrid* dbin, const VectorInt& nmult)
{
  DbGrid* dbout;
  VectorDouble coor;
  int ncol, icol, iech, iad, item, rank, ndim;
  ELoc locatorType;

  /* Initializations */

  dbout = nullptr;
  ncol  = dbin->getNColumn();
  ndim  = dbin->getNDim();

  /* Core allocation */

  coor.resize(ndim);

  /* Create the subgrid */

  dbout = DbGrid::createMultiple(dbin, nmult, 1);
  if (dbout == nullptr) goto label_end;
  rank = dbout->addColumnsByConstant(ncol, TEST);
  if (rank < 0) goto label_end;
  for (icol = 0; icol < ncol; icol++)
  {
    (void)dbin->getLocatorByColIdx(icol, &locatorType, &item);
    dbout->setLocatorByUID(icol, locatorType, item);
  }

  /* Loop on the samples of the output grid */

  for (iech = 0; iech < dbout->getNSample(); iech++)
  {
    if (!dbout->isActive(iech)) continue;
    dbout->getCoordinatesInPlace(coor, iech);
    iad = dbin->coordinateToRank(coor);
    if (iad < 0) continue;

    /* Loop on the variables of the input grid */

    for (icol = 0; icol < ncol; icol++)
      dbout->setValueByColIdx(iech, icol, dbin->getValueByColIdx(iad, icol));
  }

label_end:
  return (dbout);
}

/****************************************************************************/
/*!
 **  Fill an incomplete 1-D grid
 **
 ** \return  Error returned code
 **
 ** \param[in]  dbgrid  Db grid structure
 ** \param[in]  mode    Type of interpolation
 ** \li                  0 : Linear interpolation
 ** \li                  1 : Cubic Spline
 ** \param[in]  seed    Seed used for the random number generation
 ** \param[in]  namconv Naming convention
 **
 *****************************************************************************/
int DbHelper::db_grid1D_fill(DbGrid* dbgrid,
                             int mode,
                             int seed,
                             const NamingConvention& namconv)
{
  /* Preliminary checks */

  if (!dbgrid->isGrid())
  {
    messerr("This function is limited to Grid Db");
    return (1);
  }
  int ndim = dbgrid->getNDim();
  if (ndim != 1)
  {
    messerr("This function is limited to 1-D space");
    return (1);
  }
  if (mode < 0 || mode > 1)
  {
    messerr("The argument 'mode' should lie between 0 and 1");
    return (1);
  }
  int nvar = dbgrid->getNLoc(ELoc::Z);
  if (nvar <= 0)
  {
    messerr("You must have at least one Z-locator defined");
    return 1;
  }

  // Add the variables (they must be defined as ELoc::Z) for following functions

  int iatt_out = dbgrid->addColumnsByConstant(nvar);
  for (int ivar = 0; ivar < nvar; ivar++)
  {
    int iatt_in = dbgrid->getUIDByLocator(ELoc::Z, ivar);
    dbgrid->duplicateColumnByUID(iatt_in, iatt_out + ivar);
  }

  int nech = dbgrid->getNSample();

  /* Core allocation */

  law_set_random_seed(seed);
  VectorDouble X(nech, 0);
  VectorDouble Y(nech, 0);

  /* Loop on the variables to be filled */

  for (int ivar = 0; ivar < nvar; ivar++)
  {
    // Copy the input variable

    // Look for the defined values

    int ndef = 0;
    for (int iech = 0; iech < nech; iech++)
    {
      if (!dbgrid->isActive(iech)) continue;
      double value = dbgrid->getZVariable(iech, ivar);
      if (FFFF(value)) continue;
      X[ndef] = dbgrid->getCoordinate(iech, 0);
      Y[ndef] = value;
      ndef++;
    }

    // Perform the 1-D interpolation

    if (mode == 0)
      st_grid1D_interpolate_linear(dbgrid, ivar, ndef, X.data(), Y.data());
    else
    {
      if (st_grid1D_interpolate_spline(dbgrid, ivar, ndef, X.data(), Y.data()))
        return 1;
    }
  }

  /* Set the error return code */

  namconv.setNamesAndLocators(dbgrid, VectorString(), ELoc::Z, -1, dbgrid, iatt_out);

  return 0;
<<<<<<< HEAD
=======
}

>>>>>>> 16abd9c3
}<|MERGE_RESOLUTION|>--- conflicted
+++ resolved
@@ -16,12 +16,8 @@
 #include "Skin/Skin.hpp"
 #include "geoslib_old_f.h"
 
-<<<<<<< HEAD
-static DbGrid* DB_GRID_FILL;
-=======
->>>>>>> 16abd9c3
-
-#define R(i, j) (R[(i) * n + (j)])
+
+#define R(i,j)              (R[(i) * n + (j)])
 
 namespace gstlrn
 {
@@ -1425,9 +1421,6 @@
   namconv.setNamesAndLocators(dbgrid, VectorString(), ELoc::Z, -1, dbgrid, iatt_out);
 
   return 0;
-<<<<<<< HEAD
-=======
-}
-
->>>>>>> 16abd9c3
+}
+
 }