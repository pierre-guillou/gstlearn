--- conflicted
+++ resolved
@@ -3355,11 +3355,7 @@
 
   while (ret)
   {
-<<<<<<< HEAD
-    ret = _recordReadVec2<VectorDouble>(is, "Array of values", values);
-=======
-    ret = _recordReadVec2<double>(is, "", values);
->>>>>>> 7fdc99d5
+    ret = _recordReadVec2<double>(is, "Array of values", values);
     if (ret)
     {
       if ((int)values.size() != ncol) return 1;
