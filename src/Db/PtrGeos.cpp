--- conflicted
+++ resolved
@@ -174,21 +174,12 @@
  */
 int locatorIdentify(String string, ELoc* ret_locatorType, int* ret_locatorIndex, int* ret_mult)
 {
-<<<<<<< HEAD
-  *ret_locatorType = ELoc::UNKNOWN;
-  *ret_locatorIndex = -1;
-  *ret_mult = 1;
-  int inum = -1;
-  int found = -1;
-  bool mult = false;
-=======
   *ret_locatorType   = ELoc::UNKNOWN;
   *ret_locatorIndex  = -1;
   *ret_mult     =  1;
   int  inum  = -1;
   int  found = -1;
   bool mult  =  0;
->>>>>>> ab83fd56
 
   // Transform the input argument into lower case for comparison
   String string_loc = string;
@@ -208,11 +199,7 @@
   if (found < 0)
   {
     // The locator has not been matched. It is returned as UNKNOWN
-<<<<<<< HEAD
-    *ret_locatorType = ELoc::UNKNOWN;
-=======
     *ret_locatorType  = ELoc::UNKNOWN;
->>>>>>> ab83fd56
     *ret_locatorIndex = 0;
     *ret_mult   = 0;
     return 0;
@@ -231,15 +218,9 @@
 
   /* Returning arguments */
 
-<<<<<<< HEAD
-  *ret_locatorType = ELoc::fromValue(found);
-  *ret_locatorIndex = MAX(inum-1, 0);
-  *ret_mult = (int)mult;
-=======
   *ret_locatorType  = ELoc::fromValue(found);
   *ret_locatorIndex = MAX(inum-1, 0);
   *ret_mult   = mult;
->>>>>>> ab83fd56
   return 0;
 }
 
