#pragma once

#include "Basic/NamingConvention.hpp"
#include "Db/Db.hpp"
#include "LinearOp/PrecisionOpCs.hpp"
#include "LinearOp/PrecisionOpMultiConditional.hpp"
#include "Model/Model.hpp"
#include "Model/Cova.hpp"
#include "Mesh/MeshETurbo.hpp"

#include "geoslib_enum.h"
#include <vector>

class ShiftOpCs;
class SPDE
{
public:
  SPDE();
  SPDE(Model& model,
       const Db& field,
       const Db* dat=nullptr,
       ENUM_CALCUL_MODE = CALCUL_SIMUCOND);

  void init(Model& model,
            const Db& field,
            const Db* dat=nullptr,
            ENUM_CALCUL_MODE = CALCUL_SIMUCOND);
  void compute(int nbsimus = 1, int seed = 131323) const;
  void computeKriging(const VectorDouble& vect) const;
  void computeSimuNonCond(int nbsimus = 1, int seed=131323) const;
  void computeSimuCond(int nbsimus = 1, int seed=131323) const;
<<<<<<< HEAD
  VectorDouble computeCoeffs(const VectorVectorDouble& x)const;
  int query(Db* db,NamingConvention namconv = NamingConvention("spde")) const;
=======
  VectorDouble computeCoeffs()const;
  void query(Db* db,NamingConvention namconv = NamingConvention("spde"));
>>>>>>> 21970351
  virtual ~SPDE();

private:
  void _purge();
  MeshETurbo* _createMeshing(const CovAniso& cova,
                              const Db& field,
                              double discr,
                              double ext = 0.);
  bool _calculSimu()const{return _calcul == CALCUL_SIMUCOND || _calcul == CALCUL_SIMUNONCOND;}
  bool _calculKriging()const
  {
    return (_calcul == CALCUL_SIMUCOND || _calcul == CALCUL_KRIGING) && _data!=nullptr;
  }

private:
  const Db*                   _data;
  ENUM_CALCUL_MODE            _calcul;
  PrecisionOpMultiConditional _precisionsKriging;
  PrecisionOpMultiConditional _precisionsSimu;
  std::vector<ShiftOpCs*>     _pileShiftOp;
  std::vector<PrecisionOpCs*> _pilePrecisions;
  std::vector<ProjMatrix*>    _pileProjMatrix;
  std::vector<MeshETurbo*>    _simuMeshing;
  std::vector<MeshETurbo*>    _krigingMeshing;
  Model* _model;
  mutable VectorVectorDouble _workKriging;
  mutable VectorVectorDouble _workingSimu;
  std::vector<ProjMatrix*>   _projOnDbOut;
  int _seed;
  // query sur aproj ou
};<|MERGE_RESOLUTION|>--- conflicted
+++ resolved
@@ -29,13 +29,8 @@
   void computeKriging(const VectorDouble& vect) const;
   void computeSimuNonCond(int nbsimus = 1, int seed=131323) const;
   void computeSimuCond(int nbsimus = 1, int seed=131323) const;
-<<<<<<< HEAD
-  VectorDouble computeCoeffs(const VectorVectorDouble& x)const;
-  int query(Db* db,NamingConvention namconv = NamingConvention("spde")) const;
-=======
   VectorDouble computeCoeffs()const;
   void query(Db* db,NamingConvention namconv = NamingConvention("spde"));
->>>>>>> 21970351
   virtual ~SPDE();
 
 private:
