/******************************************************************************/
/*                                                                            */
/*                            gstlearn C++ Library                            */
/*                                                                            */
/* Copyright (c) (2023) MINES Paris / ARMINES                                 */
/* Authors: gstlearn Team                                                     */
/* Website: https://gstlearn.org                                              */
/* License: BSD 3-clause                                                      */
/*                                                                            */
/******************************************************************************/
#pragma once

#include "Basic/VectorNumT.hpp"
#include "gstlearn_export.hpp"
#include "geoslib_define.h"

#include "Enum/ESPDECalcMode.hpp"

#include "API/SPDEParam.hpp"
#include "LinearOp/PrecisionOpCs.hpp"
#include "LinearOp/PrecisionOpMultiConditional.hpp"
#include <Eigen/src/Core/Matrix.h>

class ShiftOpCs;
class Db;
class DbGrid;
class PrecisionOp;
class PrecisionOpCs;
class Model;
class MeshETurbo;

/**
 * The SPDE class provides the SPDE implementation of a univariate model defined by
 * the sum of a nugget effect and Matern's models. Its main objectives are:
 * - point kriging with or without linear drifts (SK, OK, KED, UK)
 * - point simulations, conditional or non conditional
 * - evaluation of the log likelihood of the model, in order to estimate the parameter using maximum likelihood
 */
class GSTLEARN_EXPORT SPDE
{
public:
  SPDE(Model *model,
       const Db* domain,
       const Db* data = nullptr,
       const ESPDECalcMode& calcul = ESPDECalcMode::fromKey("SIMUCOND"),
       const AMesh* mesh = nullptr,
       int useCholesky = -1,
       const SPDEParam& params = SPDEParam(),
       bool verbose = false,
       bool showStats = false);
  SPDE(const SPDE& r) = delete;
  SPDE& operator=(const SPDE& r) = delete;
  virtual ~SPDE();

  static SPDE* create(Model *model,
                      const Db *domain,
                      const Db *data = nullptr,
                      const ESPDECalcMode& calcul = ESPDECalcMode::fromKey("SIMUCOND"),
                      const AMesh* mesh = nullptr,
                      int useCholesky = -1,
                      const SPDEParam& params = SPDEParam(),
                      bool verbose = false,
                      bool showStats = false);

  int compute(Db *dbout,
              int nbsimu = 1,
              int seed = 131351,
              const NamingConvention &namconv = NamingConvention("spde"));

  double computeLogDet(int nbsimu = 1,int seed = 1234) const;
  double computeQuad() const;
  double computeLogLikelihood(int nbsimu = 1, int seed = 131323) const;
  VectorDouble getCoeffs();

  void setDriftCoeffs(const VectorDouble& coeffs);

  const PrecisionOpCs* getPrecisionOpCs(int i = 0) const  { return (PrecisionOpCs*) _pilePrecisions[i];}
  const ProjMatrix* getProjMatrix(int i = 0) const  { return _pileProjMatrix[i];}
  const PrecisionOpMultiConditional* getPrecisionKrig() const { return _precisionsKrig;}
  const AMesh* getMeshingKrig(int i = 0) const { return _meshingKrig[i];}
  const AMesh* getMeshingSimu(int i = 0) const { return _meshingSimu[i]; }
  const Db* getData() const {return  _data;}

private:
  int _init(const Db *domain,
            const AMesh *mesh = nullptr,
            bool verbose = false,
            bool showStats = false);
  void _centerByDrift(const VectorDouble& dataVect,int ivar=0,bool useSel=true) const;
  void _computeDriftCoeffs() const;
  void _purge();
  bool _isSimulationRequested() const;
  bool _isKrigingRequested() const;
  void _computeLk() const;
  void _computeKriging() const;
  void _computeSimuNonCond() const;
  void _computeSimuCond() const;
  void _addNuggetOnResult(VectorDouble &result) const;
  void _addDrift(Db* db, VectorDouble &result, int ivar = 0, bool useSel = true);
  void _setUseCholesky(int useCholesky = -1, bool verbose = false);
  double _computeLogLikelihood(int nbsimu = 1, int seed = 131323) const;
  #ifndef SWIG
    static void _projecLocal(Db* dbout,
                             const AMesh* meshing,
                             Eigen::VectorXd& working,
                             VectorDouble& result);
  #endif

private:
  const Db*                    _data; // External Pointer
  ESPDECalcMode                _calcul;
  PrecisionOpMultiConditional* _precisionsKrig;
  PrecisionOpMultiConditional* _precisionsSimu;
  std::vector<PrecisionOp*>    _pilePrecisions; // Dimension: number of valid covariances
  std::vector<ProjMatrix*>     _pileProjMatrix; // Dimension: number of valid covariances
  std::vector<const AMesh*>    _meshingSimu;    // Dimension: number of valid covariances
  std::vector<const AMesh*>    _meshingKrig;    // Dimension: number of valid covariances
  mutable VectorDouble         _driftCoeffs;
  Model*                       _model; // External pointer
  mutable std::vector<Eigen::VectorXd>   _workingKrig;     // Number of Mesh apices * Number of valid covariances
  mutable std::vector<Eigen::VectorXd>   _workingSimu;     // Number of Mesh apices * Number of valid covariances
  mutable VectorDouble                   _workingData;     // Number of valid data
  mutable VectorDouble                   _workingDataInit; // Number of valid data
  std::vector<ProjMatrix*>     _projOnDbOut;
  VectorInt                    _adressesICov;
  double _nugget;
  VectorVectorDouble _driftTab;
  bool _requireCoeffs;
  mutable bool _isCoeffsComputed;
  bool _deleteMesh;
  bool _useCholesky;

  SPDEParam _params;
};

GSTLEARN_EXPORT int krigingSPDE(Db *dbin,
                                Db *dbout,
                                Model *model,
                                bool flag_est = true,
                                bool flag_std = false,
                                const AMesh* mesh = nullptr,
                                int useCholesky = -1,
                                const SPDEParam& params = SPDEParam(),
                                int nbMC = 10,
                                int seed = 42331,
                                bool verbose = false,
                                bool showStats = false,
                                const NamingConvention &namconv = NamingConvention("KrigingSPDE"));
GSTLEARN_EXPORT int simulateSPDE(Db *dbin,
                                 Db *dbout,
                                 Model *model,
                                 int nbsimu = 1,
                                 const AMesh *mesh = nullptr,
                                 int useCholesky = -1,
                                 const SPDEParam& params = SPDEParam(),
                                 int seed = 121423,
                                 bool verbose = false,
                                 bool showStats = false,
                                 const NamingConvention &namconv = NamingConvention("SimuSPDE"));
GSTLEARN_EXPORT double logLikelihoodSPDE(Db *dbin,
                                         Db *dbout,
                                         Model *model,
                                         const AMesh *mesh = nullptr,
                                         int useCholesky = -1,
                                         int nbsimu = 1,
                                         int seed = 131323,
                                         const SPDEParam& params = SPDEParam(),
                                         bool verbose = false);
GSTLEARN_EXPORT MatrixSparse* buildInvNugget(Db *dbin, Model *model, const SPDEParam& params = SPDEParam());

<<<<<<< HEAD
GSTLEARN_EXPORT VectorDouble krigingSPDENew(Db *dbin,
                                   Db *dbout,
                                   Model *model,
                                   Model *modelNugget,
                                   const std::vector<const AMesh*> &meshes,// = std::vector<const AMesh*>(),
                                   int useCholesky = -1,
                                   bool verbose = false,
                                   const NamingConvention &namconv = NamingConvention("KrigingSPDE"));
=======
GSTLEARN_EXPORT VectorDouble krigingSPDENew(
  Db* dbin,
  Db* dbout,
  Model* model,
  Model* modelNugget,
  const VectorMeshes& meshes      = VectorMeshes(),
  int useCholesky                 = -1,
  bool verbose                    = false,
  const NamingConvention& namconv = NamingConvention("KrigingSPDE"));
>>>>>>> e776555a
<|MERGE_RESOLUTION|>--- conflicted
+++ resolved
@@ -168,16 +168,6 @@
                                          bool verbose = false);
 GSTLEARN_EXPORT MatrixSparse* buildInvNugget(Db *dbin, Model *model, const SPDEParam& params = SPDEParam());
 
-<<<<<<< HEAD
-GSTLEARN_EXPORT VectorDouble krigingSPDENew(Db *dbin,
-                                   Db *dbout,
-                                   Model *model,
-                                   Model *modelNugget,
-                                   const std::vector<const AMesh*> &meshes,// = std::vector<const AMesh*>(),
-                                   int useCholesky = -1,
-                                   bool verbose = false,
-                                   const NamingConvention &namconv = NamingConvention("KrigingSPDE"));
-=======
 GSTLEARN_EXPORT VectorDouble krigingSPDENew(
   Db* dbin,
   Db* dbout,
@@ -186,5 +176,4 @@
   const VectorMeshes& meshes      = VectorMeshes(),
   int useCholesky                 = -1,
   bool verbose                    = false,
-  const NamingConvention& namconv = NamingConvention("KrigingSPDE"));
->>>>>>> e776555a
+  const NamingConvention& namconv = NamingConvention("KrigingSPDE"));