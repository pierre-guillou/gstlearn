--- conflicted
+++ resolved
@@ -97,17 +97,10 @@
   void _addDrift(Db* db, VectorDouble &result, int ivar = 0, bool useSel = true);
   void _setUseCholesky(int useCholesky = -1, bool verbose = false);
   double _computeLogLike(int nbsimu = 1, int seed = 131323) const;
-<<<<<<< HEAD
-  static void _projecLocal(Db *dbout,
-                           const AMesh *meshing,
-                           VectorDouble &working,
-                           VectorDouble &result);
-=======
   static void _projecLocal(Db* dbout,
                            const AMesh* meshing,
                            VectorDouble& working,
                            VectorDouble& result);
->>>>>>> ab83fd56
 
 private:
   const Db*                    _data; // External Pointer
