--- conflicted
+++ resolved
@@ -78,14 +78,9 @@
   static MeshETurbo* createFromCova(const CovAniso& cova,
                                     const Db* field,
                                     double ratio,
-<<<<<<< HEAD
                                     int nbExt = 0,
                                     bool isPolarized = false,
                                     bool useSel = true,
-=======
-                                    int nbExt          = 0,
-                                    bool useSel        = true,
->>>>>>> 95ebc6d0
                                     bool flagNoStatRot = false,
                                     int nxmax = 300,
                                     bool verbose = false);
@@ -113,14 +108,9 @@
   int initFromCova(const CovAniso& cova,
                    const Db* field,
                    double ratio,
-<<<<<<< HEAD
                    int nbExt = 0,
                    bool isPolarized = false,
                    bool useSel = true,
-=======
-                   int nbExt          = 0,
-                   bool useSel        = true,
->>>>>>> 95ebc6d0
                    bool flagNoStatRot = false,
                    int nxmax = 300,
                    bool verbose = false);
