/******************************************************************************/
/*                                                                            */
/*                            gstlearn C++ Library                            */
/*                                                                            */
/* Copyright (c) (2023) MINES Paris / ARMINES                                 */
/* Authors: gstlearn Team                                                     */
/* Website: https://gstlearn.org                                              */
/* License: BSD 3-clause                                                      */
/*                                                                            */
/******************************************************************************/
#pragma once

#include "LinearOp/ALinearOpEigenCG.hpp"
#include "Matrix/MatrixDense.hpp"

#include "Basic/VectorNumT.hpp"
#include "LinearOp/ASimulable.hpp"

#ifndef SWIG
#  include "LinearOp/ASimulableEigenCG.hpp"
DECLARE_EIGEN_TRAITS(SPDEOp)
#endif

#include "LinearOp/LinearOpCGSolver.hpp"

class PrecisionOpMulti;
class ProjMulti;


class GSTLEARN_EXPORT ASPDEOp : public virtual ALinearOp
{

public:
  ASPDEOp(const PrecisionOpMulti* const popKriging = nullptr,
          const ProjMulti* const projInKriging     = nullptr,
          const ASimulable* const invNoise         = nullptr,
          const PrecisionOpMulti* const popSimu    = nullptr,
          const ProjMulti* const projInSimu        = nullptr,
          const ProjMulti* const projOutKriging    = nullptr,
          const ProjMulti* const projOutSimu       = nullptr,
          bool noiseToDelete                       = false);
  virtual ~ASPDEOp();

  int getSize() const override;
  int getSizeSimu() const;
  VectorDouble kriging(const VectorDouble& dat) const;
  VectorDouble krigingWithGuess(const VectorDouble& dat, const VectorDouble& guess) const;
  void setMaxIterations(int n) { _solver->setMaxIterations(n); }
  void setTolerance(double tol) { _solver->setTolerance(tol); }
  int getIterations() const { return _solver->getIterations(); }
  double getError() const { return _solver->getError(); }
  VectorDouble computeDriftCoeffs(const VectorDouble& Z,
                                  const MatrixDense& driftMat,
                                  bool verbose = false) const;
  VectorDouble simCond(const VectorDouble& dat) const;
  VectorDouble simNonCond() const;

  const PrecisionOpMulti* getQKriging() const { return _QKriging; }
  const ProjMulti* getProjKriging() const { return _projInKriging; }
  const ASimulable* getInvNoise() const { return _invNoise; }
  const PrecisionOpMulti* getQSimu() const { return _QSimu; }
  const ProjMulti* getProjInSimu() const { return _projInSimu; }

#ifndef SWIG
public:
  int krigingWithGuess(const constvect inv,
                       const constvect guess,
                       vect out) const;
  void evalInvCov(const constvect inv, vect result) const;
<<<<<<< HEAD
=======
  void simCond(const constvect data, vect outv) const;
  void simNonCond(vect outv) const;
  virtual double computeLogDetOp(int nbsimu) const;
  double computeQuadratic(const std::vector<double>& x) const;
  double computeTotalLogDet(int nMC) const;

>>>>>>> 6fa8de84
  static int centerDataByDriftMat(VectorDouble& Z,
                                  const MatrixDense& driftMat,
                                  const VectorDouble& driftCoeffs);
  static int centerDataByMeanVec(VectorDouble& Z,
                                 const VectorDouble& meanVec);

protected:
  int _addToDest(const constvect inv, vect outv) const override;

private:
  int _kriging(const constvect inv, vect out) const;
  void _simNonCond(vect outv) const;
  void _simCond(const constvect data, vect outvK, vect outvS) const;
  int _getNDat() const { return _ndat; }
  virtual int _solve(const constvect in, vect out) const;
  int _solveWithGuess(const constvect in,
                      const constvect guess,
                      vect out) const;

  int _buildRhs(const constvect inv) const;
#endif

private:
  void _prepare(bool w1 = true, bool w2 = true) const;

protected:
  const PrecisionOpMulti* const _QKriging;
  const ProjMulti*        const _projInKriging;
  const ASimulable*       const _invNoise;
  const PrecisionOpMulti* const _QSimu;
  const ProjMulti*        const _projInSimu;
  const ProjMulti*        const _projOutKriging;
  const ProjMulti*        const _projOutSimu;
  ALinearOpCGSolver* _solver;

private:
  bool    _noiseToDelete;
  int     _ndat;
  mutable VectorDouble _workdat1; 
  mutable VectorDouble _workdat2;
  mutable VectorDouble _workdat3;
  mutable VectorDouble _workdat4;
  mutable VectorDouble _workNoiseMesh;
  mutable VectorDouble _workNoiseData;
  mutable VectorDouble _rhs;
  mutable VectorDouble _workmesh;
};

/****************************************************************************/

class GSTLEARN_EXPORT SPDEOp : public ASPDEOp,
#ifndef SWIG
  public ALinearOpEigenCG<SPDEOp>
#else
  public virtual ALinearOp
#endif
{
public:
  SPDEOp(const PrecisionOpMulti* const popKriging = nullptr,
         const ProjMulti* const projInKriging     = nullptr,
         const ASimulable* const invNoise         = nullptr,
         const PrecisionOpMulti* const popSimu    = nullptr,
         const ProjMulti* const projInSimu        = nullptr,
         const ProjMulti* const projOutKriging    = nullptr,
         const ProjMulti* const projOutSimu       = nullptr,
         bool noiseToDelete                       = false)
    : ASPDEOp(popKriging, projInKriging, invNoise, popSimu, projInSimu, 
      projOutKriging, projOutSimu, noiseToDelete)
  {
    _solver = new LinearOpCGSolver<SPDEOp>(this);
  }
  virtual ~SPDEOp() = default;


};

#ifndef SWIG
DECLARE_EIGEN_PRODUCT(SPDEOp)
#endif

/****************************************************************************/

#if 0
// To change the algorithm used by SPDEOp, add a new class as below and use
// it instead of SPDEOp:
#ifndef SWIG
#include "LinearOp/ASimulableEigenCG.hpp"
DECLARE_EIGEN_TRAITS(ExampleSPDEOp)
#endif

namespace Eigen {
  namespace internal {
    template<>
    //template<typename MatrixType, typename Rhs, typename Dest, typename Preconditioner>
    /*EIGEN_DONT_INLINE*/ inline void conjugate_gradient(
      const ExampleSPDEOp& /*mat*/,
      const Eigen::Map<const Eigen::VectorXd, 0, Eigen::Stride<0, 0>>& /*rhs*/,
      Eigen::Map<Eigen::VectorXd, 0, Eigen::Stride<0, 0>>& /*x*/,
      const Eigen::IdentityPreconditioner& /*precond*/,
      Index& /*iters*/,
      typename Eigen::Map<Eigen::VectorXd, 0, Eigen::Stride<0, 0>>::RealScalar& /*tol_error*/
    ) {
      messerr("Solver for ExampleSPDEOp");
    }
  }
}

class GSTLEARN_EXPORT ExampleSPDEOp : public ASPDEOp,
#ifndef SWIG
  public ALinearOpEigenCG<ExampleSPDEOp>
#else
  public virtual ALinearOp
#endif
{
public:
  ExampleSPDEOp(const PrecisionOpMulti* const popKriging = nullptr,
                const ProjMulti*        const projInKriging = nullptr,
                const ASimulable*       const invNoise = nullptr,
                const PrecisionOpMulti* const popSimu = nullptr,
                const ProjMulti*        const projInSimu = nullptr,
                bool  noiseToDelete = false
  ) : ASPDEOp(popKriging, projInKriging, invNoise, popSimu, projInSimu, noiseToDelete)
  {
    _solver = new LinearOpCGSolver<ExampleSPDEOp>(this);
  }
  virtual ~ExampleSPDEOp() = default;
};

#ifndef SWIG
DECLARE_EIGEN_PRODUCT(ExampleSPDEOp)
#endif

#endif
<|MERGE_RESOLUTION|>--- conflicted
+++ resolved
@@ -67,15 +67,12 @@
                        const constvect guess,
                        vect out) const;
   void evalInvCov(const constvect inv, vect result) const;
-<<<<<<< HEAD
-=======
   void simCond(const constvect data, vect outv) const;
   void simNonCond(vect outv) const;
   virtual double computeLogDetOp(int nbsimu) const;
   double computeQuadratic(const std::vector<double>& x) const;
   double computeTotalLogDet(int nMC) const;
 
->>>>>>> 6fa8de84
   static int centerDataByDriftMat(VectorDouble& Z,
                                   const MatrixDense& driftMat,
                                   const VectorDouble& driftCoeffs);
