--- conflicted
+++ resolved
@@ -23,19 +23,12 @@
 public:
   ALinearOpMulti();
   virtual ~ALinearOpMulti();
-<<<<<<< HEAD
-  void evalDirect(const VectorVectorDouble &in, VectorVectorDouble &out) const;
-  virtual void evalInverse(const VectorVectorDouble &in,
-                           VectorVectorDouble &out) const;
-  void initLk(const VectorVectorDouble &in, VectorVectorDouble &out) const;
-=======
   void evalDirect(const VectorVectorDouble& inv,
                   VectorVectorDouble& outv) const;
   virtual void evalInverse(const VectorVectorDouble& inv,
                            VectorVectorDouble& outv) const;
   void initLk(const VectorVectorDouble& inv,
                            VectorVectorDouble& outv) const;
->>>>>>> 299236b3
   virtual int sizes() const = 0;
   virtual int size(int) const = 0;
 
@@ -48,6 +41,7 @@
 
   /*! Print out the Conjugate Gradient statistics */
   void printStatCG() const;
+
 
   void _linearComb(double val1,
                    const VectorVectorDouble& in1,
@@ -93,10 +87,12 @@
   bool                      _userInitialValue;
   const ALinearOpMulti*     _precond;
 
+
   // Work arrays
 
   mutable bool               _initialized;
   mutable VectorVectorDouble _r;
+
 
   // Environment parameters
 
