/******************************************************************************/
/*                                                                            */
/*                            gstlearn C++ Library                            */
/*                                                                            */
/* Copyright (c) (2023) MINES Paris / ARMINES                                 */
/* Authors: gstlearn Team                                                     */
/* Website: https://gstlearn.org                                              */
/* License: BSD 3-clause                                                      */
/*                                                                            */
/******************************************************************************/
#pragma once

#include "Enum/EPowerPT.hpp"

#include "Mesh/AMesh.hpp"
#include "Basic/VectorNumT.hpp"
#include "Basic/VectorT.hpp"

#ifndef SWIG

#include <Eigen/Core>
#include <Eigen/Dense>
#endif

class CovAniso;
class EConsElem;

/**
 * \brief Shift Operator for performing the basic tasks of SPDE
 */

#ifndef SWIG
#  include "LinearOp/ALinearOpEigenCG.hpp"
DECLARE_EIGEN_TRAITS(AShiftOp)
#else
#  include "LinearOp/ALinearOp.hpp"
#endif

class GSTLEARN_EXPORT AShiftOp:
#ifndef SWIG
  public ALinearOpEigenCG<AShiftOp>
#else
  public ALinearOp
#endif
{
<<<<<<< HEAD
public:
  AShiftOp();
  AShiftOp(const AShiftOp& shift);
  AShiftOp& operator=(const AShiftOp& shift);
  virtual void prodLambda(const VectorDouble& x,
                          VectorDouble& y,
                          const EPowerPT& power) const;
  virtual ~AShiftOp();
  virtual double getMaxEigenValue() const = 0;

  virtual void normalizeLambdaBySills(const AMesh*) = 0;
  const VectorDouble& getLambdas() const { return _Lambda; }
  double getLambda(int iapex) const { return _Lambda[iapex]; }

  int getSize() const override { return _napices; }

=======
  public:
    AShiftOp();
    AShiftOp(const AShiftOp& shift);
    AShiftOp& operator=(const AShiftOp& shift);
    virtual void prodLambda(const VectorDouble& x, VectorDouble& y,
                    const EPowerPT& power) const;
    virtual ~AShiftOp();
    virtual double getMaxEigenValue() const = 0;

    virtual void normalizeLambdaBySills(const AMesh*) = 0;
    const VectorDouble& getLambdas() const
    {
      return _Lambda;
    }
    double getLambda(int iapex) const
    {
      return _Lambda[iapex];
    }

    int getSize() const override
    {
      return _napices;
    }
>>>>>>> 6904b95c
#ifndef SWIG
    virtual void addProdLambda(const constvect x, vect y, const EPowerPT& power) const = 0;
    void prodLambda(const constvect x, vect y, const EPowerPT& power) const;
    void prodLambda(const VectorDouble& x, vect y, const EPowerPT& power) const;
    void prodLambda(const constvect x, VectorDouble& y, const EPowerPT& power) const;
#endif
#ifndef SWIG
    int _addToDest(const constvect inv, vect outv) const override = 0;
#endif

protected:
    VectorDouble _Lambda;
    int _napices;
};

#ifndef SWIG
  DECLARE_EIGEN_PRODUCT(AShiftOp)
#endif<|MERGE_RESOLUTION|>--- conflicted
+++ resolved
@@ -43,7 +43,6 @@
   public ALinearOp
 #endif
 {
-<<<<<<< HEAD
 public:
   AShiftOp();
   AShiftOp(const AShiftOp& shift);
@@ -60,31 +59,6 @@
 
   int getSize() const override { return _napices; }
 
-=======
-  public:
-    AShiftOp();
-    AShiftOp(const AShiftOp& shift);
-    AShiftOp& operator=(const AShiftOp& shift);
-    virtual void prodLambda(const VectorDouble& x, VectorDouble& y,
-                    const EPowerPT& power) const;
-    virtual ~AShiftOp();
-    virtual double getMaxEigenValue() const = 0;
-
-    virtual void normalizeLambdaBySills(const AMesh*) = 0;
-    const VectorDouble& getLambdas() const
-    {
-      return _Lambda;
-    }
-    double getLambda(int iapex) const
-    {
-      return _Lambda[iapex];
-    }
-
-    int getSize() const override
-    {
-      return _napices;
-    }
->>>>>>> 6904b95c
 #ifndef SWIG
     virtual void addProdLambda(const constvect x, vect y, const EPowerPT& power) const = 0;
     void prodLambda(const constvect x, vect y, const EPowerPT& power) const;
