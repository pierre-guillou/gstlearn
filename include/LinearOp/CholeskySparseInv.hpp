/******************************************************************************/
/*                                                                            */
/*                            gstlearn C++ Library                            */
/*                                                                            */
/* Copyright (c) (2023) MINES Paris / ARMINES                                 */
/* Authors: gstlearn Team                                                     */
/* Website: https://gstlearn.org                                              */
/* License: BSD 3-clause                                                      */
/*                                                                            */
/******************************************************************************/
// Taken from:
// Simpson, Dan. 2024. "Random C++ Part 2: Sparse Partial Inverses in Eigen."
// September 5, 2024. https://dansblog.netlify.app/posts/2024-05-08-laplace/laplace.html.
//
#pragma once

#include <Eigen/SparseCore>
#include <Eigen/SparseCholesky>

namespace gstlrn
{
typedef Eigen::SparseMatrix<double>::StorageIndex StorageIndex;

template<typename SpMat>
class MatchPattern
{
  using T = typename SpMat::value_type;
  StorageIndex* m_outer;
  StorageIndex* m_inner;
  T* m_val;
  StorageIndex m_cols;
  StorageIndex m_nnz;

public:
  MatchPattern(const SpMat& A, const SpMat& pattern)
  {
    m_cols = pattern.cols();
    m_nnz  = pattern.nonZeros();

    m_outer = new StorageIndex[m_cols + 1];
    std::copy(pattern.outerIndexPtr(), pattern.outerIndexPtr() + m_cols + 1, m_outer);
    m_inner = new StorageIndex[m_nnz];
    std::copy(pattern.innerIndexPtr(), pattern.innerIndexPtr() + m_nnz, m_inner);
    m_val = new T[m_nnz];

    T* valptr = m_val;
    for (int j = 0; j < m_cols; ++j)
    {
      typename SpMat::InnerIterator Acol(A, j);
      for (typename SpMat::InnerIterator pattern_col(pattern, j);
           pattern_col; ++pattern_col)
      {
        while (Acol && (Acol.row() < pattern_col.row()))
        {
          ++Acol;
        }
        *valptr++ = Acol.value();
        ++Acol;
      }
    }
  }

  // Specialization for rank-1 matrices A = bc^T
  MatchPattern(
    const typename Eigen::Matrix<T, 1, Eigen::Dynamic>& b,
    const typename Eigen::Matrix<T, 1, Eigen::Dynamic>& c,
    const SpMat& pattern)
  {
    m_cols  = pattern.cols();
    m_nnz   = pattern.nonZeros();
    m_outer = new StorageIndex[m_cols + 1];
    std::copy(pattern.outerIndexPtr(), pattern.outerIndexPtr() + m_cols + 1, m_outer);
    m_inner = new StorageIndex[m_nnz];
    std::copy(pattern.innerIndexPtr(), pattern.innerIndexPtr() + m_nnz, m_inner);
    m_val = new T[m_nnz];

    T* valptr = m_val;
    for (int j = 0; j < m_cols; ++j)
    {
      for (typename SpMat::InnerIterator pattern_col(pattern, j);
           pattern_col; ++pattern_col)
      {
        *valptr++ = b.coeff(pattern_col.row()) * c.coeff(j);
      }
    }
  }

  ~MatchPattern()
  {
    delete[] m_inner;
    delete[] m_outer;
    delete[] m_val;
  }

  SpMat operator()()
  {
    return Eigen::Map<SpMat>(
      m_cols,
      m_cols,
      m_nnz,
      m_outer,
      m_inner,
      m_val);
  }
};

template<typename SpChol, typename SpMat>
typename SpChol::MatrixType partial_inverse(
  const SpChol& llt,
  const SpMat& pattern)
{
  typedef typename SpMat::ReverseInnerIterator reverse_it;
  StorageIndex ncols = llt.cols();
  const SpMat& L     = llt.matrixL();
  SpMat Qinv         = L.template selfadjointView<Eigen::Lower>();

  for (int i = ncols - 1; i >= 0; --i)
  {
    reverse_it QinvcolI(Qinv, i);
    for (reverse_it LcolI_slow(L, i); LcolI_slow; --LcolI_slow)
    {
      // inner sum iterators
      reverse_it LcolI(L, i);
      reverse_it QinvcolJ(Qinv, LcolI_slow.row());

      // Initialize Qinv[j,i]
      QinvcolI.valueRef() = 0.0;

      // Inner-most sum
      while (LcolI.row() > i)
      {
        // First up, sync the iterators
        while (QinvcolJ && (LcolI.row() < QinvcolJ.row()))
        {
          --QinvcolJ;
        }
        if (QinvcolJ && (QinvcolJ.row() == LcolI.row()))
        {
          QinvcolI.valueRef() -= LcolI.value() * QinvcolJ.value();
          --QinvcolJ;
        }
        --LcolI;
      }
      // At this point LcolI is the diagonal value
      if (i == LcolI_slow.row())
      {
        QinvcolI.valueRef() += 1 / LcolI.value();
        QinvcolI.valueRef() /= LcolI.value();
      }
      else
      {
        QinvcolI.valueRef() /= LcolI.value();
        // Set Qinv[i,j] = Qinv[j,i]
        while (QinvcolJ.row() > i)
        {
          --QinvcolJ;
        }
        QinvcolJ.valueRef() = QinvcolI.value();
      }
      --QinvcolI;
    }
  }

  // Undo the permutation
  Qinv = Qinv.twistedBy(llt.permutationP().inverse());

  // Return the non-zero elements of Qinv corresponding to the non-zero
  // elements of Q
<<<<<<< HEAD
  return Qinv;
  // return MatchPattern(Qinv, pattern)();
=======
  return MatchPattern(Qinv, pattern)();
}
>>>>>>> 16abd9c3
}<|MERGE_RESOLUTION|>--- conflicted
+++ resolved
@@ -166,11 +166,7 @@
 
   // Return the non-zero elements of Qinv corresponding to the non-zero
   // elements of Q
-<<<<<<< HEAD
   return Qinv;
   // return MatchPattern(Qinv, pattern)();
-=======
-  return MatchPattern(Qinv, pattern)();
 }
->>>>>>> 16abd9c3
 }