/******************************************************************************/
/*                                                                            */
/*                            gstlearn C++ Library                            */
/*                                                                            */
/* Copyright (c) (2023) MINES Paris / ARMINES                                 */
/* Authors: gstlearn Team                                                     */
/* Website: https://gstlearn.org                                              */
/* License: BSD 3-clause                                                      */
/*                                                                            */
/******************************************************************************/
#pragma once

#include "LinearOp/AShiftOp.hpp"

class CovAniso;
class MeshETurbo;

/**
 * @brief This is an implementation of ShiftOp dedicated to case where:
 * - the target is a regular grid
 * - the meshing is elaborated as a TurboMeshing
 * - the covariance is stationary
 *
 * The different members are:
 * _useAccelerator which says if the weighting pattern can be systematically
 *                 applied though a set of shifts calculated on the grid
 *                 This requires that the grid has no selection
 * _relativeShifts For each vector, gives the vector of shifts, with respect
 *                 to the target node (in relative indices)
 * _absoluteShifts Vector of shifts to calculate where the weights should apply
 *                 calculated on the global target grid.
 *                 This can only be used if the grid has no selection
 * _weights Vector of weights (only significative ones are kept)
 * _isInside Vector telling if each node of the grid is located on its edge
 *           and should be bypassed for matrix calculations, or not
 */
class GSTLEARN_EXPORT ShiftOpStencil: public AShiftOp
{
<<<<<<< HEAD
public:
  ShiftOpStencil(const MeshETurbo* mesh = nullptr,
                 const CovAniso* cova   = nullptr,
                 bool verbose           = true);
  ShiftOpStencil(const ShiftOpStencil& shift);
  ShiftOpStencil& operator=(const ShiftOpStencil& shift);
  virtual ~ShiftOpStencil();
  void normalizeLambdaBySills(const AMesh* mesh) override;

  double getMaxEigenValue() const override;
#ifndef SWIG
  void prodLambda(const constvect x, vect y, const EPowerPT& power) const override;
#endif
=======
  public:
    ShiftOpStencil(const AMesh* amesh = nullptr, const CovAniso* cova = nullptr, bool verbose = false);
    ShiftOpStencil(const ShiftOpStencil& shift);
    ShiftOpStencil& operator=(const ShiftOpStencil& shift);
    virtual ~ShiftOpStencil();
    void normalizeLambdaBySills(const AMesh* mesh) override;
    void multiplyByValueAndAddDiagonal(double v1 = 1.,double v2 = 0.) override;

    double getMaxEigenValue() const override;
#ifndef SWIG
    void addProdLambda(const constvect x, vect y, const EPowerPT& power) const override;
#endif 
>>>>>>> 6904b95c

#ifndef SWIG
  int _addToDest(const constvect inv, vect outv) const override;
#endif

private:
  int _buildInternal(const MeshETurbo* mesh, const CovAniso* cova, bool verbose);
  void _printStencil() const;
  int _getNWeights() const { return (int) _weights.size(); }

private:
  bool _useAccelerator;
  VectorVectorInt _relativeShifts;
  VectorInt _absoluteShifts;
  VectorDouble _weights;
  VectorBool _isInside; 

  const MeshETurbo* _mesh; // not to be deleted
};<|MERGE_RESOLUTION|>--- conflicted
+++ resolved
@@ -36,23 +36,8 @@
  */
 class GSTLEARN_EXPORT ShiftOpStencil: public AShiftOp
 {
-<<<<<<< HEAD
-public:
-  ShiftOpStencil(const MeshETurbo* mesh = nullptr,
-                 const CovAniso* cova   = nullptr,
-                 bool verbose           = true);
-  ShiftOpStencil(const ShiftOpStencil& shift);
-  ShiftOpStencil& operator=(const ShiftOpStencil& shift);
-  virtual ~ShiftOpStencil();
-  void normalizeLambdaBySills(const AMesh* mesh) override;
-
-  double getMaxEigenValue() const override;
-#ifndef SWIG
-  void prodLambda(const constvect x, vect y, const EPowerPT& power) const override;
-#endif
-=======
   public:
-    ShiftOpStencil(const AMesh* amesh = nullptr, const CovAniso* cova = nullptr, bool verbose = false);
+    ShiftOpStencil(const MeshETurbo* mesh = nullptr, const CovAniso* cova = nullptr, bool verbose = false);
     ShiftOpStencil(const ShiftOpStencil& shift);
     ShiftOpStencil& operator=(const ShiftOpStencil& shift);
     virtual ~ShiftOpStencil();
@@ -63,7 +48,6 @@
 #ifndef SWIG
     void addProdLambda(const constvect x, vect y, const EPowerPT& power) const override;
 #endif 
->>>>>>> 6904b95c
 
 #ifndef SWIG
   int _addToDest(const constvect inv, vect outv) const override;
