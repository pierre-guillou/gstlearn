--- conflicted
+++ resolved
@@ -49,6 +49,7 @@
   virtual ~KrigingSystem();
 
   int resetData();
+  int setKrigOpt(const KrigOpt& krigopt);
   int setKrigOpt(const KrigOpt& krigopt);
   int setKrigOptCalcul(const EKrigOpt& calcul,
                        const VectorInt& ndiscs = VectorInt(),
@@ -187,11 +188,7 @@
   bool _xvalidVarZ;
 
   /// Option for Colocation
-<<<<<<< HEAD
   VectorDouble _valuesColcok;
-=======
-  VectorDouble _valuesColCok;
->>>>>>> 2ab5cb1b
 
   /// Option for Bayesian
   bool _flagBayes;
