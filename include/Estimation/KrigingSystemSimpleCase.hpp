/******************************************************************************/
/*                                                                            */
/*                            gstlearn C++ Library                            */
/*                                                                            */
/* Copyright (c) (2023) MINES Paris / ARMINES                                 */
/* Authors: gstlearn Team                                                     */
/* Website: https://gstlearn.org                                              */
/* License: BSD 3-clause                                                      */
/*                                                                            */
/******************************************************************************/
#pragma once

#include "Basic/VectorNumT.hpp"
#include "gstlearn_export.hpp"

#include "Estimation/KrigingAlgebraSimpleCase.hpp"
#include "Estimation/KrigOpt.hpp"
#include "Model/ModelGeneric.hpp"
#include "Space/SpaceRN.hpp"
#include "Space/SpacePoint.hpp"
#include "Neigh/ANeigh.hpp"
#include "Matrix/MatrixSquare.hpp"
#include "Matrix/MatrixSymmetric.hpp"
#include "Matrix/MatrixDense.hpp"
#include "LinearOp/CholeskyDense.hpp"
#include "Enum/EKrigOpt.hpp"

class Db;
class DbGrid;
class Model;
class ModelGeneric;
class ANeigh;
class CovCalcMode;
class ECalcMember;
class NeighImage;
class AAnam;
class ACov;
class KrigingAlgebra;
class KrigOpt;

class GSTLEARN_EXPORT KrigingSystemSimpleCase
{
public:
  KrigingSystemSimpleCase(Db* dbin,
                          Db* dbout,
                          const ModelGeneric* model,
                          ANeigh* neigh);
  KrigingSystemSimpleCase(const KrigingSystemSimpleCase& m)            = delete;
  KrigingSystemSimpleCase& operator=(const KrigingSystemSimpleCase& m) = delete;
  virtual ~KrigingSystemSimpleCase();

  int setKrigOptCalcul(const EKrigOpt& calcul);
  int setKrigOptDataWeights(int iptrWeights, bool flagSet = true);
  int setKrigOptFlagGlobal(bool flag_global);
  int setKrigOptFlagLTerm(bool flag_lterm);

  // The subsequent methods do not require isReady() validation
  int updKrigOptEstim(int iptrEst, int iptrStd, int iptrVarZ, bool forceNoDual = false);
  bool isReady();
  void updateLHS(KrigingAlgebraSimpleCase& algebra, ModelGeneric& model);
  int estimate(int iechout,
               SpacePoint& pin,
               SpacePoint& pout,
               VectorDouble& tabwork,
               KrigingAlgebraSimpleCase& algebra,
               ModelGeneric& model,
               ANeigh* neigh = nullptr);
  void conclusion();

  KrigingAlgebraSimpleCase& getAlgebra() { return _algebra; }

  // Methods used to return algebraic internal information
  int getNDim() const { return (_model != nullptr) ? _model->getNDim() : 0; }
  int getNVar() const { return (_model != nullptr) ? _model->getNVar() : 0; }
<<<<<<< HEAD

  VectorVectorDouble getSampleCoordinates(KrigingAlgebraSimpleCase& algebra, int iechout) const;
  static MatrixDense getWeights(KrigingAlgebraSimpleCase& algebra);
  static MatrixDense getMu(KrigingAlgebraSimpleCase& algebra);
  double getLTerm() const { return _algebra.getLTerm(); }
  ModelGeneric* getModel() const { return _model; }

=======
  int getNech() const { return (int)_nbgh.size(); }
  int getCovSize() const { return (!_Sigma.empty()) ? _Sigma.getNRows() : 0; }
  int getDriftSize() const { return (!_X.empty()) ? _X.getNCols() : 0; }
  int getNrhs() const { return (!_Sigma0.empty()) ? _Sigma0.getNCols() : 0; }

  VectorInt             getSampleNbgh() const { return _nbgh; }
  VectorVectorDouble    getSampleCoordinates(KrigingAlgebraSimpleCase& algebra, int iechout) const;
  VectorDouble          getSampleData() const { return _Z; };
  MatrixSymmetric getLHS() const { return _Sigma; }
  MatrixDense     getLHSF() const { return _Sigma0; }
  MatrixDense     getRHS() const { return _Sigma0; }
  MatrixDense     getRHSF() const { return _X0; }
  MatrixSquare   getVariance() const { return _Sigma00; }
  static MatrixDense     getWeights(KrigingAlgebraSimpleCase& algebra);
  static MatrixDense     getMu(KrigingAlgebraSimpleCase& algebra);
  double                getLTerm() const { return _algebra.getLTerm(); }
  ModelGeneric*         getModel() const { return _model; }
>>>>>>> 1a252469
private:
  int _getNVar() const;
  int _getNbfl() const;
  int _getNeq(int nech) const;
  int _getNFeq() const;

  void _resetMemoryGeneral();

  static void _dumpOptions();
  void _rhsDump(KrigingAlgebraSimpleCase& algebra) const;
  static void _wgtDump(KrigingAlgebraSimpleCase& algebra);
  void _estimateCalcul(int status, int iechout, KrigingAlgebraSimpleCase& algebra) const;
  void _simulateCalcul(int status);
  void _neighCalcul(int status, const VectorDouble& tab, int iechout);
  void _estimateVarZ(int status, int iechout, KrigingAlgebraSimpleCase& algebra) const;
  void _estimateStdv(int status, int iechout, KrigingAlgebraSimpleCase& algebra) const;
  void _estimateEstim(int status, KrigingAlgebraSimpleCase& algebra, int iechout) const;
  void _dumpKrigingResults(int status, int iechout, KrigingAlgebraSimpleCase* algebra) const;
  bool _isCorrect();
  bool _preparNoStat();

  void _setInternalShortCutVariablesGeneral();
  void _setInternalShortCutVariablesModel();

private:
  Db* _dbin;
  Db* _dbout;
  ModelGeneric* _model;
  ANeigh* _neigh;
  bool _isReady;

  // Pointers used when plugging KrigingAlgebra (not to be deleted)
  // Note that 'algebra' is mutable not to destroy constness when calling getLambda.
  mutable KrigingAlgebraSimpleCase _algebra;
  mutable KrigOpt _krigopt;
  VectorDouble _means;            // Means of the variables (used to center variables)
  VectorDouble _meansTarget;      // Means for target (possible using matLC)

  /// UID for storage
  int _iptrEst;
  int _iptrStd;
  int _iptrVarZ;
  bool _flagEst;
  bool _flagStd;
  bool _flagVarZ;
  bool _flagDataChanged;

  /// Option for Weights at Data locations
  int _iptrWeights;
  bool _flagWeights;
  bool _flagSet;

  /// Option for asking for Z * A-1 * Z
  bool _flagLTerm;

  /// Option for Neighboring test
  bool _neighUnique;
  int _iptrNeigh;

  /// Local variables
  int _ndim;
  int _nvar;
  int _nfeq;

  /// Working arrays
  VectorInt _dbinUidToBeDeleted;
  VectorInt _dboutUidToBeDeleted;

  /// Some local flags defined in order to speed up the process
  bool _flagVerr;
  bool _flagNoStat;
};<|MERGE_RESOLUTION|>--- conflicted
+++ resolved
@@ -72,7 +72,6 @@
   // Methods used to return algebraic internal information
   int getNDim() const { return (_model != nullptr) ? _model->getNDim() : 0; }
   int getNVar() const { return (_model != nullptr) ? _model->getNVar() : 0; }
-<<<<<<< HEAD
 
   VectorVectorDouble getSampleCoordinates(KrigingAlgebraSimpleCase& algebra, int iechout) const;
   static MatrixDense getWeights(KrigingAlgebraSimpleCase& algebra);
@@ -80,25 +79,6 @@
   double getLTerm() const { return _algebra.getLTerm(); }
   ModelGeneric* getModel() const { return _model; }
 
-=======
-  int getNech() const { return (int)_nbgh.size(); }
-  int getCovSize() const { return (!_Sigma.empty()) ? _Sigma.getNRows() : 0; }
-  int getDriftSize() const { return (!_X.empty()) ? _X.getNCols() : 0; }
-  int getNrhs() const { return (!_Sigma0.empty()) ? _Sigma0.getNCols() : 0; }
-
-  VectorInt             getSampleNbgh() const { return _nbgh; }
-  VectorVectorDouble    getSampleCoordinates(KrigingAlgebraSimpleCase& algebra, int iechout) const;
-  VectorDouble          getSampleData() const { return _Z; };
-  MatrixSymmetric getLHS() const { return _Sigma; }
-  MatrixDense     getLHSF() const { return _Sigma0; }
-  MatrixDense     getRHS() const { return _Sigma0; }
-  MatrixDense     getRHSF() const { return _X0; }
-  MatrixSquare   getVariance() const { return _Sigma00; }
-  static MatrixDense     getWeights(KrigingAlgebraSimpleCase& algebra);
-  static MatrixDense     getMu(KrigingAlgebraSimpleCase& algebra);
-  double                getLTerm() const { return _algebra.getLTerm(); }
-  ModelGeneric*         getModel() const { return _model; }
->>>>>>> 1a252469
 private:
   int _getNVar() const;
   int _getNbfl() const;
