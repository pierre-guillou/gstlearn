--- conflicted
+++ resolved
@@ -179,39 +179,9 @@
 {
   H5::Exception::dontPrint();
   char* type = (char*) (typeid(T).name());
-<<<<<<< HEAD
   auto *a = new T { data };
   _writeAll(type, (void*) a);
   delete a;
-=======
-  try
-  {
-    if (type == (char*) typeid(int).name())
-    {
-      _dataset.write(a, H5::PredType::STD_I32LE);
-    }
-    else if (type == (char*) typeid(float).name())
-    {
-      _dataset.write(a, H5::PredType::IEEE_F32LE);
-    }
-    else if (type == (char*) typeid(double).name())
-    {
-      _dataset.write(a, H5::PredType::IEEE_F64LE);
-    }
-    else
-    {
-      messerr("Unknown data type! EXITING");
-    }
-    delete a;
-    return;
-  }
-  catch (H5::Exception& error)
-  {
-    messerr("---> Problem in writeData(const T). Operation aborted");
-    EXCEPTION_PRINT_ERROR(error);
-    return;
-  }
->>>>>>> 119d46b6
 }
 
 template<typename T>
@@ -223,41 +193,8 @@
   char* type = (char*) (typeid(a[0]).name());
   for (size_t i = 0; i < npts; ++i)
     a[i] = data[i];
-<<<<<<< HEAD
   _writeAll(type, (void*) a);
   delete[] a;
-=======
-
-  try
-  {
-    if (type == (char*) typeid(int).name())
-    {
-      _dataset.write(a, H5::PredType::STD_I32LE);
-    }
-    else if (type == (char*) typeid(float).name())
-    {
-      _dataset.write(a, H5::PredType::IEEE_F32LE);
-    }
-    else if (type == (char*) typeid(double).name())
-    {
-      _dataset.write(a, H5::PredType::IEEE_F64LE);
-    }
-    else
-    {
-      messerr("Unknown data type! EXITING");
-    }
-
-    // remember to close everything and delete our arrays
-    delete[] a;
-    return;
-  }
-  catch (H5::Exception& error)
-   {
-     messerr("---> Problem in writeData(const std::vector<T>). Operation aborted");
-     EXCEPTION_PRINT_ERROR(error);
-     return;
-   }
->>>>>>> 119d46b6
  }
 
 template<typename T>
@@ -273,42 +210,8 @@
   for (size_t i = 0; i < dim1; ++i)
     for (size_t j = 0; j < dim2; ++j)
       md[i][j] = data[i][j];
-<<<<<<< HEAD
   char* type = (char*) (typeid(a[0]).name());
   _writeAll(type, (void* ) a);
   delete[] md;
   delete a;
-=======
-
-  try
-  {
-    if (typeid(T).name() == typeid(int).name())
-    {
-      _dataset.write(a, H5::PredType::STD_I32LE);
-    }
-    else if (typeid(T).name() == typeid(float).name())
-    {
-      _dataset.write(a, H5::PredType::IEEE_F32LE);
-    }
-    else if (typeid(T).name() == typeid(double).name())
-    {
-      _dataset.write(a, H5::PredType::IEEE_F64LE);
-    }
-    else
-    {
-      messerr("Unknown data type! EXITING");
-    }
-
-    // remember to close everything and delete our arrays
-    delete[] md;
-    delete[] a;
-    return;
-  }
-  catch (H5::Exception& error)
-   {
-     messerr("---> Problem in writeData(const std::vector<std::vector<T> >). Operation aborted");
-     EXCEPTION_PRINT_ERROR(error);
-     return;
-   }
->>>>>>> 119d46b6
 }