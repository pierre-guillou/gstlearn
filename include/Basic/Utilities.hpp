--- conflicted
+++ resolved
@@ -12,12 +12,11 @@
 
 #include "gstlearn_export.hpp"
 #include "geoslib_define.h"
-<<<<<<< HEAD
+#include "Basic/VectorNumT.hpp"
+#include <map>
 #include <cmath>
 #include <math.h>
-=======
-#include "Geometry/Geometry.hpp"
->>>>>>> 2240a439
+
 
 GSTLEARN_EXPORT bool   isInteger(double value, double eps = EPSILON10);
 GSTLEARN_EXPORT int    getClosestInteger(double value);
@@ -37,70 +36,25 @@
 GSTLEARN_EXPORT double getTEST();  // TODO getNA<double>
 GSTLEARN_EXPORT int    getITEST(); // TODO getNA<int>
 
-#define DOUBLE_NA TEST
-#define INT_NA    ITEST
-#define STRING_NA "NA"    // TODO search for this string and replace
-#define FLOAT_NA  TEST    // 1.234e30 is ok for 4 bytes
+#define DOUBLE_NA  TEST
+#define    INT_NA  ITEST
+#define STRING_NA  "NA"
+#define  FLOAT_NA  static_cast<float>(TEST)   // 1.234e30 is ok for 4 bytes but needs a cast for Windows
 
-template<typename T> class ValueNA;
+template <typename T> inline T getNA();
+template <> inline double getNA() { return DOUBLE_NA; }
+template <> inline int    getNA() { return INT_NA; }
+template <> inline String getNA() { return STRING_NA; }
+template <> inline float  getNA() { return FLOAT_NA; }
 
-// Define NA value for double
-template <> class ValueNA<double>
-{
-public:
-  static inline double getNA() { return DOUBLE_NA; }
-};
+template <typename T> inline bool isNA(const T& v);
+template <> inline bool isNA(const double& v) { return (v == getNA<double>() || std::isnan(v) || std::isinf(v)); }
+template <> inline bool isNA(const int& v)    { return (v == getNA<int>()); }
+template <> inline bool isNA(const String& v) { return (v == getNA<String>()); }
+template <> inline bool isNA(const float& v)  { return (v == getNA<float>()  || std::isnan(v) || std::isinf(v)); }
 
-// Define NA value for int
-template <> class ValueNA<int>
-{
-public:
-  static inline int getNA() { return INT_NA; }
-};
-
-// Define NA value for String
-template <> class ValueNA<String>
-{
-public:
-  static inline String getNA() { return STRING_NA; }
-};
-
-// Define NA value for float
-template <> class ValueNA<float>
-{
-public:
-  static inline float getNA() { return FLOAT_NA; }
-};
-
-template <typename T> inline T getNA()
-{
-  return ValueNA<T>::getNA();
-}
-template <typename T> inline bool isNA(const T& v);
-template <> inline bool isNA(const double& v)
-{
-  return (std::isnan(v) || std::isinf(v) ||
-          v == getNA<double>());
-}
-template <> inline bool isNA(const int& v)
-{
-  return (v == getNA<int>());
-}
-template <> inline bool isNA(const String& v)
-{
-  return (v == getNA<String>());
-}
-template <> inline bool isNA(const float& v)
-{
-  return (std::isnan(v) || std::isinf(v) ||
-          v == getNA<float>());
-}
-
-<<<<<<< HEAD
 #endif // SWIG
 
-=======
->>>>>>> 2240a439
 // Other Utility functions
 
 GSTLEARN_EXPORT void ut_tab_unique(int ntab, double *tab, int *neff);
