/******************************************************************************/
/* COPYRIGHT ARMINES, ALL RIGHTS RESERVED                                     */
/*                                                                            */
/* THE CONTENT OF THIS WORK CONTAINS CONFIDENTIAL AND PROPRIETARY             */
/* INFORMATION OF ARMINES. ANY DUPLICATION, MODIFICATION,                     */
/* DISTRIBUTION, OR DISCLOSURE IN ANY FORM, IN WHOLE, OR IN PART, IS STRICTLY */
/* PROHIBITED WITHOUT THE PRIOR EXPRESS WRITTEN PERMISSION OF ARMINES         */
/*                                                                            */
/* TAG_SOURCE_CG                                                              */
/******************************************************************************/
#pragma once

#include "gstlearn_export.hpp"
#include "geoslib_define.h"

#include "Enum/ECalcMember.hpp"
#include "Enum/ECov.hpp"
#include "Enum/EDrift.hpp"
#include "Enum/EConsElem.hpp"
#include "Enum/EModelProperty.hpp"

#include "Covariances/CovContext.hpp"
#include "Covariances/ACovAnisoList.hpp"
#include "Covariances/CovLMGradient.hpp"

#include "Drifts/DriftList.hpp"

#include "Model/Option_AutoFit.hpp"
#include "Model/Option_VarioFit.hpp"
#include "Model/Constraints.hpp"
#include "Model/CovParamId.hpp"
#include "Covariances/CovAniso.hpp"

#include "Matrix/MatrixRectangular.hpp"

#include "Basic/AStringable.hpp"
#include "Basic/ASerializable.hpp"
#include "Basic/ICloneable.hpp"

class Model;
class Db;
class CovInternal;
class MatrixSquareSymmetric;
class CovCalcMode;
class Vario;
class ANoStat;
class ADriftElem;

typedef std::vector<ECov> VectorECov;

/// TODO : Create AModel which inherits from ACov ?
class GSTLEARN_EXPORT Model : public AStringable, public ASerializable, public ICloneable
{
public:
  Model(const CovContext& ctxt = CovContext());
  Model(int nvar, int ndim = 2);
  Model(const Model &m);
  Model& operator= (const Model &m);
  virtual ~Model();

public:
  /// ICloneable interface
  IMPLEMENT_CLONING(Model)

  /// AStringable Interface
  virtual String toString(const AStringFormat* strfmt = nullptr) const override;

  int resetFromDb(const Db* db);

  static Model* create(const CovContext& ctxt = CovContext());
  static Model* createFromEnvironment(int nvar, int ndim = 2);
  static Model* createFromParam(const ECov& type,
                                double range = 1.,
                                double sill = 1.,
                                double param = 1.,
                                const VectorDouble& ranges = VectorDouble(),
                                const VectorDouble& sills = VectorDouble(),
                                const VectorDouble& angles = VectorDouble(),
                                const ASpace* space = nullptr,
                                bool flagRange = true);
  static Model* createFromDb(const Db* db);
  static Model* createFromNF(const String& neutralFilename, bool verbose = true);

  void   setCovList(const ACovAnisoList* covalist);
  void   addCov(const CovAniso* cov);
  void   addCovFromParam(const ECov& type,
                         double range = 0.,
                         double sill = 1.,
                         double param = 1.,
                         const VectorDouble& ranges = VectorDouble(),
                         const VectorDouble& sills  = VectorDouble(),
                         const VectorDouble& angles = VectorDouble(),
                         bool flagRange = true);
  void   delCova(int rank);
  void   delAllCovas();
  void   setDriftList(const DriftList* driftlist);
  void   setDriftIRF(int order = 0, int nfex = 0);
  void   addDrift(const ADriftElem* drift);
  void   setDrifts(const VectorString& driftSymbols);
  void   delDrift(int rank);
  void   delAllDrifts();
  int    addNoStat(const ANoStat* anostat);
  int    setAnam(const AAnam* anam, const VectorInt& strcnt = VectorInt());
  bool   isFlagGradient() const;
  bool   isFlagGradientNumerical() const;
  bool   isFlagGradientFunctional() const;
  bool   isFlagLinked() const;
  CovAniso extractCova(int icov) const { return _covaList->extractCova(icov); }
  void   switchToGradient();

  ////////////////////////////////////////////////
  /// TODO : to be removed (encapsulation of ACovAnisoList)
  const ACovAnisoList* getCovAnisoList() const { return _covaList; }
  ACovAnisoList* getCovAnisoList() { return _covaList; } // Needed for dynamic cast
  const CovAniso* getCova(unsigned int icov) const;
  CovAniso* getCova(unsigned int icov);
  int getCovaNumber() const;
  const ECov& getCovaType(int icov) const;
  const MatrixSquareSymmetric& getSill(int icov) const;
  double getSill(int icov, int ivar, int jvar) const;
  double getParam(int icov) const;
  bool isCovaFiltered(int icov) const;
  String getCovName(int icov) const;
  int getGradParamNumber(int icov) const;
  double getTotalSill(int ivar, int jvar) const;
  double getBallRadius() const;
  double getMaximumDistance() const { return _covaList->getMaximumDistance(); }
  int    getMinOrder() const { return _covaList->getMinOrder(); }
  bool   hasAnam() const { return _covaList->hasAnam(); }
  const AAnam* getAnam() { return _covaList->getAnam(); }
  void normalize(double sill) { _covaList->normalize(sill); }

  double eval0(int ivar,
               int jvar,
               const CovCalcMode& mode = CovCalcMode()) const
  {
    return _covaList->eval0(ivar, jvar, mode);
  }
  MatrixSquareGeneral eval0Nvar(const CovCalcMode& mode = CovCalcMode()) const
  {
    return _covaList->eval0Nvar(mode);
  }
  double eval(int ivar,
              int jvar,
              const SpacePoint& p1,
              const SpacePoint& p2,
              const CovCalcMode& mode = CovCalcMode()) const
  {
    return _covaList->eval(ivar, jvar, p1, p2, mode);
  }
  MatrixSquareGeneral evalNvarIpas(double step,
                                   const VectorDouble& dir = VectorDouble(),
                                   const VectorDouble& center = VectorDouble(),
                                   const CovCalcMode& mode = CovCalcMode()) const
  {
    return _covaList->evalNvarIpas(step, dir, center, mode);
  }
  MatrixSquareGeneral evalNvarIpas(const VectorDouble& dincr,
                                   const CovCalcMode& mode = CovCalcMode()) const
  {
    return _covaList->evalNvarIpas(dincr, mode);
  }
  VectorDouble evalIvarNpas(int ivar,
                            int jvar,
                            const VectorDouble& vec_step,
                            const VectorDouble& dir = VectorDouble(),
                            const VectorDouble& center = VectorDouble(),
                            const CovCalcMode& mode = CovCalcMode()) const
  {
    return _covaList->evalIvarNpas(ivar, jvar, vec_step, dir, center, mode);
  }
  double evalIvarIpas(int ivar,
                      int jvar,
                      double step,
                      const VectorDouble& dir = VectorDouble(),
                      const VectorDouble& center = VectorDouble(),
                      const CovCalcMode& mode = CovCalcMode()) const
  {
    return _covaList->evalIvarIpas(ivar, jvar, step, dir, center, mode);
  }
  double evalCvv(const VectorDouble& ext,
                 const VectorInt& ndisc,
                 const VectorDouble& angles = VectorDouble(),
                 int ivar = 0,
                 int jvar = 0,
                 const CovCalcMode& mode = CovCalcMode()) const
  {
    return _covaList->evalCvv(ext, ndisc, angles, ivar, jvar, mode);
  }
  double evalCvvShift(const VectorDouble& ext,
                      const VectorInt& ndisc,
                      const VectorDouble& shift,
                      const VectorDouble& angles = VectorDouble(),
                      int ivar = 0,
                      int jvar = 0,
                      const CovCalcMode& mode = CovCalcMode()) const
  {
    return _covaList->evalCvvShift(ext, ndisc, shift, angles, ivar, jvar, mode);
  }
  MatrixSquareGeneral evalCvvM(const VectorDouble& ext,
                               const VectorInt& ndisc,
                               const VectorDouble& angles = VectorDouble(),
                               const CovCalcMode& mode = CovCalcMode())
  {
    return _covaList->evalCvvM(ext, ndisc, angles, mode);
  }
  double evalCxv(const SpacePoint& p1,
                 const VectorDouble& ext,
                 const VectorInt& ndisc,
                 const VectorDouble& angles = VectorDouble(),
                 const VectorDouble& x0 = VectorDouble(),
                 int ivar = 0,
                 int jvar = 0,
                 const CovCalcMode& mode = CovCalcMode())
  {
    return _covaList->evalCxv(p1, ext, ndisc, angles, x0, ivar, jvar, mode);
  }
  MatrixSquareGeneral evalCxvM(const SpacePoint& p1,
                               const VectorDouble& ext,
                               const VectorInt& ndisc,
                               const VectorDouble& angles = VectorDouble(),
                               const VectorDouble& x0 = VectorDouble(),
                               const CovCalcMode& mode = CovCalcMode())
  {
    return _covaList->evalCxvM(p1, ext, ndisc, angles, x0, mode);
  }
  VectorDouble evalPointToDb(const SpacePoint& p1,
                             const Db* db2,
                             int ivar = 0,
                             int jvar = 0,
                             bool useSel = true,
                             const CovCalcMode& mode = CovCalcMode())
  {
    return _covaList->evalPointToDb(p1, db2, ivar, jvar, useSel, mode);
  }
  double evalAverageDbToDb(const Db* db1,
                           const Db* db2,
                           int ivar = 0,
                           int jvar = 0,
                           const CovCalcMode& mode = CovCalcMode())
  {
    return _covaList->evalAverageDbToDb(db1, db2, ivar, jvar, mode);
  }
  double evalAveragePointToDb(const SpacePoint& p1,
                              const Db* db2,
                              int ivar = 0,
                              int jvar = 0,
                              const CovCalcMode& mode = CovCalcMode())
  {
    return _covaList->evalAveragePointToDb(p1, db2, ivar, jvar, mode);
  }
  MatrixRectangular evalCovMatrix(const Db* db1,
                                  const Db* db2 = nullptr,
                                  int ivar = 0,
                                  int jvar = 0,
                                  const CovCalcMode& mode = CovCalcMode())
  {
    return _covaList->evalCovMatrix(db1, db2, ivar, jvar, mode);
  }
  double extensionVariance(const Db* db,
                           const VectorDouble& ext,
                           const VectorInt& ndisc,
                           const VectorDouble& angles = VectorDouble(),
                           const VectorDouble& x0 = VectorDouble(),
                           int ivar = 0,
                           int jvar = 0)
  {
    return _covaList->extensionVariance(db, ext, ndisc, angles, x0, ivar, jvar);
  }
  double samplingDensityVariance(const Db* db,
                                 const VectorDouble& ext,
                                 const VectorInt& ndisc,
                                 const VectorDouble& angles = VectorDouble(),
                                 const VectorDouble& x0 = VectorDouble(),
                                 int ivar = 0,
                                 int jvar = 0) const
  {
    return _covaList->samplingDensityVariance(db, ext, ndisc, angles, x0, ivar, jvar);
  }
  double specificVolume(const Db *db,
                        double mean,
                        const VectorDouble &ext,
                        const VectorInt &ndisc,
                        const VectorDouble &angles = VectorDouble(),
                        const VectorDouble &x0 = VectorDouble(),
                        int ivar = 0,
                        int jvar = 0) const
  {
    return _covaList->specificVolume(db, mean, ext, ndisc, angles, x0, ivar, jvar);
  }
  double coefficientOfVariation(const Db *db,
                                double volume,
                                double mean,
                                const VectorDouble &ext,
                                const VectorInt &ndisc,
                                const VectorDouble &angles = VectorDouble(),
                                const VectorDouble &x0 = VectorDouble(),
                                int ivar = 0,
                                int jvar = 0) const
  {
    return _covaList->coefficientOfVariation(db, volume, mean, ext, ndisc, angles, x0, ivar, jvar);
  }
  double specificVolumeFromCoV(Db *db,
                               double cov,
                               double mean,
                               const VectorDouble &ext,
                               const VectorInt &ndisc,
                               const VectorDouble &angles = VectorDouble(),
                               const VectorDouble &x0 = VectorDouble(),
                               int ivar = 0,
                               int jvar = 0) const
  {
    return _covaList->specificVolumeFromCoV(db, cov, mean, ext, ndisc, angles, x0, ivar, jvar);
  }
  void evalZAndGradients(const SpacePoint& p1,
                         const SpacePoint& p2,
                         double& covVal,
                         VectorDouble& covGp,
                         VectorDouble& covGG,
                         const CovCalcMode& mode = CovCalcMode(),
                         bool flagGrad = false) const
  {
    CovLMGradient* covgrad = dynamic_cast<CovLMGradient *>(_covaList);
    if (covgrad != nullptr)
      covgrad->evalZAndGradients(p1, p2, covVal, covGp, covGG, mode, flagGrad);
  }
  void evalZAndGradients(const VectorDouble& vec,
                         double& covVal,
                         VectorDouble& covGp,
                         VectorDouble& covGG,
                         const CovCalcMode& mode = CovCalcMode(),
                         bool flagGrad = false) const
  {
    CovLMGradient* covgrad = dynamic_cast<CovLMGradient *>(_covaList);
    if (covgrad != nullptr)
      covgrad->evalZAndGradients(vec, covVal, covGp, covGG, mode, flagGrad);
  }

  void setSill(int icov, int ivar, int jvar, double value);
  void setCovaFiltered(int icov, bool filtered);
  int  setAnamIClass(int iclass) { return _covaList->setAnamIClass(iclass); }
  int  getAnamIClass() const { return _covaList->getAnamIClass(); }
  int  getAnamNClass() const { return _covaList->getAnamNClass(); }
  /////////////////////////////////////////////////

  ////////////////////////////////////////////////
  /// TODO : to be removed (encapsulation of DriftList)
  const DriftList* getDriftList()                  const;
  const ADriftElem* getDrift(int il)               const;
  ADriftElem* getDrift(int il)                          ;
  int getDriftNumber()                             const;
  int getExternalDriftNumber()                     const;
  const EDrift& getDriftType(int il)               const;
  int getRankFext(int il)                          const;
  const VectorDouble& getCoefDrifts()              const;
  double getCoefDrift(int ivar, int il, int ib)    const;
  int getDriftEquationNumber()                     const;
  bool isDriftFiltered(unsigned int il)            const;
  bool isDriftDefined(const EDrift& type0)         const;
  bool isDriftDifferentDefined(const EDrift& type0) const;
  int getMaximumOrder(void) const { return _driftList->getMaximumOrder(); }

  void setCoefDrift(int ivar, int il, int ib, double coeff)    ;
  void setCoefDriftByRank(int rank, double coeff)              ;
  void setDriftFiltered(int il, bool filtered)                 ;
  VectorDouble getDrift(const Db* db, int ib, bool useSel=true);
  VectorVectorDouble getDrifts(const Db* db, bool useSel=true) ;

  double evalDrift(const Db* db,
                   int iech,
                   int il,
                   const ECalcMember& member = ECalcMember::fromKey("LHS")) const;
  VectorDouble evalDriftVec(const Db* db,
                            int iech,
                            const ECalcMember& member = ECalcMember::fromKey("LHS")) const;
  VectorDouble evalDrifts(const Db* db,
                          const VectorDouble& coeffs,
                          int ivar = 0,
                          bool useSel = false) const;
  void evalDriftVecInPlace(const Db* db,
                           int iech,
                           const ECalcMember& member,
                           VectorDouble& drftab) const;
  double _evalDriftCoef(const Db* db,
                        int iech,
                        int ivar,
                        const double* coef) const;
  /////////////////////////////////////////////////

  ////////////////////////////////////////////////
  /// TODO : to be removed (encapsulation of Context)
  const CovContext& getContext() const { return _ctxt; }
  const VectorDouble& getMeans() const { return _ctxt.getMean(); }
  double getMean(int ivar) const { return _ctxt.getMean(ivar); }
  const VectorDouble& getCovar0s() const { return _ctxt.getCovar0(); }
  double getCovar0(int ivar, int jvar) const { return _ctxt.getCovar0(ivar,jvar); }
  double getField() const               { return _ctxt.getField(); }
  int getDimensionNumber() const        { return _ctxt.getNDim(); }

  void setMeans(const VectorDouble& mean);
  void setMean(int ivar, double mean);
  void setCovar0s(const VectorDouble& covar0);
  void setCovar0(int ivar, int jvar, double covar0);
  void setField(double field);
  /////////////////////////////////////////////////

  /////////////////////////////////////////////////
  /// Shortcut for Non-stationary
  int  isNoStat() const;
  const ANoStat* getNoStat() const { return _noStat; }
  int  getNoStatElemNumber() const;
  int  addNoStatElem(int igrf, int icov, const EConsElem& type, int iv1, int iv2);
  int  addNoStatElems(const VectorString& codes);
  int  getNoStatElemIcov(int ipar);
  const EConsElem& getNoStatElemType(int ipar);
  CovParamId getCovParamId(int ipar) const;
  ////////////////////////////////////////////////

  const EModelProperty& getCovMode() const;
  Model* duplicate() const;

  int getVariableNumber() const
  {
    // TODO/ the strange next line have been commented out.
    // There should be either validated or suppressed
    //    if (isFlagGradient())
    //      return 3; // This strange number of variables is linked to the Gradient calculation
    //    else
    // However, note used for Gradient (Functional type) in Potential
      return _ctxt.getNVar();
  }

  int hasExternalCov() const;

  void covMatrix(VectorDouble& covmat,
                 Db *db1,
                 Db *db2 = nullptr,
                 int ivar0 = 0,
                 int jvar0 = 0,
                 int flag_norm = 0,
                 int flag_cov = 1);
  VectorDouble sample(double hmax,
                      int nh = 100,
                      int ivar = 0,
                      int jvar = 0,
                      VectorDouble codir = VectorDouble(),
                      int norder = 0,
                      bool asCov = false,
                      bool addZero = false);

  int fitFromCovIndices(Vario *vario,
                        const VectorECov &types = ECov::fromKeys({"EXPONENTIAL"}),
                        const Constraints& constraints = Constraints(),
                        Option_VarioFit optvar = Option_VarioFit(),
                        Option_AutoFit mauto = Option_AutoFit(),
                        bool verbose = false);
  int fit(Vario *vario,
          const VectorECov& types = ECov::fromKeys({"SPHERICAL"}),
          const Constraints& constraints = Constraints(),
          Option_VarioFit optvar = Option_VarioFit(),
          Option_AutoFit mauto = Option_AutoFit(),
          bool verbose = false);

  int fitFromVMap(DbGrid *dbmap,
                  const VectorECov &types = ECov::fromKeys({"SPHERICAL"}),
                  const Constraints &constraints = Constraints(),
                  Option_VarioFit optvar = Option_VarioFit(),
                  Option_AutoFit mauto = Option_AutoFit(),
                  bool verbose = false);

  double gofToVario(const Vario* vario, bool verbose = true);
<<<<<<< HEAD
  void gofDisplay(double gof, bool byValue = true,
                  const VectorDouble& thresholds = {2., 5., 10., 100});
  std::vector<ECov> initCovList(const VectorInt & covranks);
=======
  VectorECov initCovList(const VectorInt & covranks);
>>>>>>> 299236b3

  bool isValid() const;

protected:
  /// Interface to ASerializable
  virtual bool _deserialize(std::istream& is, bool verbose = false) override;
  virtual bool _serialize(std::ostream& os, bool verbose = false) const override;
  String _getNFName() const override { return "Model"; }

private:
  void _clear();
  void _create();
  void _copyCovContext();

private:
  /// TODO : Transform to ACov in place of ACovAnisoList (to be put in AModel)
  ACovAnisoList* _covaList;     /* Series of Covariance structures */
  DriftList*     _driftList;    /* Series of Drift functions */
  ANoStat*       _noStat;       /* Description of Non-stationary Model */
  CovContext     _ctxt;         /* Context */
};<|MERGE_RESOLUTION|>--- conflicted
+++ resolved
@@ -469,13 +469,9 @@
                   bool verbose = false);
 
   double gofToVario(const Vario* vario, bool verbose = true);
-<<<<<<< HEAD
   void gofDisplay(double gof, bool byValue = true,
                   const VectorDouble& thresholds = {2., 5., 10., 100});
-  std::vector<ECov> initCovList(const VectorInt & covranks);
-=======
   VectorECov initCovList(const VectorInt & covranks);
->>>>>>> 299236b3
 
   bool isValid() const;
 
