/******************************************************************************/
/*                                                                            */
/*                            gstlearn C++ Library                            */
/*                                                                            */
/* Copyright (c) (2023) MINES Paris / ARMINES                                 */
/* Authors: gstlearn Team                                                     */
/* Website: https://gstlearn.org                                              */
/* License: BSD 3-clause                                                      */
/*                                                                            */
/******************************************************************************/
#pragma once

#include "geoslib_define.h"
#include "gstlearn_export.hpp"

#include "Covariances/ACov.hpp"
#include "Covariances/CovContext.hpp"
#include "Drifts/DriftList.hpp"
#include "Basic/ListParams.hpp"
#include "Basic/ICloneable.hpp"
#include "Db/RankHandler.hpp"
#include "Matrix/MatrixSymmetric.hpp"
#include "Model/Constraints.hpp"
#include "Model/Option_AutoFit.hpp"
#include "Model/Option_VarioFit.hpp"

class Model;
class Db;
class DbGrid;
class CovCalcMode;
/**
 * \brief
 * Class containing the Model Information describing the formal Spatial (or Temporal) Characteristics
 * of the (set of) random variable(s) under study.
 *
 * The Model is essentially a container with two main contents:
 * - the **covariance** part: see ACov.hpp for more information
 * - the **drift** part: see DriftList.hpp for more information
 *
 * The additional member **CovContext** only serves in carrying the following information:
 * - the number of variables: if more than 1, the Model becomes multivariate
 * - the field extension: this information is needed to get a *stationary* version to any covariance
 * - the experimental mean vector and the variance-covariance matrix (used to calibrate the Model)
 */
class GSTLEARN_EXPORT ModelGeneric : public ICloneable
{
public:
  ModelGeneric(const CovContext& ctxt = CovContext());
  ModelGeneric(const ModelGeneric &r);
  ModelGeneric& operator= (const ModelGeneric &r);
  virtual ~ModelGeneric();

  //getters for member pointers
  const ACov*       getCov()             const { return  _cova;     }
  const CovContext* getContext()         const { return &_ctxt;     }
  const DriftList*  getDriftList()       const { return  _driftList;}

public:
  /// ICloneable interface
  IMPLEMENT_CLONING(ModelGeneric)

  ACov*       _getCovModify() { return _cova; }
  CovContext* _getContextModify() { return &_ctxt; }
  DriftList*  _getDriftListModify() { return _driftList; }
  
public:
  // Forwarding the methods from _cova
  FORWARD_METHOD(getCov, evalCovMat)
  FORWARD_METHOD(getCov, evalCovMatInPlace)
  FORWARD_METHOD(getCov, evalCovMatInPlaceFromIdx)
  FORWARD_METHOD(getCov, evalCovMatSym)
  FORWARD_METHOD(getCov, evalCovMatSymInPlace)
  FORWARD_METHOD(getCov, evalCovMatSymInPlaceFromIdx)
  FORWARD_METHOD(getCov, eval0Mat)
  FORWARD_METHOD(getCov, evalCovMat0)
  FORWARD_METHOD(getCov, evalCovMat0InPlace)
  FORWARD_METHOD(getCov, evalCovVecRHSInPlace)
  FORWARD_METHOD(getCov, evalCovMatOptimInPlace)
  FORWARD_METHOD(getCov, evalCovMatRHSInPlaceFromIdx)
  FORWARD_METHOD(getCov, evalCovMatSparse)
  FORWARD_METHOD(getCov, eval0)
  FORWARD_METHOD(getCov, evalCov)
  FORWARD_METHOD(getCov, evalNvarIpas)
  FORWARD_METHOD(getCov, evalNvarIpasIncr)
  FORWARD_METHOD(getCov, evalIvarNlag)
  FORWARD_METHOD(getCov, evalIvarIpas)
  FORWARD_METHOD(getCov, evalCvv)
  FORWARD_METHOD(getCov, evalCvvShift)
  FORWARD_METHOD(getCov, evalCvvM)
  FORWARD_METHOD(getCov, evalCxv)
  FORWARD_METHOD(getCov, evalCxvM)
  FORWARD_METHOD(getCov, evalPointToDb)
  FORWARD_METHOD(getCov, evalPointToDbAsSP)
  FORWARD_METHOD(getCov, evalAverageDbToDb,TEST)
  FORWARD_METHOD(getCov, evalAverageIncrToIncr,TEST)
  FORWARD_METHOD(getCov, evalAveragePointToDb,TEST)
  FORWARD_METHOD(getCov, samplingDensityVariance, TEST)
  FORWARD_METHOD(getCov, specificVolume, TEST)
  FORWARD_METHOD(getCov, coefficientOfVariation, TEST)
  FORWARD_METHOD(getCov, specificVolumeFromCoV, TEST)
  FORWARD_METHOD(getCov, extensionVariance, TEST)
  FORWARD_METHOD(getCov, calculateStDev, TEST)
  FORWARD_METHOD(getCov, evaluateMatInPlace)
  FORWARD_METHOD(getCov, evaluateOneGeneric, TEST)
  FORWARD_METHOD(getCov, evaluateOneIncr, TEST)
  FORWARD_METHOD(getCov, buildVmapOnDbGrid)
  FORWARD_METHOD(getCov, sample)
  FORWARD_METHOD(getCov, sampleUnitary)
  FORWARD_METHOD(getCov, envelop)
  FORWARD_METHOD(getCov, gofToVario, TEST)
  FORWARD_METHOD(getCov, isNoStat)
  FORWARD_METHOD(getCov, manage)
  FORWARD_METHOD(getCov, optimizationPreProcessForData)
  FORWARD_METHOD(getCov, optimizationPostProcess)
  FORWARD_METHOD_NON_CONST(getCov, setOptimEnabled)
  FORWARD_METHOD_NON_CONST(getCov, attachNoStatDb)
  FORWARD_METHOD_NON_CONST(getCov, makeStationary)

  FORWARD_METHOD_NON_CONST(_getCovModify, setContext)

  // Forwarding the methods from _driftList
  
  FORWARD_METHOD(getDriftList, getDrift)
  FORWARD_METHOD(getDriftList, computeDrift, TEST)
  FORWARD_METHOD(getDriftList, evalDriftValue, TEST)
  FORWARD_METHOD(getDriftList, evalDriftMat)
  FORWARD_METHOD(getDriftList, evalDriftMatInPlace)
  FORWARD_METHOD(getDriftList, evalDriftMatByRanks)
  FORWARD_METHOD(getDriftList, evalMeanVecByRanks)
  FORWARD_METHOD(getDriftList, evalDriftMatByRanksInPlace)
  FORWARD_METHOD(getDriftList, evalDriftMatByTargetInPlace)
  FORWARD_METHOD(getDriftList, getNDrift)
  FORWARD_METHOD(getDriftList, getNDriftEquation)
  FORWARD_METHOD(getDriftList, getNExtDrift)
  FORWARD_METHOD(getDriftList, isFlagLinked)
  FORWARD_METHOD(getDriftList, getDriftMaxIRFOrder,-1)
  FORWARD_METHOD(getDriftList, getRankFex)
  FORWARD_METHOD(getDriftList, isDriftSampleDefined)
  FORWARD_METHOD(getDriftList, isDriftFiltered)
  FORWARD_METHOD(getDriftList, isDriftDefined)
  FORWARD_METHOD(getDriftList, isDriftDifferentDefined)
  FORWARD_METHOD(getDriftList, getDrifts)
  FORWARD_METHOD(getDriftList, evalDrift, TEST)
  FORWARD_METHOD(getDriftList, evalDriftBySample)
  FORWARD_METHOD(getDriftList, evalDriftBySampleInPlace)
  FORWARD_METHOD(getDriftList, evalDriftCoef)
  FORWARD_METHOD(getDriftList, hasDrift, false)

  FORWARD_METHOD(getDriftList, getMean, TEST)
  FORWARD_METHOD(getDriftList, getMeans)
  FORWARD_METHOD(getDriftList, evalDriftVarCoef,TEST)
  FORWARD_METHOD(getDriftList, evalDriftVarCoefs)

  FORWARD_METHOD_NON_CONST(_getDriftListModify, setFlagLinked)
  FORWARD_METHOD_NON_CONST(_getDriftListModify, setBetaHat)
  FORWARD_METHOD_NON_CONST(_getDriftListModify, setFiltered)
  FORWARD_METHOD_NON_CONST(_getDriftListModify, delDrift)
  FORWARD_METHOD_NON_CONST(_getDriftListModify, delAllDrifts)
  FORWARD_METHOD_NON_CONST(_getDriftListModify, copyCovContext)
  FORWARD_METHOD_NON_CONST(_getDriftListModify, setMeans)
  FORWARD_METHOD_NON_CONST(_getDriftListModify, setMean)
  
  // Forwarding the methods from _ctxt
  FORWARD_METHOD(getContext, getNVar, -1)
  FORWARD_METHOD(getContext, getNDim, -1)
  FORWARD_METHOD(getContext, getSpace)

  FORWARD_METHOD(getContext, getCovar0)
  FORWARD_METHOD(getContext, getField, TEST)

  FORWARD_METHOD_NON_CONST(_getContextModify, setField)
  FORWARD_METHOD_NON_CONST(_getContextModify, setCovar0s)
  FORWARD_METHOD_NON_CONST(_getContextModify, setCovar0)
  
  void setField(double field);
  bool isValid() const;

  void setCov(ACov* cova);
  
  void setDriftList(const DriftList* driftlist);
  void setDriftIRF(int order = 0, int nfex = 0);
  void addDrift(const ADrift* drift); // TODO: check that the same driftM has not been already defined
  void setDrifts(const VectorString& driftSymbols);

  void initParams();

  #ifndef SWIG
  std::shared_ptr<ListParams> generateListParams() const;
  #endif
  void updateModel();
  double computeLogLikelihood(const Db* db, bool verbose = false);
<<<<<<< HEAD

  void fitNew(const Db* db = nullptr,
              Vario* vario = nullptr,
              Constraints* constraints = nullptr,
              const Option_AutoFit& mauto = Option_AutoFit(),
              const Option_VarioFit& optvar = Option_VarioFit(),
              bool useVecchia = false,
              int nb_neigh = 30,
              bool verbose = false);

=======
  void fitNew(const Db* db, bool useVecchia = false, bool verbose = false);
>>>>>>> e0759fa7
private:
  virtual bool _isValid() const;

protected:               // TODO : pass into private to finish clean
  ACov* _cova;           /* Generic Covariance structure */
  DriftList* _driftList; /* Series of Drift functions */
  CovContext _ctxt;      /* Context */
};

GSTLEARN_EXPORT int computeCovMatSVCLHSInPlace(MatrixSymmetric& cov,
                                               const MatrixSymmetric& Sigma,
                                               const MatrixDense& F1,
                                               int type = 1,
                                               int idx  = 0);
GSTLEARN_EXPORT int computeCovMatSVCRHSInPlace(MatrixDense& cov,
                                               const MatrixSymmetric& Sigma,
                                               const MatrixDense& F1,
                                               const MatrixDense& F2,
                                               int type1 = 1,
                                               int idx1  = 0,
                                               int type2 = 1,
                                               int idx2  = 0);
GSTLEARN_EXPORT int computeDriftMatSVCRHSInPlace(MatrixDense& mat,
                                                 const MatrixDense& F,
                                                 int type                 = 1,
                                                 int idx                  = 0,
                                                 bool flagCenteredFactors = true);<|MERGE_RESOLUTION|>--- conflicted
+++ resolved
@@ -188,8 +188,7 @@
   std::shared_ptr<ListParams> generateListParams() const;
   #endif
   void updateModel();
-  double computeLogLikelihood(const Db* db, bool verbose = false);
-<<<<<<< HEAD
+  double computeLogLikelihood(const Db* db, bool verbose = false) const;
 
   void fitNew(const Db* db = nullptr,
               Vario* vario = nullptr,
@@ -200,9 +199,6 @@
               int nb_neigh = 30,
               bool verbose = false);
 
-=======
-  void fitNew(const Db* db, bool useVecchia = false, bool verbose = false);
->>>>>>> e0759fa7
 private:
   virtual bool _isValid() const;
 
