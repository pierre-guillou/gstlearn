/******************************************************************************/
/*                                                                            */
/*                            gstlearn C++ Library                            */
/*                                                                            */
/* Copyright (c) (2023) MINES Paris / ARMINES                                 */
/* Authors: gstlearn Team                                                     */
/* Website: https://gstlearn.org                                              */
/* License: BSD 3-clause                                                      */
/*                                                                            */
/******************************************************************************/
#pragma once

#include "gstlearn_export.hpp"
#include "geoslib_define.h"

#include "Enum/ECov.hpp"

#include "Basic/ICloneable.hpp"
#include "Covariances/ACov.hpp"
#include "Covariances/CovCalcMode.hpp"
#include "Matrix/MatrixSquareGeneral.hpp"
#include "Model/ANoStat.hpp"

#include <vector>

class ASpace;
class SpacePoint;
class MatrixSquareSymmetric;
class CovAniso;
class CovContext;
class AStringFormat;
class AAnam;

/**
 * \brief
 * This class describes the **Covariance** as a list of elementary covariances (see CovAniso.hpp for more details)
 * where the calculation rule is simple: the returned value is the **sum** of each elementary (active) covariance function.
 *
 * This class also carry two other important informations:
 * - a vector giving the status of each elementary covariance item: it may be *active* or *filtered*
 * - a complex structure allowing each parameter (range, sill, anisotropy angle, ...) of each of the elementary covariances
 * to be non-stationary (to have a value which depends on the location). For more details, see ANoStat.hpp.
 */
class GSTLEARN_EXPORT ACovAnisoList : public ACov, public ICloneable
// TODO : rename CovAnisoList (this is not an abstract class)
{
public:
  ACovAnisoList(const ASpace* space = nullptr);
  ACovAnisoList(const ACovAnisoList &r);
  ACovAnisoList& operator= (const ACovAnisoList &r);
  virtual ~ACovAnisoList();

  /// ICloneable interface
  IMPLEMENT_CLONING(ACovAnisoList)

  /// Interface for ASpaceObject
  virtual bool isConsistent(const ASpace* space) const override;

  /// Interface for ACov
  virtual int    getNVariables() const override;
  virtual bool   isIndexable() const override { return true; }
  virtual bool   isNoStat() const override { return _noStat != nullptr; }
  virtual const ANoStat* getNoStat() const override { return _noStat; }
  virtual ANoStat* getNoStatModify() const override { return _noStat; } // TODO: to be suppressed
  virtual double eval0(int ivar = 0,
                       int jvar = 0,
                       const CovCalcMode* mode = nullptr) const override;
  virtual double eval(const SpacePoint& p1,
                       const SpacePoint& p2,
                       int ivar = 0,
                       int jvar = 0,
                       const CovCalcMode* mode = nullptr) const override;
  virtual void eval0MatInPlace(MatrixSquareGeneral &mat,
                               const CovCalcMode *mode = nullptr) const override;
  virtual void evalMatInPlace(const SpacePoint &p1,
                              const SpacePoint &p2,
                              MatrixSquareGeneral &mat,
                              const CovCalcMode *mode = nullptr) const override;
  virtual void evalMatOptimInPlace(int icas1,
                                   int iech1,
                                   int icas2,
                                   int iech2,
                                   MatrixSquareGeneral &mat,
                                   const CovCalcMode *mode = nullptr) const override;
  virtual void updateCovByPoints(int icas1, int iech1, int icas2, int iech2) override;
  virtual void updateCovByMesh(int imesh) override;

  /// Interface for AStringable Interface
  virtual String toString(const AStringFormat* strfmt = nullptr) const override;

  /// ACovAnisoList Interface
  virtual void addCov(const CovAniso* cov);
  virtual bool hasAnam() const { return false; }
  virtual const AAnam* getAnam() const { return nullptr; }
  virtual void setActiveFactor(int /*iclass*/) { return; }
  virtual int getActiveFactor() const { return 0; }
  virtual int getAnamNClass() const { return 0; }

  void addCovList(const ACovAnisoList* covs);
  // Remove an elementary covariance structure
  void delCov(int icov);
  // Remove all elementary covariance structures
  void delAllCov();
  // Filter a covariance
  void setFiltered(int icov, bool filtered);

  int             getCovaNumber(bool skipNugget = false) const;
  bool            isFiltered(int icov) const;
  bool            hasRange() const;
  bool            isStationary() const;
  double          getMaximumDistance() const;
  double          getTotalSill(int ivar, int jvar) const;
  MatrixSquareGeneral getTotalSill() const;
  void            normalize(double sill = 1., int ivar=0, int jvar=0);
  VectorInt       getActiveCovList() const;
  VectorInt       getAllActiveCovList() const;
  bool            isAllActiveCovList() const;

  /// TODO : to be removed (encapsulation)
  ////////////////////////////////////////////////
  const CovAniso*    getCova(int icov) const;
  CovAniso*          getCova(int icov); // TODO : beurk :(
  void               setCova(int icov, CovAniso* covs);
  const ECov&        getType(int icov) const;
  String             getCovName(int icov) const;
<<<<<<< HEAD
  double             getParam(int icov) const;
  double             getRange(int icov) const;
  const MatrixSquareSymmetric& getSill(int icov) const;
  double             getSill(int icov, int ivar, int jvar) const;
  int                getGradParamNumber(int icov) const;
  void               setSill(int icov, int ivar, int jvar, double value);
  void               setRangeIsotropic(int icov, double range);
  void               setType(int icov, const ECov& type);
  void               setParam(int icov, double value);
  void               setMarkovCoeffs(int icov, VectorDouble coeffs);
=======
  double             getParam(unsigned int icov) const;
  double             getRange(int icov) const;
  VectorDouble       getRanges(int icov) const;
  const MatrixSquareSymmetric& getSill(unsigned int icov) const;
  double             getSill(unsigned int icov, int ivar, int jvar) const;
  int                getGradParamNumber(unsigned int icov) const;
  void               setSill(unsigned int icov, int ivar, int jvar, double value);
  void               setType(unsigned int icov, const ECov& type);
  void               setParam(unsigned int icov, double value);
>>>>>>> 681b6171
  CovAniso           extractCova(int icov) const;
  int                getCovaMinIRFOrder() const;

  // Methods necessary for Optimization
  void optimizationPreProcess(const std::vector<SpacePoint> &vec) const;
  void optimizationPostProcess() const;
  void optimizationSetTarget(const SpacePoint &pt) const;
  void evalOptimInPlace(VectorDouble &res,
                        int ivar = 0,
                        int jvar = 0,
                        const CovCalcMode *mode = nullptr) const;
  VectorVectorDouble evalCovMatrixOptim(const Db *db1,
                                        const Db *db2,
                                        int ivar,
                                        int jvar,
                                        const CovCalcMode *mode) const;
  ////////////////////////////////////////////////

  void copyCovContext(const CovContext& ctxt);
  bool hasNugget() const;

  const ACovAnisoList* createReduce(const VectorInt &validVars) const;

  int addNoStat(const ANoStat *anostat);
  void delNoStat();
  int getNoStatElemNumber() const;
  const EConsElem& getNoStatElemType(int ipar) const;
  int addNoStatElem(int igrf,
                    int icov,
                    const EConsElem &type,
                    int iv1,
                    int iv2);
  int addNoStatElems(const VectorString &codes);
  CovParamId getCovParamId(int ipar) const;
  int getNoStatElemIcov(int ipar) const;

protected:
  bool   _isCovarianceIndexValid(int icov) const;

private:
  bool _considerAllCovariances(const CovCalcMode* mode) const;

#ifndef SWIG
protected:
  std::vector<CovAniso*> _covs;     /// Vector of elementary covariances
  VectorBool             _filtered; /// Vector of filtered flags (size is nb. cova)
  ANoStat*               _noStat;   /// Description of Non-stationary Model
#endif
};<|MERGE_RESOLUTION|>--- conflicted
+++ resolved
@@ -123,28 +123,17 @@
   void               setCova(int icov, CovAniso* covs);
   const ECov&        getType(int icov) const;
   String             getCovName(int icov) const;
-<<<<<<< HEAD
+  void               setRangeIsotropic(int icov, double range);
+  void               setType(int icov, const ECov& type);
+  void               setParam(int icov, double value);
+  void               setSill(int icov, int ivar, int jvar, double value);
+  void               setMarkovCoeffs(int icov, VectorDouble coeffs);
   double             getParam(int icov) const;
   double             getRange(int icov) const;
+  VectorDouble       getRanges(int icov) const;
   const MatrixSquareSymmetric& getSill(int icov) const;
   double             getSill(int icov, int ivar, int jvar) const;
   int                getGradParamNumber(int icov) const;
-  void               setSill(int icov, int ivar, int jvar, double value);
-  void               setRangeIsotropic(int icov, double range);
-  void               setType(int icov, const ECov& type);
-  void               setParam(int icov, double value);
-  void               setMarkovCoeffs(int icov, VectorDouble coeffs);
-=======
-  double             getParam(unsigned int icov) const;
-  double             getRange(int icov) const;
-  VectorDouble       getRanges(int icov) const;
-  const MatrixSquareSymmetric& getSill(unsigned int icov) const;
-  double             getSill(unsigned int icov, int ivar, int jvar) const;
-  int                getGradParamNumber(unsigned int icov) const;
-  void               setSill(unsigned int icov, int ivar, int jvar, double value);
-  void               setType(unsigned int icov, const ECov& type);
-  void               setParam(unsigned int icov, double value);
->>>>>>> 681b6171
   CovAniso           extractCova(int icov) const;
   int                getCovaMinIRFOrder() const;
 
