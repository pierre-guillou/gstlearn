/******************************************************************************/
/* COPYRIGHT ARMINES, ALL RIGHTS RESERVED                                     */
/*                                                                            */
/* THE CONTENT OF THIS WORK CONTAINS CONFIDENTIAL AND PROPRIETARY             */
/* INFORMATION OF ARMINES. ANY DUPLICATION, MODIFICATION,                     */
/* DISTRIBUTION, OR DISCLOSURE IN ANY FORM, IN WHOLE, OR IN PART, IS STRICTLY */
/* PROHIBITED WITHOUT THE PRIOR EXPRESS WRITTEN PERMISSION OF ARMINES         */
/*                                                                            */
/* TAG_SOURCE_CG                                                              */
/******************************************************************************/
#pragma once

#include "gstlearn_export.hpp"
#include "Basic/Vector.hpp"
#include "Basic/AStringable.hpp"
#include "Covariances/CovContext.hpp"
#include "Covariances/ECov.hpp"

/* Covariance basic function for normalized sill and distance:
 * Positive definite function
 * */

class GSTLEARN_EXPORT ACovFunc : public AStringable
{
public:
  ACovFunc(const ECov& type, const CovContext& ctxt);
  ACovFunc(const ACovFunc &r);
  ACovFunc& operator= (const ACovFunc &r);
  virtual ~ACovFunc();

  ///////////////////////////////////////////////////
  /// AStringable Interface
  virtual String toString(const AStringFormat* strfmt = nullptr) const override;
  ///////////////////////////////////////////////////

  ///////////////////////////////////////////////////
  /// ACovFunc Interface
  virtual String       getFormula()   const { return String("Equation not yet implemented"); }
  virtual bool         isConsistent() const;
  virtual double       getScadef()    const { return 1; }
  virtual double       getParMax()    const { return 0; }
  virtual unsigned int getMaxNDim()   const { return MAX_INT; } // No Space Dimension limit
  virtual int          getMinOrder()  const { return -1; } // Valid for FAST
  virtual bool         hasInt1D()     const;
  virtual bool         hasInt2D()     const;
  virtual int          hasRange()     const { return 1 ; } // 0:No; 1:Yes; -1:from Sill
  virtual bool         hasParam()     const { return false; }
  virtual String       getCovName()   const = 0;
  virtual bool         hasCovDerivative() const { return false; }
  virtual bool         hasCovOnSphere() const { return false; }
  ///////////////////////////////////////////////////

  void setParam(double param);
  void setField(double field);
  double evalCov(double h) const;
  double evalCovDerivative(int degree, double h) const;
  double evalCovOnSphere(double alpha, double scale, int degree = 50) const; // TODO en vectoriel
  VectorDouble evalCovVec(const VectorDouble& vech) const;
  VectorDouble evalCovDerivativeVec(int degree, const VectorDouble& vech) const;
  const ECov&          getType()    const { return _type; }
  const CovContext&    getContext() const { return _ctxt; }
  double               getParam()   const { return _param; }

  void copyCovContext(const CovContext& ctxt) { _ctxt.copyCovContext(ctxt); }
<<<<<<< HEAD
=======
  double evalCovOnSphere(double val, double scale = 1., int degree = 50) const;
>>>>>>> a9b291b8

protected:
  /// TODO : Gneiting (spatio-temporal covariance) :
  /// Change argument : double h becomes VectorDouble (number of sub-space)
  virtual double _evaluateCov(double h) const = 0;
  virtual double _evaluateCovDerivate(int degree, double h) const;
  virtual double _evaluateCovOnSphere(double scale, int degree = 50) const;

private:
  ECov        _type;    /*! Covariance function type */
  CovContext  _ctxt;    /*! Context (space, irfDegree, field, ...) */
  double      _param;   /*! Third parameter (TEST if not used) */
};
<|MERGE_RESOLUTION|>--- conflicted
+++ resolved
@@ -54,7 +54,7 @@
   void setField(double field);
   double evalCov(double h) const;
   double evalCovDerivative(int degree, double h) const;
-  double evalCovOnSphere(double alpha, double scale, int degree = 50) const; // TODO en vectoriel
+  double evalCovOnSphere(double alpha, double scale = 1., int degree = 50) const; // TODO en vectoriel
   VectorDouble evalCovVec(const VectorDouble& vech) const;
   VectorDouble evalCovDerivativeVec(int degree, const VectorDouble& vech) const;
   const ECov&          getType()    const { return _type; }
@@ -62,17 +62,13 @@
   double               getParam()   const { return _param; }
 
   void copyCovContext(const CovContext& ctxt) { _ctxt.copyCovContext(ctxt); }
-<<<<<<< HEAD
-=======
-  double evalCovOnSphere(double val, double scale = 1., int degree = 50) const;
->>>>>>> a9b291b8
 
 protected:
   /// TODO : Gneiting (spatio-temporal covariance) :
   /// Change argument : double h becomes VectorDouble (number of sub-space)
   virtual double _evaluateCov(double h) const = 0;
   virtual double _evaluateCovDerivate(int degree, double h) const;
-  virtual double _evaluateCovOnSphere(double scale, int degree = 50) const;
+  virtual double _evaluateCovOnSphere(double scale = 1., int degree = 50) const;
 
 private:
   ECov        _type;    /*! Covariance function type */
