/******************************************************************************/
/*                                                                            */
/*                            gstlearn C++ Library                            */
/*                                                                            */
/* Copyright (c) (2023) MINES Paris / ARMINES                                 */
/* Authors: gstlearn Team                                                     */
/* Website: https://gstlearn.org                                              */
/* License: BSD 3-clause                                                      */
/*                                                                            */
/******************************************************************************/
#pragma once

#include "Basic/AFunctional.hpp"
#include "Basic/AStringable.hpp"
#include "Basic/ICloneable.hpp"
#include "Covariances/TabNoStat.hpp"
#include "Matrix/MatrixSquareGeneral.hpp"
#include "Model/CovInternal.hpp"
#include "gstlearn_export.hpp"
#include "geoslib_define.h"
#include "Basic/NamingConvention.hpp"
#include "Space/ASpaceObject.hpp"
#include "Covariances/CovCalcMode.hpp"
#include "Covariances/CovContext.hpp"
#include "Space/SpacePoint.hpp"
#include "Space/ASpace.hpp"
#include "Estimation/KrigOpt.hpp"

#include <vector>

class Db;
class DbGrid;
class MatrixSquareGeneral;
class MatrixSparse;
class TabNoStat;
class AFunctional;
class CovInternal;

/**
 * \brief
 * Class containing the Covariance part of the Model.
 *
 * It is the uppermost class of the Covariance Tree and is conceived as simple as possible on purpose
 * (in order to let the user defined its own version if necessary): it must simply be able to return its value
 * between two end-point (see eval method).
 *
 * It is mainly implemented in CovAniso.hpp or CovAnisoList.hpp
 */
class GSTLEARN_EXPORT ACov : public ASpaceObject, public ICloneable
{
public:
  ACov(const CovContext& ctxt = CovContext());
  ACov(const ACov &r);
  ACov& operator=(const ACov &r);
  virtual ~ACov();

  /// ACov Interface
  virtual int getNVar() const {return _ctxt.getNVar();};
  virtual bool isIndexable() const { return false; }
  virtual bool isNoStat() const { return false; }
  virtual void loadInfoValues() {}
  const CovContext& getContext() const { return _ctxt; }
  void setContext(const CovContext& ctxt);
  void updateFromContext() { _updateFromContext(); }
  virtual void copyCovContext(const CovContext& ctxt){ _copyCovContext(ctxt);}
  void initFromContext(){   _initFromContext(); }
  CovContext  getContextCopy() const { return CovContext(_ctxt); }
  /// Calculate the covariance between two variables for 0-distance (stationary case)
  virtual double eval0(int ivar = 0,
                       int jvar = 0,
                       const CovCalcMode* mode = nullptr) const;

  /// Calculate the covariance between two variables and two points (general case)
  double evalCov(const SpacePoint& p1,
<<<<<<< HEAD
              const SpacePoint& p2,
              int ivar = 0,
              int jvar = 0,
              const CovCalcMode* mode = nullptr) const;
  
=======
                 const SpacePoint& p2,
                 int ivar                = 0,
                 int jvar                = 0,
                 const CovCalcMode* mode = nullptr) const;

  /// Calculate the matrix of covariances between two points (general case)
  virtual void evalCovMatBiPointInPlace(MatrixSquareGeneral &mat,
                                        const SpacePoint &p1,
                                        const SpacePoint &p2,
                                        const CovCalcMode *mode = nullptr) const;
>>>>>>> 9ea8f469


  virtual double evalCovOnSphere(double alpha,
                                 int degree = 50,
                                 bool flagScaleDistance = false,
                                 const CovCalcMode* mode = nullptr) const
  {
    DECLARE_UNUSED(alpha);
    DECLARE_UNUSED(degree);
    DECLARE_UNUSED(flagScaleDistance);
    DECLARE_UNUSED(mode);
    return TEST;
  }
  virtual VectorDouble evalSpectrumOnSphere(int n,
                                            bool flagNormDistance = false,
                                            bool flagCumul = false) const
  {
    DECLARE_UNUSED(n);
    DECLARE_UNUSED(flagNormDistance);
    DECLARE_UNUSED(flagCumul);
    return VectorDouble();
  }
  virtual double evalSpectrum(const VectorDouble &freq,
                              int ivar,
                              int jvar) const
  {
    DECLARE_UNUSED(freq);
    DECLARE_UNUSED(ivar);
    DECLARE_UNUSED(jvar);
    return TEST;
  }

  virtual void updateCovByPoints(int icas1, int iech1, int icas2, int iech2) const 
  {
    DECLARE_UNUSED(icas1);
    DECLARE_UNUSED(iech1);
    DECLARE_UNUSED(icas2);
    DECLARE_UNUSED(iech2);
  }
  void attachNoStatDb(const Db* db);

  /////////////////////////////////////////////////////////////////////////////////
  /// Functions linked to Optimization during Covariance calculations
  virtual bool isOptimEnabled() const { return _isOptimEnabled(); }
  void optimizationPreProcess(int mode, const std::vector<SpacePoint>& ps) const;
  SpacePoint& optimizationLoadInPlace(int iech, int mode, int rank) const;
  void optimizationPostProcess() const;
  void optimizationSetTarget(SpacePoint& pt) const;
  /////////////////////////////////////////////////////////////////////////////////

  /////////////////////////////////////////////////////////////////////////////////
  /// Functions for evaluating Covariances
  VectorDouble eval(const std::vector<SpacePoint>& vec_p1,
                    const std::vector<SpacePoint>& vec_p2,
                    int ivar                = 0,
                    int jvar                = 0,
                    const CovCalcMode* mode = nullptr) const;
  MatrixSquareSymmetric eval0Mat(const CovCalcMode* mode = nullptr) const;

  /////////////////////////////////////////////////////////////////////////////////

  /////////////////////////////////////////////////////////////////////////////////
  /// Functions for evaluating Covariance Matrices
  MatrixSquareSymmetric evalCov0MatByTarget(const Db* db,
                                            int iech,
                                            const KrigOpt& krigopt = KrigOpt()) const;
  MatrixRectangular evalCovMat(const Db* db1,
                               const Db* db2           = nullptr,
                               int ivar0               = -1,
                               int jvar0               = -1,
                               const VectorInt& nbgh1  = VectorInt(),
                               const VectorInt& nbgh2  = VectorInt(),
                               const CovCalcMode* mode = nullptr,
                               bool cleanOptim         = true) const;
  MatrixSquareSymmetric evalCovMatSym(const Db* db1,
                                      const VectorInt& nbgh1  = VectorInt(),
                                      int ivar0               = -1,
                                      const CovCalcMode* mode = nullptr,
                                      bool cleanOptim         = true) const;
  MatrixSparse* evalCovMatSparse(const Db* db1_arg,
                                 const Db* db2_arg       = nullptr,
                                 int ivar0               = -1,
                                 int jvar0               = -1,
                                 const VectorInt& nbgh1  = VectorInt(),
                                 const VectorInt& nbgh2  = VectorInt(),
                                 const CovCalcMode* mode = nullptr,
                                 bool cleanOptim         = true,
                                 double eps              = EPSILON3) const;
  int evalCov0MatByTargetInPlace(MatrixSquareSymmetric& mat,
                                 const Db* db,
                                 int iech,
                                 const KrigOpt& krigopt = KrigOpt()) const;
  int evalCovMatInPlace(MatrixRectangular& mat,
                        const Db* db1,
                        const Db* db2           = nullptr,
                        int ivar0               = -1,
                        int jvar0               = -1,
                        const VectorInt& nbgh1  = VectorInt(),
                        const VectorInt& nbgh2  = VectorInt(),
                        const CovCalcMode* mode = nullptr,
                        bool cleanOptim         = true) const;
  int evalCovMatInPlace2(MatrixRectangular& mat,
                         const Db* db1,
                         const Db* db2           = nullptr,
                         int ivar0               = -1,
                         int jvar0               = -1,
                         const VectorInt& nbgh1  = VectorInt(),
                         const VectorInt& nbgh2  = VectorInt(),
                         const CovCalcMode* mode = nullptr,
                         bool cleanOptim         = true) const;
<<<<<<< HEAD

=======
>>>>>>> 9ea8f469
  int evalCovMatInPlace3(MatrixRectangular& mat,
                         const Db* db1,
                         const Db* db2           = nullptr,
                         int ivar0               = -1,
                         int jvar0               = -1,
                         const VectorInt& nbgh1  = VectorInt(),
                         const VectorInt& nbgh2  = VectorInt(),
                         const CovCalcMode* mode = nullptr,
                         bool cleanOptim         = true) const;
<<<<<<< HEAD
  
=======
>>>>>>> 9ea8f469
  int evalCovMatSymByRanks(MatrixSquareSymmetric& mat,
                           const Db* db1,
                           const VectorVectorInt& index1,
                           int ivar0 = -1,
                           const CovCalcMode* mode = nullptr,
                           bool cleanOptim = true) const;
                           
  int evalCovMatByTarget(MatrixRectangular& mat,
                         const Db* db1,
                         const Db* db2,
                         const VectorVectorInt& index1,
                         const int iech2 = -1,
                         const KrigOpt& krigopt = KrigOpt(),
                         bool cleanOptim = true) const;
  /////////////////////////////////////////////////////////////////////////////////
  void eval0CovMatBiPointInPlace(MatrixSquareSymmetric& mat, const CovCalcMode* mode) const;

  double evalIvarIpas(double step,
                      const VectorDouble& dir = VectorDouble(),
                      int ivar                = 0,
                      int jvar                = 0,
                      const CovCalcMode* mode = nullptr) const;
  double evalIvarIpasIncr(const VectorDouble &dincr,
                          int ivar = 0,
                          int jvar = 0,
                          const CovCalcMode* mode = nullptr) const;
  VectorDouble evalIvarNlag(const VectorDouble& vec_step,
                            const VectorDouble& dir = VectorDouble(),
                            int ivar = 0,
                            int jvar = 0,
                            const CovCalcMode* mode = nullptr) const;
  MatrixSquareGeneral evalNvarIpas(double step,
                                   const VectorDouble& dir = VectorDouble(),
                                   const CovCalcMode* mode = nullptr) const;
  MatrixSquareGeneral evalNvarIpasIncr(const VectorDouble &dincr,
                                       const CovCalcMode* mode = nullptr) const;
  double evalIsoIvarIpas(double step,
                         int ivar = 0,
                         int jvar = 0,
                         const CovCalcMode* mode = nullptr) const;
  VectorDouble evalIsoIvarNlag(const VectorDouble& vec_step,
                               int ivar = 0,
                               int jvar = 0,
                               const CovCalcMode* mode = nullptr) const;
  MatrixSquareGeneral evalIsoNvarIpas(double step,
                                      const CovCalcMode* mode = nullptr) const;

  double evalCvv(const VectorDouble& ext,
                 const VectorInt& ndisc,
                 const VectorDouble& angles = VectorDouble(),
                 int ivar = 0,
                 int jvar = 0,
                 const CovCalcMode* mode = nullptr) const;
  double evalCvvShift(const VectorDouble& ext,
                      const VectorInt& ndisc,
                      const VectorDouble& shift,
                      const VectorDouble& angles = VectorDouble(),
                      int ivar = 0,
                      int jvar = 0,
                      const CovCalcMode* mode = nullptr) const;
  MatrixSquareGeneral evalCvvM(const VectorDouble& ext,
                               const VectorInt& ndisc,
                               const VectorDouble& angles = VectorDouble(),
                               const CovCalcMode* mode = nullptr) const;
  double evalCxv(const SpacePoint& p1,
                 const VectorDouble& ext,
                 const VectorInt& ndisc,
                 const VectorDouble& angles = VectorDouble(),
                 const VectorDouble& x0 = VectorDouble(),
                 int ivar = 0,
                 int jvar = 0,
                 const CovCalcMode* mode = nullptr) const;
  double evalCxv(const Db* db,
                 const VectorDouble& ext,
                 const VectorInt& ndisc,
                 const VectorDouble& angles = VectorDouble(),
                 const VectorDouble& x0 = VectorDouble(),
                 int ivar = 0,
                 int jvar = 0,
                 const CovCalcMode* mode = nullptr) const;
  MatrixSquareGeneral evalCxvM(const SpacePoint& p1,
                               const VectorDouble& ext,
                               const VectorInt& ndisc,
                               const VectorDouble& angles = VectorDouble(),
                               const VectorDouble& x0     = VectorDouble(),
                               const CovCalcMode* mode    = nullptr) const;

  void evalPointToDb(VectorDouble& values,
                     const SpacePoint& p1,
                     const Db* db2,
                     int ivar                = 0,
                     int jvar                = 0,
                     bool useSel             = true,
                     const VectorInt& nbgh2  = VectorInt(),
                     const CovCalcMode* mode = nullptr) const;
  void evalPointToDbAsSP(VectorDouble& values,
                         const std::vector<SpacePoint>& p1s,
                         const SpacePoint& p2,
                         int ivar                = 0,
                         int jvar                = 0,
                         const CovCalcMode* mode = nullptr) const;
  double evalAverageDbToDb(const Db* db1,
                           const Db* db2,
                           int ivar = 0,
                           int jvar = 0,
                           double eps = 0.,
                           int seed = 434132,
                           const CovCalcMode* mode = nullptr) const;
  double evalAverageIncrToIncr(const VectorVectorDouble& d1,
                               const VectorVectorDouble& d2,
                               int ivar = 0,
                               int jvar = 0,
                               const CovCalcMode* mode = nullptr) const;
  double evalAveragePointToDb(const SpacePoint& p1,
                              const Db* db2,
                              int ivar = 0,
                              int jvar = 0,
                              const CovCalcMode* mode = nullptr) const;

  double extensionVariance(const Db* db,
                           const VectorDouble& ext,
                           const VectorInt& ndisc,
                           const VectorDouble& angles = VectorDouble(),
                           const VectorDouble& x0 = VectorDouble(),
                           int ivar = 0,
                           int jvar = 0) const;
  double samplingDensityVariance(const Db* db,
                                 const VectorDouble& ext,
                                 const VectorInt& ndisc,
                                 const VectorDouble& angles = VectorDouble(),
                                 const VectorDouble& x0 = VectorDouble(),
                                 int ivar = 0,
                                 int jvar = 0) const;
  double specificVolume(const Db *db,
                        double mean,
                        const VectorDouble &ext,
                        const VectorInt &ndisc,
                        const VectorDouble &angles = VectorDouble(),
                        const VectorDouble &x0 = VectorDouble(),
                        int ivar = 0,
                        int jvar = 0) const;
  double coefficientOfVariation(const Db *db,
                                double volume,
                                double mean,
                                const VectorDouble &ext,
                                const VectorInt &ndisc,
                                const VectorDouble &angles = VectorDouble(),
                                const VectorDouble &x0 = VectorDouble(),
                                int ivar = 0,
                                int jvar = 0) const;
  double specificVolumeFromCoV(Db *db,
                               double cov,
                               double mean,
                               const VectorDouble &ext,
                               const VectorInt &ndisc,
                               const VectorDouble &angles = VectorDouble(),
                               const VectorDouble &x0 = VectorDouble(),
                               int ivar = 0,
                               int jvar = 0) const;
  double evaluateOneGeneric(const CovInternal *covint,
                            const VectorDouble &d1 = VectorDouble(),
                            double weight = 1.,
                            const CovCalcMode *mode = nullptr) const;
  double calculateStDev(Db *db1,
                        int iech1,
                        Db *db2,
                        int iech2,
                        bool verbose = false,
                        double factor = 1.,
                        const CovCalcMode *mode = nullptr) const;

  void evaluateMatInPlace(const CovInternal *covint,
                          const VectorDouble &d1,
                          MatrixSquareGeneral &covtab,
                          bool flag_init = false,
                          double weight = 1.,
                          const CovCalcMode *mode = nullptr) const;
  VectorDouble evaluateFromDb(Db *db,
                              int ivar = 0,
                              int jvar = 0,
                              const CovCalcMode *mode = nullptr) const;
  double evaluateOneIncr(double hh,
                         const VectorDouble &codir = VectorDouble(),
                         int ivar = 0,
                         int jvar = 0,
                         const CovCalcMode *mode = nullptr) const;
  VectorDouble sample(const VectorDouble &h,
                      const VectorDouble &codir = VectorDouble(),
                      int ivar = 0,
                      int jvar = 0,
                      const CovCalcMode* mode = nullptr,
                      const CovInternal* covint = nullptr) const;
  VectorDouble sampleUnitary(const VectorDouble &hh,
                             int ivar = 0,
                             int jvar = 0,
                             VectorDouble codir = VectorDouble(),
                             const CovCalcMode* mode = nullptr) const;
  VectorDouble envelop(const VectorDouble &hh,
                       int ivar = 0,
                       int jvar = 0,
                       int isign = 1,
                       VectorDouble codir = VectorDouble(),
                       const CovCalcMode* mode = nullptr) const;
  int buildVmapOnDbGrid(DbGrid *dbgrid, const NamingConvention &namconv = NamingConvention("VMAP")) const;
  double gofToVario(const Vario* vario, bool verbose = true) const;
  static void gofDisplay(double gof,
                         bool byValue                   = true,
                         const VectorDouble& thresholds = {2., 5., 10., 100});
  
  void manage(const Db* db1, const Db* db2) const { _manage(db1, db2); }

  void load(const SpacePoint& p,bool case1) const;

  // Functions to be deleted when possible
  bool checkAndManageNoStatDb(const Db*& db, const String& namecol);

  virtual void updateCovByMesh(int imesh,bool aniso = true) const
  {
    DECLARE_UNUSED(imesh,aniso)
  }
  virtual double getValue(const EConsElem &econs,int iv1,int iv2) const
  {
    DECLARE_UNUSED(econs,iv1,iv2)
    return TEST;
  }
  virtual void makeStationary();
  virtual int makeElemNoStat(const EConsElem &econs, int iv1, int iv2,
                     const AFunctional* func = nullptr, 
                     const Db* db = nullptr,const String& namecol = String());
  void createNoStatTab();
  void informMeshByMesh(const AMesh* amesh) const;
  void informMeshByApex(const AMesh* amesh) const;
  VectorDouble informCoords(const VectorVectorDouble& coords, 
                            const EConsElem& econs,
                            int iv1 = 0, int iv2 = 0) const;
  void informDbIn(const Db* dbin) const;
  void informDbOut(const Db* dbout) const;
  virtual void updateCovByPoints(int icas1, int iech1, int icas2, int iech2)
  {
    DECLARE_UNUSED(icas1);
    DECLARE_UNUSED(iech1);
    DECLARE_UNUSED(icas2);
    DECLARE_UNUSED(iech2);
  }
  int getNDim(int ispace = -1) const { return _ctxt.getNDim(ispace); }

private:
  virtual void _setContext(const CovContext& ctxt) { DECLARE_UNUSED(ctxt); }
  virtual void _manage(const Db* db1, const Db* db2) const {DECLARE_UNUSED(db1) DECLARE_UNUSED(db2)}
  virtual void _load(const SpacePoint& p, bool option) const;
  void _optimizationPreProcessForData(const Db* db1 = nullptr) const;
  void _optimizationPreProcessForTarget(const Db* db2,
                                        const VectorInt& nbgh2 = VectorInt()) const;
  void setNoStatDbIfNecessary(const Db*& db);

  void _loopOnPointTarget(const VectorVectorInt& index2,
                          const VectorInt& jvars,
                          int ivar1,
                          int iabs1,
                          int irow,
                          SpacePoint& p1,
                          bool flagSym,
                          const KrigOpt& krigopt,
                          MatrixRectangular& mat) const;

  void _loopOnBlockTarget(const Db* db2,
                          const VectorVectorInt& index2,
                          const VectorInt& jvars,
                          int ivar1,
                          int iabs1,
                          int irow,
                          SpacePoint& p1,
                          const KrigOpt& krigopt,
                          MatrixRectangular& mat) const;

  virtual TabNoStat* _createNoStatTab();

protected:
  void setNVar(int nvar) { _ctxt.setNVar(nvar); }
  virtual void _optimizationSetTarget(SpacePoint &pt) const;
  virtual void _optimizationPreProcess(int mode, const std::vector<SpacePoint>& ps) const;

  VectorInt _getActiveVariables(int ivar0) const;
  static void _updateCovMatrixSymmetricForVerr(const Db* db1,
                                               AMatrix* mat,
                                               const VectorInt& ivars,
                                               const VectorVectorInt& index1);

  virtual SpacePoint& _optimizationLoadInPlace(int iech,
                                               int mode,
                                               int rank) const;
  bool _checkDims(int idim, int jdim) const;
  void _setOptimEnabled(bool enabled) { _optimEnabled = enabled; }

protected:
  virtual void _initFromContext() {};
  virtual bool _isOptimEnabled() const { return _optimEnabled; }
  virtual double _eval(const SpacePoint& p1,
                       const SpacePoint& p2,
                       int ivar = 0,
                       int jvar = 0,
                       const CovCalcMode* mode = nullptr) const = 0;
private:
  virtual void _copyCovContext(const CovContext& ctxt)
  {
    DECLARE_UNUSED(ctxt)
  }

  virtual void _updateFromContext() {};
  virtual void _optimizationPostProcess() const; 

  DbGrid* _discretizeBlock(const VectorDouble& ext,
                           const VectorInt& ndisc,
                           const VectorDouble& angles = VectorDouble(),
                           const VectorDouble& x0 = VectorDouble()) const;
  Db* _discretizeBlockRandom(const DbGrid* dbgrid, int seed = 34131) const;
  double _getVolume(const VectorDouble& ext) const;
  
protected:
  CovContext _ctxt; 
  bool _optimEnabled;

  mutable bool _optimPreProcessedData; // True if Data have been pre-processed for optimization
  mutable std::vector<SpacePoint> _p1As;
  mutable std::vector<SpacePoint> _p2As;
  mutable SpacePoint* _pw1;
  mutable SpacePoint* _pw2;
  
  TabNoStat* _tabNoStat;
};<|MERGE_RESOLUTION|>--- conflicted
+++ resolved
@@ -72,25 +72,11 @@
 
   /// Calculate the covariance between two variables and two points (general case)
   double evalCov(const SpacePoint& p1,
-<<<<<<< HEAD
-              const SpacePoint& p2,
-              int ivar = 0,
-              int jvar = 0,
-              const CovCalcMode* mode = nullptr) const;
-  
-=======
                  const SpacePoint& p2,
                  int ivar                = 0,
                  int jvar                = 0,
                  const CovCalcMode* mode = nullptr) const;
-
-  /// Calculate the matrix of covariances between two points (general case)
-  virtual void evalCovMatBiPointInPlace(MatrixSquareGeneral &mat,
-                                        const SpacePoint &p1,
-                                        const SpacePoint &p2,
-                                        const CovCalcMode *mode = nullptr) const;
->>>>>>> 9ea8f469
-
+  
 
   virtual double evalCovOnSphere(double alpha,
                                  int degree = 50,
@@ -129,6 +115,7 @@
     DECLARE_UNUSED(icas2);
     DECLARE_UNUSED(iech2);
   }
+
   void attachNoStatDb(const Db* db);
 
   /////////////////////////////////////////////////////////////////////////////////
@@ -200,10 +187,6 @@
                          const VectorInt& nbgh2  = VectorInt(),
                          const CovCalcMode* mode = nullptr,
                          bool cleanOptim         = true) const;
-<<<<<<< HEAD
-
-=======
->>>>>>> 9ea8f469
   int evalCovMatInPlace3(MatrixRectangular& mat,
                          const Db* db1,
                          const Db* db2           = nullptr,
@@ -213,10 +196,15 @@
                          const VectorInt& nbgh2  = VectorInt(),
                          const CovCalcMode* mode = nullptr,
                          bool cleanOptim         = true) const;
-<<<<<<< HEAD
-  
-=======
->>>>>>> 9ea8f469
+  int evalCovMatInPlace4(MatrixRectangular& mat,
+                          const Db* db1,
+                          const Db* db2           = nullptr,
+                          int ivar0               = -1,
+                          int jvar0               = -1,
+                          const VectorInt& nbgh1  = VectorInt(),
+                          const VectorInt& nbgh2  = VectorInt(),
+                          const CovCalcMode* mode = nullptr,
+                          bool cleanOptim         = true) const;
   int evalCovMatSymByRanks(MatrixSquareSymmetric& mat,
                            const Db* db1,
                            const VectorVectorInt& index1,
