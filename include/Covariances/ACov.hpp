/******************************************************************************/
/*                                                                            */
/*                            gstlearn C++ Library                            */
/*                                                                            */
/* Copyright (c) (2023) MINES Paris / ARMINES                                 */
/* Authors: gstlearn Team                                                     */
/* Website: https://gstlearn.org                                              */
/* License: BSD 3-clause                                                      */
/*                                                                            */
/******************************************************************************/
#pragma once

#include "Basic/AStringable.hpp"
#include "Matrix/MatrixSquareGeneral.hpp"
#include "gstlearn_export.hpp"
#include "geoslib_define.h"

#include "Space/ASpaceObject.hpp"
#include "Covariances/CovCalcMode.hpp"
#include "Covariances/CovContext.hpp"
#include "Space/SpacePoint.hpp"
#include "Space/ASpace.hpp"

#include <vector>

class Db;
class DbGrid;
class MatrixSquareGeneral;
class MatrixSparse;

/**
 * \brief
 * Class containing the Covariance part of the Model.
 *
 * It is the uppermost class of the Covariance Tree and is conceived as simple as possible on purpose
 * (in order to let the user defined its own version if necessary): it must simply be able to return its value
 * between two end-point (see eval method).
 *
 * It is mainly implemented in CovAniso.hpp or CovAnisoList.hpp
 */
class GSTLEARN_EXPORT ACov : public ASpaceObject
{
<<<<<<< HEAD
  public :
  
  ACov(const ASpace* space = nullptr);
  ACov(const CovContext &ctxt); 
=======
public:
  ACov(ASpaceSharedPtr space = ASpaceSharedPtr());

>>>>>>> ce68ac9d
  ACov(const ACov &r);
  ACov& operator=(const ACov &r);
  virtual ~ACov();

  /// ACov Interface
  virtual int getNVariables() const {return _ctxt.getNVar();};
  virtual bool isIndexable() const { return false; }
  virtual bool isNoStat() const { return false; }

  const CovContext& getContext() const { return _ctxt; }
 
  /// Calculate the covariance between two variables for 0-distance (stationary case)
  virtual double eval0(int ivar = 0,
                       int jvar = 0,
                       const CovCalcMode* mode = nullptr) const;
  /// Calculate the matrix of covariances for 0-distance (stationary case)
  
  virtual void eval0CovMatBiPointInPlace(MatrixSquareGeneral &mat,
                                 const CovCalcMode *mode = nullptr) const;
  virtual void addEval0CovMatBiPointInPlace(MatrixSquareGeneral &mat,
                                            const CovCalcMode *mode = nullptr) const;
  /// Calculate the covariance between two variables and two points (general case)
  virtual double eval(const SpacePoint& p1,
                      const SpacePoint& p2,
                      int ivar = 0,
                      int jvar = 0,
                      const CovCalcMode* mode = nullptr) const = 0;
  /// Calculate the matrix of covariances between two points (general case)
  virtual void evalCovMatBiPointInPlace(MatrixSquareGeneral &mat,
                                        const SpacePoint &p1,
                                        const SpacePoint &p2,
                                        const CovCalcMode *mode = nullptr) const; 
                                        
  virtual void addEvalCovMatBiPointInPlace(MatrixSquareGeneral &mat,
                               const SpacePoint& pwork1, 
                               const SpacePoint& pwork2,
                               const CovCalcMode *mode) const;
                               
  void evalCovKriging(MatrixSquareGeneral &mat,
                      SpacePoint &pwork1,
                      SpacePoint& pout, 
                      const CovCalcMode *mode = nullptr) const;
  virtual double evalCovOnSphere(double alpha,
                                 int degree = 50,
                                 bool flagScaleDistance = false,
                                 const CovCalcMode* mode = nullptr) const
  {
    DECLARE_UNUSED(alpha);
    DECLARE_UNUSED(degree);
    DECLARE_UNUSED(flagScaleDistance);
    DECLARE_UNUSED(mode);
    return TEST;
  }
  virtual VectorDouble evalSpectrumOnSphere(int n,
                                            bool flagNormDistance = false,
                                            bool flagCumul = false) const
  {
    DECLARE_UNUSED(n);
    DECLARE_UNUSED(flagNormDistance);
    DECLARE_UNUSED(flagCumul);
    return VectorDouble();
  }
  virtual double evalSpectrum(const VectorDouble &freq,
                              int ivar,
                              int jvar) const
  {
    DECLARE_UNUSED(freq);
    DECLARE_UNUSED(ivar);
    DECLARE_UNUSED(jvar);
    return TEST;
  }

  virtual void updateCovByPoints(int icas1, int iech1, int icas2, int iech2) const 
  {
    DECLARE_UNUSED(icas1);
    DECLARE_UNUSED(iech1);
    DECLARE_UNUSED(icas2);
    DECLARE_UNUSED(iech2);
  }

  /////////////////////////////////////////////////////////////////////////////////
  ///

  void optimizationSetTarget(const SpacePoint &pt) const;
  virtual void optimizationSetTargetByIndex(int iech) const {DECLARE_UNUSED(iech)};
  void optimizationPreProcess(const Db* db) const;
  void optimizationPreProcess(const std::vector<SpacePoint>& p) const;

  void optimizationPostProcess() const;
  virtual bool isOptimEnabled() const {return _isOptimEnabled();}
  virtual MatrixRectangular
  evalCovMatrixOptim(const Db* db1,
                     const Db* db2,
                     int ivar0               = -1,
                     int jvar0               = -1,
                     const VectorInt& nbgh1  = VectorInt(),
                     const VectorInt& nbgh2  = VectorInt(),
                     const CovCalcMode* mode = nullptr,
                     bool cleanOptim         = true) const;
  virtual MatrixRectangular
  evalCovMatrixTargetOptim(const Db* db1,
                           const Db* db2,
                           const VectorVectorInt& sampleRanks1,
                           int ivar0               = -1,
                           int jvar0               = -1,
                           int iech2               = -1,
                           const CovCalcMode* mode = nullptr,
                           bool cleanOptim         = true) const;
  virtual MatrixSquareSymmetric evalCovMatrixSymmetricOptim(const Db* db1,
                              int ivar0               = -1,
                              const VectorInt& nbgh1  = VectorInt(),
                              const CovCalcMode* mode = nullptr,
                              bool cleanOptim         = true) const;
  
  VectorDouble eval(const std::vector<SpacePoint>& vec_p1,
                    const std::vector<SpacePoint>& vec_p2,
                    int ivar = 0,
                    int jvar = 0,
                    const CovCalcMode* mode = nullptr) const;
  MatrixSquareGeneral eval0Mat(const CovCalcMode* mode = nullptr) const;
  MatrixSquareGeneral evalMat(const SpacePoint& p1,
                              const SpacePoint& p2,
                              const CovCalcMode* mode = nullptr) const;
  MatrixRectangular evalCovMatrix(const Db* db1,
                                  const Db* db2 = nullptr,
                                  int ivar0 = -1,
                                  int jvar0 = -1,
                                  const VectorInt& nbgh1 = VectorInt(),
                                  const VectorInt& nbgh2 = VectorInt(),
                                  const CovCalcMode* mode = nullptr,
                                  bool cleanOptim         = true) const;
  MatrixRectangular evalCovMatrixTarget(const Db* db1,
                                        const Db* db2,
                                        const VectorVectorInt& sampleRanks1,
                                        int ivar0               = -1,
                                        int jvar0               = -1,
                                        const int iech2         = 0,
                                        const CovCalcMode* mode = nullptr,
                                        bool cleanOptim         = true) const;
  MatrixSquareSymmetric evalCovMatrixSymmetric(const Db* db1,
                         int ivar0               = -1,
                         const VectorInt& nbgh1  = VectorInt(),
                         const CovCalcMode* mode = nullptr,
                         bool cleanOptim         = true) const;
  double evalIvarIpas(double step,
                      const VectorDouble& dir = VectorDouble(),
                      int ivar = 0,
                      int jvar = 0,
                      const CovCalcMode* mode = nullptr) const;
  double evalIvarIpasIncr(const VectorDouble &dincr,
                          int ivar = 0,
                          int jvar = 0,
                          const CovCalcMode* mode = nullptr) const;
  VectorDouble evalIvarNpas(const VectorDouble& vec_step,
                            const VectorDouble& dir = VectorDouble(),
                            int ivar = 0,
                            int jvar = 0,
                            const CovCalcMode* mode = nullptr) const;
  MatrixSquareGeneral evalNvarIpas(double step,
                                   const VectorDouble& dir = VectorDouble(),
                                   const CovCalcMode* mode = nullptr) const;
  MatrixSquareGeneral evalNvarIpasIncr(const VectorDouble &dincr,
                                       const CovCalcMode* mode = nullptr) const;
  double evalIsoIvarIpas(double step,
                         int ivar = 0,
                         int jvar = 0,
                         const CovCalcMode* mode = nullptr) const;
  VectorDouble evalIsoIvarNpas(const VectorDouble& vec_step,
                               int ivar = 0,
                               int jvar = 0,
                               const CovCalcMode* mode = nullptr) const;
  MatrixSquareGeneral evalIsoNvarIpas(double step,
                                      const CovCalcMode* mode = nullptr) const;

  double evalCvv(const VectorDouble& ext,
                 const VectorInt& ndisc,
                 const VectorDouble& angles = VectorDouble(),
                 int ivar = 0,
                 int jvar = 0,
                 const CovCalcMode* mode = nullptr) const;
  double evalCvvShift(const VectorDouble& ext,
                      const VectorInt& ndisc,
                      const VectorDouble& shift,
                      const VectorDouble& angles = VectorDouble(),
                      int ivar = 0,
                      int jvar = 0,
                      const CovCalcMode* mode = nullptr) const;
  MatrixSquareGeneral evalCvvM(const VectorDouble& ext,
                               const VectorInt& ndisc,
                               const VectorDouble& angles = VectorDouble(),
                               const CovCalcMode* mode = nullptr) const;
  double evalCxv(const SpacePoint& p1,
                 const VectorDouble& ext,
                 const VectorInt& ndisc,
                 const VectorDouble& angles = VectorDouble(),
                 const VectorDouble& x0 = VectorDouble(),
                 int ivar = 0,
                 int jvar = 0,
                 const CovCalcMode* mode = nullptr) const;
  double evalCxv(const Db* db,
                 const VectorDouble& ext,
                 const VectorInt& ndisc,
                 const VectorDouble& angles = VectorDouble(),
                 const VectorDouble& x0 = VectorDouble(),
                 int ivar = 0,
                 int jvar = 0,
                 const CovCalcMode* mode = nullptr) const;
  MatrixSquareGeneral evalCxvM(const SpacePoint& p1,
                               const VectorDouble& ext,
                               const VectorInt& ndisc,
                               const VectorDouble& angles = VectorDouble(),
                               const VectorDouble& x0 = VectorDouble(),
                               const CovCalcMode* mode = nullptr) const;
  VectorDouble evalPointToDb(const SpacePoint& p1,
                             const Db* db2,
                             int ivar = 0,
                             int jvar = 0,
                             bool useSel = true,
                             const VectorInt& nbgh2 = VectorInt(),
                             const CovCalcMode* mode = nullptr) const;
  VectorDouble evalPointToDbAsSP(const std::vector<SpacePoint>& p1s,
                                 const SpacePoint& p2,
                                 int ivar = 0,
                                 int jvar = 0,
                                 const CovCalcMode* mode = nullptr) const;
  double evalAverageDbToDb(const Db* db1,
                           const Db* db2,
                           int ivar = 0,
                           int jvar = 0,
                           double eps = 0.,
                           int seed = 434132,
                           const CovCalcMode* mode = nullptr) const;
  double evalAverageIncrToIncr(const VectorVectorDouble& d1,
                               const VectorVectorDouble& d2,
                               int ivar = 0,
                               int jvar = 0,
                               const CovCalcMode* mode = nullptr) const;
  double evalAveragePointToDb(const SpacePoint& p1,
                              const Db* db2,
                              int ivar = 0,
                              int jvar = 0,
                              const CovCalcMode* mode = nullptr) const;
  MatrixSparse* evalCovMatrixSparse(const Db *db1_arg,
                                    const Db *db2_arg = nullptr,
                                    int ivar0 = -1,
                                    int jvar0 = -1,
                                    const VectorInt &nbgh1 = VectorInt(),
                                    const VectorInt &nbgh2 = VectorInt(),
                                    const CovCalcMode *mode = nullptr,
                                    double eps = EPSILON3);
  double extensionVariance(const Db* db,
                           const VectorDouble& ext,
                           const VectorInt& ndisc,
                           const VectorDouble& angles = VectorDouble(),
                           const VectorDouble& x0 = VectorDouble(),
                           int ivar = 0,
                           int jvar = 0) const;
  double samplingDensityVariance(const Db* db,
                                 const VectorDouble& ext,
                                 const VectorInt& ndisc,
                                 const VectorDouble& angles = VectorDouble(),
                                 const VectorDouble& x0 = VectorDouble(),
                                 int ivar = 0,
                                 int jvar = 0) const;
  double specificVolume(const Db *db,
                        double mean,
                        const VectorDouble &ext,
                        const VectorInt &ndisc,
                        const VectorDouble &angles = VectorDouble(),
                        const VectorDouble &x0 = VectorDouble(),
                        int ivar = 0,
                        int jvar = 0) const;
  double coefficientOfVariation(const Db *db,
                                double volume,
                                double mean,
                                const VectorDouble &ext,
                                const VectorInt &ndisc,
                                const VectorDouble &angles = VectorDouble(),
                                const VectorDouble &x0 = VectorDouble(),
                                int ivar = 0,
                                int jvar = 0) const;
  double specificVolumeFromCoV(Db *db,
                               double cov,
                               double mean,
                               const VectorDouble &ext,
                               const VectorInt &ndisc,
                               const VectorDouble &angles = VectorDouble(),
                               const VectorDouble &x0 = VectorDouble(),
                               int ivar = 0,
                               int jvar = 0) const;

  void manage(const Db* db1, const Db* db2) const { _manage(db1, db2); }

  void load(const SpacePoint& p,bool case1) const;

  void loadAndAddEvalCovMatBiPointInPlace(MatrixSquareGeneral &mat,const SpacePoint& p1,const SpacePoint&p2,
                                              const CovCalcMode *mode = nullptr) const;

  double loadAndEval(const SpacePoint& p1,
                     const SpacePoint& p2,
                     int ivar,
                     int jvar,
                     const CovCalcMode* mode) const;

protected:
  void setNVar(int nvar) { _ctxt.setNVar(nvar); }
  virtual void _loadAndAddEvalCovMatBiPointInPlace(MatrixSquareGeneral &mat,const SpacePoint& p1,const SpacePoint&p2,
                                              const CovCalcMode *mode = nullptr) const;
  virtual void _optimizationSetTarget(const SpacePoint &pt) const;

  void _setOptimEnabled(bool enabled){ _optimEnabled = enabled;}
  VectorInt _getActiveVariables(int ivar0) const;
  static void _updateCovMatrixSymmetricVerr(const Db* db1,
                                            AMatrix* mat,
                                            const VectorInt& ivars,
                                            const VectorVectorInt& index1);

  virtual void _optimizationPreProcess(const std::vector<SpacePoint>& p) const;
  virtual void _addEvalCovMatBiPointInPlace(MatrixSquareGeneral &mat,
                                            const SpacePoint& pwork1, 
                                            const SpacePoint& pwork2,
                                            const CovCalcMode *mode) const;
  double _loadAndEval(const SpacePoint& p1,
                      const SpacePoint& p2,
                      int ivar                = 0,
                      int jvar                = 0,
                      const CovCalcMode* mode = nullptr) const;

private:
  virtual void _optimizationPostProcess() const; 
  virtual bool _isOptimEnabled() const {return _optimEnabled;}

  virtual void _manage(const Db* db1,const Db* db2) const 
  {
    DECLARE_UNUSED(db1)
    DECLARE_UNUSED(db2)
  }

  DbGrid* _discretizeBlock(const VectorDouble& ext,
                           const VectorInt& ndisc,
                           const VectorDouble& angles = VectorDouble(),
                           const VectorDouble& x0 = VectorDouble()) const;
  Db* _discretizeBlockRandom(const DbGrid* dbgrid, int seed = 34131) const;
  double _getVolume(const VectorDouble& ext) const;

protected:
  bool _optimEnabled;
  mutable bool _isOptimPreProcessed;
  mutable std::vector<SpacePoint> _p1As;
  mutable SpacePoint _p2A;
  const mutable SpacePoint* _pw1;
  const mutable SpacePoint* _pw2;
  CovContext _ctxt;         /* Context */
};<|MERGE_RESOLUTION|>--- conflicted
+++ resolved
@@ -40,16 +40,8 @@
  */
 class GSTLEARN_EXPORT ACov : public ASpaceObject
 {
-<<<<<<< HEAD
-  public :
-  
-  ACov(const ASpace* space = nullptr);
-  ACov(const CovContext &ctxt); 
-=======
 public:
-  ACov(ASpaceSharedPtr space = ASpaceSharedPtr());
-
->>>>>>> ce68ac9d
+  ACov(const ASpaceSharedPtr& space = ASpaceSharedPtr());
   ACov(const ACov &r);
   ACov& operator=(const ACov &r);
   virtual ~ACov();
