/*                                                                            */
/*                            gstlearn C++ Library                            */
/*                                                                            */
/* Copyright (c) (2023) MINES Paris / ARMINES                                 */
/* Authors: gstlearn Team                                                     */
/* Website: https://gstlearn.org                                              */
/* License: BSD 3-clause                                                      */
/*                                                                            */
/******************************************************************************/
#pragma once

#include "Space/ASpace.hpp"
#include "gstlearn_export.hpp"
#include "geoslib_define.h"
#include "Enum/ECov.hpp"
#include "Covariances/ACov.hpp"
#include "Covariances/CovCalcMode.hpp"
#include "Matrix/MatrixSquareGeneral.hpp"

#include <vector>

class ASpace;
class SpacePoint;
class MatrixSquareGeneral;
class CovBase;
class CovContext;
class AStringFormat;
class AAnam;

/**
 * \brief
 * This class describes the **Covariance** as a list of elementary covariances (see CovAniso.hpp for more details)
 * where the calculation rule is simple: the returned value is the **sum** of each elementary (active) covariance function.
 *
 * This class also carry two other important informations:
 * - a vector giving the status of each elementary covariance item: it may be *active* or *filtered*
 * - a complex structure allowing each parameter (range, sill, anisotropy angle, ...) of each of the elementary covariances
 * to be non-stationary (to have a value which depends on the location). For more details, see ANoStat.hpp.
 */
class GSTLEARN_EXPORT CovList : public ACov
{
public:
  CovList(const CovContext& ctxt = CovContext());
  CovList(const CovList &r) = delete;
  CovList& operator= (const CovList &r) = delete;
  virtual ~CovList();

  /// Interface for ASpaceObject
  virtual bool isConsistent(const ASpace* space) const override;

  /// Interface for ACov
  virtual int    getNVar() const override;
  virtual bool   isIndexable() const override { return true; }
  virtual double eval0(int ivar = 0,
                       int jvar = 0,
                       const CovCalcMode* mode = nullptr) const override;
  virtual double eval(const SpacePoint& p1,
                       const SpacePoint& p2,
                       int ivar = 0,
                       int jvar = 0,
                       const CovCalcMode* mode = nullptr) const override;
  virtual void addEval0CovMatBiPointInPlace(MatrixSquareGeneral &mat,
                               const CovCalcMode *mode = nullptr) const override;
  virtual void _addEvalCovMatBiPointInPlace(
                              MatrixSquareGeneral &mat,
                              const SpacePoint &p1,
                              const SpacePoint &p2,
                              const CovCalcMode *mode = nullptr) const override;
  virtual void updateCovByPoints(int icas1, int iech1, int icas2, int iech2) const override;

  /// Interface for AStringable Interface
  virtual String toString(const AStringFormat* strfmt = nullptr) const override;

  /// CovList Interface
  virtual void addCov(const CovBase* cov);

  void addCovList(const CovList* covs);
  // Remove an elementary covariance structure
  void delCov(int icov);
  // Remove all elementary covariance structures
  void delAllCov();
  // Filter a covariance
  void setFiltered(int icov, bool filtered);

  int             getNCov() const;
  bool            isFiltered(int icov) const;
  virtual double  getTotalSill(int ivar = 0, int jvar = 0) const;
  MatrixSquareSymmetric getTotalSills() const;
  bool            isAllActiveCovList() const;
  bool            isNoStat() const override;
  /// TODO : to be removed (encapsulation)
  ////////////////////////////////////////////////
<<<<<<< HEAD
  const CovBase*      getCova(int icov) const;
  virtual String      getCovName(int icov) const;
  virtual const ECov& getType(int icov) const;
  virtual void        setCova(int icov, const CovBase* covs);
  void                setSill(int icov, int ivar, int jvar, double value);
  double              getSill(int icov, int ivar, int jvar) const;
  const MatrixSquareSymmetric& getSill(int icov) const;
=======
  const CovBase*    getCova(int icov) const;
  virtual String getCovName(int icov) const;
  virtual const ECov& getCovType(int icov) const;
  virtual void      setCova(int icov, const CovBase* covs);
  void               setSill(int icov, int ivar, int jvar, double value);
  const MatrixSquareSymmetric& getSills(int icov) const;
  double             getSill(int icov, int ivar, int jvar) const;
>>>>>>> 297cc249

  // Methods necessary for Optimization
  void _optimizationPreProcess(const std::vector<SpacePoint> &p) const override;
  void _optimizationPostProcess() const override ;
  void _optimizationSetTarget(const SpacePoint &pt) const override;
  void optimizationSetTargetByIndex(int iech) const override;

  void setActiveCovListFromOne(int keepOnlyCovIdx) const;
  void setActiveCovListFromInterval(int inddeb, int indto) const;
  void setActiveCovList(const VectorInt& activeCovList, bool allActiveCov) const;

protected:
  bool _isCovarianceIndexValid(int icov) const;
  void _loadAndAddEvalCovMatBiPointInPlace(MatrixSquareGeneral &mat,const SpacePoint& p1,const SpacePoint&p2,
                                              const CovCalcMode *mode = nullptr) const override;
  double _loadAndEval(const SpacePoint& p1,
                          const SpacePoint&p2,
                          int ivar,
                          int jvar,
                          const CovCalcMode *mode) const;

protected:
  const VectorInt& _getListActiveCovariances(const CovCalcMode* mode) const;
  void _updateLists();

private:
  virtual void _delCov(int icov) { DECLARE_UNUSED(icov) };
  // Remove all elementary covariance structures
  virtual void _delAllCov(){};
  void _manage(const Db* db1, const Db* db2) const override;

#ifndef SWIG

protected:
  std::vector<const CovBase*> _covs;   /// Vector of elementary covariances
  VectorBool _filtered;                /// Vector of filtered flags (size is nb. cova)
  mutable bool _allActiveCov;          /*! True if all covariances are active */
  mutable VectorInt _allActiveCovList; /*! List of indices of all covariances */
  mutable VectorInt _activeCovList;    /*! List of indices of the active covariances */
#endif
};<|MERGE_RESOLUTION|>--- conflicted
+++ resolved
@@ -90,15 +90,6 @@
   bool            isNoStat() const override;
   /// TODO : to be removed (encapsulation)
   ////////////////////////////////////////////////
-<<<<<<< HEAD
-  const CovBase*      getCova(int icov) const;
-  virtual String      getCovName(int icov) const;
-  virtual const ECov& getType(int icov) const;
-  virtual void        setCova(int icov, const CovBase* covs);
-  void                setSill(int icov, int ivar, int jvar, double value);
-  double              getSill(int icov, int ivar, int jvar) const;
-  const MatrixSquareSymmetric& getSill(int icov) const;
-=======
   const CovBase*    getCova(int icov) const;
   virtual String getCovName(int icov) const;
   virtual const ECov& getCovType(int icov) const;
@@ -106,7 +97,6 @@
   void               setSill(int icov, int ivar, int jvar, double value);
   const MatrixSquareSymmetric& getSills(int icov) const;
   double             getSill(int icov, int ivar, int jvar) const;
->>>>>>> 297cc249
 
   // Methods necessary for Optimization
   void _optimizationPreProcess(const std::vector<SpacePoint> &p) const override;
