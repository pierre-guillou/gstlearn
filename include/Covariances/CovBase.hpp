--- conflicted
+++ resolved
@@ -125,7 +125,6 @@
   void _optimizationSetTarget(const SpacePoint& pt) const override;
 
 protected:
-<<<<<<< HEAD
     MatrixT<ParamInfo> _cholSillsInfo;
     mutable MatrixSquareGeneral _cholSills;
     TabNoStat _tabNoStat;
@@ -133,12 +132,4 @@
     mutable MatrixSquareGeneral _workMat;
 private :
     ACov* _cor;
-=======
-  TabNoStat _tabNoStat;
-  mutable MatrixSquareSymmetric _sill;
-  mutable MatrixSquareGeneral _workMat;
-
-private:
-  ACov* _cor;
->>>>>>> 8c954f14
 };