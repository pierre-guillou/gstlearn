/******************************************************************************/
/* COPYRIGHT ARMINES, ALL RIGHTS RESERVED                                     */
/*                                                                            */
/* THE CONTENT OF THIS WORK CONTAINS CONFIDENTIAL AND PROPRIETARY             */
/* INFORMATION OF ARMINES. ANY DUPLICATION, MODIFICATION,                     */
/* DISTRIBUTION, OR DISCLOSURE IN ANY FORM, IN WHOLE, OR IN PART, IS STRICTLY */
/* PROHIBITED WITHOUT THE PRIOR EXPRESS WRITTEN PERMISSION OF ARMINES         */
/*                                                                            */
/* TAG_SOURCE_CG                                                              */
/******************************************************************************/
#pragma once

#include "gstlearn_export.hpp"
#include "Basic/Vector.hpp"
#include "Basic/IClonable.hpp"
#include "Matrix/MatrixSquareSymmetric.hpp"
#include "Basic/Tensor.hpp"
#include "Basic/Array.hpp"
#include "Covariances/ACov.hpp"
#include "Covariances/ECov.hpp"
#include "Covariances/ACovFunc.hpp"
#include "Covariances/CovContext.hpp"

class Rotation;

class GSTLEARN_EXPORT CovAniso: public ACov, public IClonable
{
public:
  CovAniso(const ECov& type, const CovContext& ctxt);
  CovAniso(const String& symbol, const CovContext& ctxt);
  CovAniso(const ECov& type,
           double range,
           double param,
           double sill,
           const CovContext& ctxt,
           bool flagRange = true);
  CovAniso(const CovAniso& r);
  CovAniso& operator=(const CovAniso& r);
  virtual ~CovAniso();

  ///////////////////////////////////////////////////
  /// IClonable Interface
  virtual IClonable* clone() const override { return new CovAniso(*this); };
  ///////////////////////////////////////////////////

  ///////////////////////////////////////////////////
  /// AStringable Interface
  virtual String toString(const AStringFormat* strfmt = nullptr) const override;
  ///////////////////////////////////////////////////

  ///////////////////////////////////////////////////
  /// ASpaceObject Interface
  virtual bool isConsistent(const ASpace* space) const override;
  ///////////////////////////////////////////////////

  ///////////////////////////////////////////////////
  /// ACov Interface
  virtual int getNVariables() const override { return _ctxt.getNVar(); }
  ///////////////////////////////////////////////////

  ///////////////////////////////////////////////////
  /// ACov Interface
  /**
   * Evaluate the covariance for a pair of variables and a zero distance
   * @param ivar Rank of the first variable
   * @param jvar Rank of the second variable
   * @param mode Reference to the CovCalcMode embedded class
   * @return The covariance value at the origin
   */
  virtual double eval0(int ivar,
                       int jvar,
                       const CovCalcMode& mode = CovCalcMode()) const override;

  /**
   * Evaluate covariance between two points (p1, p2) for two variables (ivar, jvar)
   * @param ivar Rank of the first variable
   * @param jvar Rank of the second variable
   * @param p1   Rank of the first point
   * @param p2   Rank of the second point
   * @param mode Reference to the CovCalcMode embedded class
   * @return The covariance value
   */
  virtual double eval(int ivar,
                      int jvar,
                      const SpacePoint& p1,
                      const SpacePoint& p2,
                      const CovCalcMode& mode = CovCalcMode()) const override;

  virtual double evalCovOnSphere(double alpha, int degree, bool normalize = true) const override;

  virtual double evalSpectrum(double freq) const override;

  ///////////////////////////////////////////////////

  virtual double getIntegralRange(int ndisc, double hmax) const;
  virtual String getFormula() const { return _cova->getFormula(); }
  virtual double getBallRadius() const { return TEST; }

  static CovAniso* createIsotropic(const CovContext& ctxt,
                                   const ECov& type,
                                   double range,
                                   double sill = 1.,
                                   double param = 1.,
                                   bool flagRange = true);
  static CovAniso* createAnisotropic(const CovContext& ctxt,
                                     const ECov& type,
                                     const VectorDouble& ranges,
                                     double sill = 1.,
                                     double param = 1.,
                                     const VectorDouble& angles = VectorDouble(),
                                     bool flagRange = true);
  static CovAniso* createIsotropicMulti(const CovContext& ctxt,
                                        const ECov& type,
                                        double range,
                                        const MatrixSquareGeneral& sills,
                                        double param = 1.,
                                        bool flagRange = true);
  static CovAniso* createAnisotropicMulti(const CovContext& ctxt,
                                          const ECov& type,
                                          const VectorDouble& ranges,
                                          const MatrixSquareGeneral& sills,
                                          double param = 1.,
                                          const VectorDouble& angles = VectorDouble(),
                                          bool flagRange = true);

  void setContext(const CovContext& ctxt);
  void setParam(double param);
  void copyCovContext(const CovContext& ctxt);

  void setSill(double sill); /// Only valid when there is only one variable (in the context)
  void setSill(const MatrixSquareGeneral& sill);
  void setSill(const VectorDouble& sill);
  void setSill(int ivar, int jvar, double sill);
  void initSill(double value = 0.);

  /// Practical range
  void setRange(double range); /// Make the covariance isotropic
  void setRange(int idim, double range);
  void setRanges(const VectorDouble& range);

  void setScale(double scale); /// Make the covariance isotropic
  void setScale(int idim, double scale);
  void setScales(const VectorDouble& scale);

  void setAnisoRotation(const Rotation& rot);
  void setAnisoRotation(const VectorDouble& rot);
  void setAnisoAngles(const VectorDouble& angles);
  void setAnisoAngle(int idim, double angle);

  const MatrixSquareSymmetric& getSill() const { return _sill; }
  double getSill(int ivar, int jvar) const;
  double getSlope(int ivar, int jvar) const;
  VectorDouble getRanges() const;
  const Rotation& getAnisoRotation() const { return _aniso.getRotation(); }
  const VectorDouble& getScales() const { return _aniso.getRadius(); }

  void   setType(const ECov& type);
  double getRange() const;
  double getScale() const;
  bool   getFlagAniso() const { return !isIsotropic(); }
  bool   getFlagRotation() const { return hasRotation(); }
  double getRange(int idim) const { return getRanges()[idim]; }
  double getScale(int idim) const { return getScales()[idim]; }
  const VectorDouble getAnisoAngles() const { return _aniso.getAngles(); }
  const MatrixSquareGeneral& getAnisoRotMat() const { return _aniso.getMatrixDirect(); }
  const VectorDouble getAnisoRotMatVec() const { return getAnisoRotMat().getValues(); }
  const MatrixSquareGeneral& getAnisoInvMat() const { return _aniso.getMatrixInverse(); }
  const VectorDouble getAnisoInvMatVec() const { return getAnisoInvMat().getValues(); }
  const VectorDouble getAnisoCoeffs() const;
  double getAnisoAngles(int idim) const { return getAnisoAngles()[idim]; }
  double getAnisoRotMat(int idim, int jdim) const { return _aniso.getMatrixDirect().getValue(idim,jdim); }
  double getAnisoCoeffs(int idim) const { return getAnisoCoeffs()[idim]; }
  const CovContext& getContext() const { return _ctxt; }
  const ECov& getType() const { return _cova->getType(); }
  double getParam() const;
  double getScadef() const { return _cova->getScadef(); }
  double getParMax() const { return _cova->getParMax(); }
  int    getMaxNDim() const { return _cova->getMaxNDim(); }
  int    getMinOrder() const { return _cova->getMinOrder(); }
  bool   hasInt1D() const { return _cova->hasInt1D(); }
  bool   hasInt2D() const { return _cova->hasInt2D(); }
  int    hasRange() const { return _cova->hasRange(); }
  int    hasParam() const  { return _cova->hasParam(); }
  String getCovName() const { return _cova->getCovName(); }
  bool   isIsotropic() const { return _aniso.isIsotropic(); }
  bool   isAsymptotic() const { return getScadef() != 1.; }
  bool   hasRotation() const { return _aniso.hasRotation(); }
  const Tensor& getAniso() const { return _aniso; }
  void   setAniso(const Tensor& aniso) { _aniso = aniso; }
  const ACovFunc* getCova() const { return _cova; }
  int    getGradParamNumber() const;
  bool   hasCovDerivative() const { return _cova->hasCovDerivative(); }
  bool   hasCovOnSphere() const { return _cova->hasCovOnSphere(); }
  bool   hasMarkovCoeffs() const { return _cova->hasMarkovCoeffs(); }
  bool   hasSpectrum() const { return _cova->hasSpectrum(); }

  static double scale2range(const ECov& type, double scale, double param = 1.);
  static double range2scale(const ECov& type, double range, double param = 1.);

  VectorDouble evalCovOnSphere(const VectorDouble& alpha, int degree) const;
<<<<<<< HEAD
  Array evalSpectrum(const VectorDouble& ext, int N = 128) const;

=======
  VectorDouble getMarkovCoeffs() const;
  void setMarkovCoeffs(VectorDouble coeffs);
>>>>>>> 485ad5a0
protected:
  /// Update internal parameters consistency with the context
  virtual void _updateFromContext();

private:
  bool   _isVariableValid(int ivar) const;

private:
  CovContext      _ctxt;   /// Context (space, irfDegree, field, ...) // TODO : Really store a copy ?
  ACovFunc*       _cova;   /// Covariance basic function
  MatrixSquareSymmetric    _sill;   /// Sill matrix (nvar x nvar)
  Tensor          _aniso;  /// Anisotropy parameters
};<|MERGE_RESOLUTION|>--- conflicted
+++ resolved
@@ -198,13 +198,11 @@
   static double range2scale(const ECov& type, double range, double param = 1.);
 
   VectorDouble evalCovOnSphere(const VectorDouble& alpha, int degree) const;
-<<<<<<< HEAD
   Array evalSpectrum(const VectorDouble& ext, int N = 128) const;
 
-=======
   VectorDouble getMarkovCoeffs() const;
   void setMarkovCoeffs(VectorDouble coeffs);
->>>>>>> 485ad5a0
+
 protected:
   /// Update internal parameters consistency with the context
   virtual void _updateFromContext();
