--- conflicted
+++ resolved
@@ -138,10 +138,6 @@
                                           const VectorDouble& angles = VectorDouble(),
                                           bool flagRange = true);
 
-<<<<<<< HEAD
-=======
-
->>>>>>> d2ef006c
   void setParam(double param);
   void setNoStatFactor(double noStatFactor) { _noStatFactor = noStatFactor; }
 
