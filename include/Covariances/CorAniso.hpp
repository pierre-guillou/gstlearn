--- conflicted
+++ resolved
@@ -97,11 +97,7 @@
                               int jvar = 0) const override;
 
   virtual double getIntegralRange(int ndisc, double hmax) const;
-<<<<<<< HEAD
   virtual String getFormula() const { return _corfunc->getFormula(); }
-=======
-  virtual String getFormula() const { return _covfunc->getFormula(); }
->>>>>>> 8c954f14
   virtual double getBallRadius() const { return TEST; }
 
   static bool isOptimizationInitialized(const std::vector<SpacePoint> &p1As,
@@ -181,7 +177,6 @@
   double getAnisoAngles(int idim) const { return getAnisoAngles()[idim]; }
   double getAnisoRotMat(int idim, int jdim) const { return _aniso.getMatrixDirect().getValue(idim,jdim); }
   double getAnisoCoeffs(int idim) const { return getAnisoCoeffs()[idim]; }
-<<<<<<< HEAD
   const ECov& getType() const { return _corfunc->getType(); }
   double getParam() const;
   double getScadef() const { return _corfunc->getScadef(); }
@@ -193,25 +188,11 @@
   int    hasRange() const { return _corfunc->hasRange(); }
   int    hasParam() const  { return _corfunc->hasParam(); }
   String getCovName() const { return _corfunc->getCovName(); }
-=======
-  const ECov& getType() const { return _covfunc->getType(); }
-  double getParam() const;
-  double getScadef() const { return _covfunc->getScadef(); }
-  double getParMax() const { return _covfunc->getParMax(); }
-  int    getMaxNDim() const { return _covfunc->getMaxNDim(); }
-  int    getMinOrder() const { return _covfunc->getMinOrder(); }
-  bool   hasInt1D() const { return _covfunc->hasInt1D(); }
-  bool   hasInt2D() const { return _covfunc->hasInt2D(); }
-  int    hasRange() const { return _covfunc->hasRange(); }
-  int    hasParam() const  { return _covfunc->hasParam(); }
-  String getCovName() const { return _covfunc->getCovName(); }
->>>>>>> 8c954f14
   bool   isIsotropic() const { return _aniso.isIsotropic(); }
   bool   isAsymptotic() const { return getScadef() != 1.; }
   bool   hasRotation() const { return _aniso.hasRotation(); }
   const Tensor& getAniso() const { return _aniso; }
   void   setAniso(const Tensor& aniso) { _aniso = aniso; }
-<<<<<<< HEAD
   const ACovFunc* getCova() const { return _corfunc; }
   int    getNGradParam() const;
   bool   hasCovDerivative() const { return _corfunc->hasCovDerivative(); }
@@ -219,15 +200,6 @@
   bool   hasSpectrumOnSphere() const { return _corfunc->hasSpectrumOnSphere(); }
   bool   hasMarkovCoeffs() const { return _corfunc->hasMarkovCoeffs(); }
   bool   hasSpectrumOnRn() const { return _corfunc->hasSpectrumOnRn(); }
-=======
-  const ACovFunc* getCovFunc() const { return _covfunc; }
-  int    getNGradParam() const;
-  bool   hasCovDerivative() const { return _covfunc->hasCovDerivative(); }
-  bool   hasCovOnSphere() const { return _covfunc->hasCovOnSphere(); }
-  bool   hasSpectrumOnSphere() const { return _covfunc->hasSpectrumOnSphere(); }
-  bool   hasMarkovCoeffs() const { return _covfunc->hasMarkovCoeffs(); }
-  bool   hasSpectrumOnRn() const { return _covfunc->hasSpectrumOnRn(); }
->>>>>>> 8c954f14
   double normalizeOnSphere(int n = 50) const;
   //////////////////////// New NoStat methods //////////////////////////
 
@@ -314,7 +286,6 @@
 bool _checkRotation() const;
 bool _checkParam() const;
 
-<<<<<<< HEAD
   bool   _isVariableValid(int ivar) const;
   
   void _updateFromContext() override;
@@ -333,23 +304,4 @@
   mutable bool _optimEnabled;
   // These temporary information is used to speed up processing (optimization functions)
   // They are in a protected section as they may be modified by class hierarchy
-};
-=======
-bool _isVariableValid(int ivar) const;
-
-void _updateFromContext() override;
-void _optimizationSetTarget(const SpacePoint& pt) const override;
-
-private:
-ACovFunc* _covfunc;    /// Covariance basic function
-mutable Tensor _aniso; /// Anisotropy parameters
-TabNoStatCovAniso* _tabNoStatCovAniso;
-mutable double _noStatFactor; /// Correcting factor for non-stationarity
-const std::array<EConsElem, 4> _listaniso = {EConsElem::RANGE, EConsElem::SCALE,
-                                             EConsElem::TENSOR, EConsElem::ANGLE};
-mutable bool _isOptimizationPreProcessed;
-mutable bool _optimEnabled;
-// These temporary information is used to speed up processing (optimization functions)
-// They are in a protected section as they may be modified by class hierarchy
-};
->>>>>>> 8c954f14
+};