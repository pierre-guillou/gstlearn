/******************************************************************************/
/*                                                                            */
/*                            gstlearn C++ Library                            */
/*                                                                            */
/* Copyright (c) (2023) MINES Paris / ARMINES                                 */
/* Authors: gstlearn Team                                                     */
/* Website: https://gstlearn.org                                              */
/* License: BSD 3-clause                                                      */
/*                                                                            */
/******************************************************************************/
#pragma once

#include "gstlearn_export.hpp"

#include "Basic/VectorNumT.hpp"
#include "Basic/WarningMacro.hpp"
#include "LinearOp/ALinearOp.hpp"
#include "Matrix/AMatrix.hpp"
#include <Eigen/src/Core/Matrix.h>

#ifndef SWIG
DISABLE_WARNING_PUSH
DISABLE_WARNING_COND_EXPR_CONSTANT
DISABLE_WARNING_UNUSED_BUT_SET_VARIABLE
DISABLE_WARNING_DECLARATION_HIDE_GLOBAL
#  include <Eigen/Sparse>
DISABLE_WARNING_POP
#endif



namespace gstlrn {

class cs;
class EOperator;
}
namespace gstlrn{
/**
 * Sparse Matrix
 *
 * Handle a sparse matrix that can be symmetrical, square or not.
 * Storage relies either on Eigen3 Library (see opt_eigen flag) or cs code.
 * Default storage option can be set globally by using setGlobalFlagEigen
 */
class GSTLEARN_EXPORT MatrixSparse: public AMatrix, public ALinearOp
{

public:
  MatrixSparse(int nrow = 0, int ncol = 0, int ncolmax = -1, int opt_eigen = -1);
#ifndef SWIG
  MatrixSparse(const cs* A);
#endif
  MatrixSparse(const MatrixSparse& m);
  MatrixSparse& operator=(const MatrixSparse& m);
  virtual ~MatrixSparse();

  /// Has a specific implementation in the Target language
  DECLARE_TOTL;

  /// Cloneable interface
  IMPLEMENT_CLONING(MatrixSparse)

  int getSize() const override { return getNRows(); } // It assumes that the matrix is symmetric. Maybe a class MatrixSparseSymmetric would be interesting
                                                      // to inherit from ALinearOp
  bool isFlagEigen() const { return _flagEigen; }
  /// Interface for AMatrix
  /*! Returns if the current matrix is Sparse */
  bool isSparse() const override { return true; }
  /*! Returns if the matrix belongs to the MatrixSparse class (avoids dynamic_cast) */
  bool isDense() const override { return false; }

  /*! Set the value for a matrix cell */
  void setValue(int irow, int icol, double value, bool flagCheck = true) override;
  /*! Get the value from a matrix cell */
  double getValue(int row, int col, bool flagCheck = true) const override;
  /*! Modifies the contents of a matrix cell */
  void updValue(int irow,
                int icol,
                const EOperator& oper,
                double value,
                bool flagCheck = true) override;

  MatrixSparse* getRowAsMatrixSparse(int irow, double coeff = 1.) const;
  MatrixSparse* getColumnAsMatrixSparse(int icol, double coeff = 1.) const;

#ifndef SWIG
  int addVecInPlaceEigen(const Eigen::Map<const Eigen::VectorXd>& xm,
                         Eigen::Map<Eigen::VectorXd>& ym) const;
  void addProdMatVecInPlaceToDest(const constvect in,
                                  vect out,
                                  bool transpose = false) const;

  void prodMatVecInPlace(constvect x, vect res, bool transpose = false) const;
#endif
  /*! Set the contents of a Column */
  virtual void setColumn(int icol,
                         const VectorDouble& tab,
                         bool flagCheck = true) override;
  /*! Set the contents of a Column to a constant */
  virtual void setColumnToConstant(int icol,
                                   double value,
                                   bool flagCheck = true) override;
  /*! Set the contents of a Row */
  virtual void setRow(int irow,
                      const VectorDouble& tab,
                      bool flagCheck = true) override;
  /*! Set the contents of a Row to a constant*/
  virtual void setRowToConstant(int irow,
                                double value,
                                bool flagCheck = true) override;
  /*! Set the contents of the (main) Diagonal */
  virtual void setDiagonal(const VectorDouble& tab, bool flagCheck = true) override;
  /*! Set the contents of the (main) Diagonal to a constant value */
  virtual void setDiagonalToConstant(double value = 1.) override;
  /*! Transpose the matrix and return it as a copy*/
  virtual MatrixSparse* transpose() const override;
  /*! Add a value to each matrix component */
  virtual void addScalar(double v) override;
  /*! Add value to matrix diagonal */
  virtual void addScalarDiag(double v) override;
  /*! Multiply each matrix component by a value */
  virtual void prodScalar(double v) override;
  /*! Set all the values of the matrix at once */
  virtual void fill(double value) override;
  /*! Multiply the matrix row-wise */
  virtual void multiplyRow(const VectorDouble& vec) override;
  /*! Multiply the matrix column-wise */
  virtual void multiplyColumn(const VectorDouble& vec) override;
  /*! Divide the matrix row-wise */
  virtual void divideRow(const VectorDouble& vec) override;
  /*! Divide the matrix column-wise */
  virtual void divideColumn(const VectorDouble& vec) override;
  /*! Perform y = x %*% 'this' */
  virtual VectorDouble prodVecMat(const VectorDouble& x, bool transpose = false) const override;
  /*! Perform y = 'this' %*% x */
  virtual VectorDouble prodMatVec(const VectorDouble& x, bool transpose = false) const override;
  /*! Multiply matrix 'x' by matrix 'y' and store the result in 'this' */
  virtual void prodMatMatInPlace(const AMatrix* x,
                                 const AMatrix* y,
                                 bool transposeX = false,
                                 bool transposeY = false) override;

  /*! Extract the contents of the matrix */
  virtual NF_Triplet getMatrixToTriplet(int shiftRow = 0, int shiftCol = 0) const override;

  //// Interface to AStringable
  virtual String toString(const AStringFormat* strfmt = nullptr) const override;

  // Static functions
  static MatrixSparse* create(const MatrixSparse* mat);
  static MatrixSparse* create(int nrow, int ncol);
  static MatrixSparse* createFromTriplet(const NF_Triplet& NF_T,
                                         int nrow      = 0,
                                         int ncol      = 0,
                                         int nrowmax   = -1,
                                         int opt_eigen = -1);
  static MatrixSparse* Identity(int nrow, double value = 1., int opt_eigen = -1);
  static MatrixSparse* addMatMat(const MatrixSparse* x,
                                 const MatrixSparse* y,
                                 double cx = 1.,
                                 double cy = 1.);
  static MatrixSparse* diagVec(const VectorDouble& vec,
                               int opt_eigen = -1);
  static MatrixSparse* diagConstant(int number, double value = 1., int opt_eigen = -1);
  static MatrixSparse* diagMat(MatrixSparse* A, int oper_choice, int opt_eigen = -1);
  static MatrixSparse* glue(const MatrixSparse* A1,
                            const MatrixSparse* A2,
                            bool flagShiftRow,
                            bool flagShiftCol);
  static void glueInPlace(MatrixSparse* A1,
                          const MatrixSparse* A2,
                          bool flagShiftRow,
                          bool flagShiftCol);
  /// The next functions use specific definition of matrix (to avoid dynamic_cast)
  /// rather than manipulating AMatrix. They are no more generic of AMatrix
  /*! Add a matrix (multiplied by a constant) */
  virtual void addMatInPlace(const MatrixSparse& y, double cx = 1., double cy = 1.);
  /*! Product 't(A)' %*% 'M' %*% 'A' or 'A' %*% 'M' %*% 't(A)' stored in 'this'*/
  virtual void prodNormMatMatInPlace(const MatrixSparse* a,
                                     const MatrixSparse* m,
                                     bool transpose = false);
  /*! Product 't(A)' %*% ['vec'] %*% 'A' or 'A' %*% ['vec'] %*% 't(A)' stored in 'this'*/
  virtual void prodNormMatVecInPlace(const MatrixSparse* a,
                                     const VectorDouble& vec = VectorDouble(),
                                     bool transpose          = false);

#ifndef SWIG
  /*! Returns a pointer to the Sparse storage */
  const cs* getCS() const;
  void setCS(cs* cs);
  void freeCS();
  /*! Temporary function to get the CS contents of Sparse Matrix */
  cs* getCSUnprotected() const;
#endif

  // virtual void reset(int nrows, int ncols) override; // Use base class method
  virtual void resetFromValue(int nrows, int ncols, double value) override;
  virtual void resetFromArray(int nrows, int ncols, const double* tab, bool byCol = true) override;
  virtual void resetFromVD(int nrows, int ncols, const VectorDouble& tab, bool byCol = true) override;
  virtual void resetFromVVD(const VectorVectorDouble& tab, bool byCol = true) override;

  void resetFromTriplet(const NF_Triplet& NF_T);

  /*! Dump a specific range of samples from the internal storage */
  static void dumpElements(const String& title, int ifrom, int ito);

  /*! Set all the values of the Matrix with random values */
  void fillRandom(int seed = 432432, double zeroPercent = 0);

#ifndef SWIG
  int addVecInPlace(const constvect x, vect y) const;
#endif
  void addValue(int row, int col, double value);

  double L1Norm() const;
  void getStats(int* nrows, int* ncols, int* count, double* percent) const;
  int scaleByDiag();
  int addVecInPlaceVD(const VectorDouble& x, VectorDouble& y) const;
  void setConstant(double value);
  VectorDouble extractDiag(int oper_choice = 1) const;
  void prodNormDiagVecInPlace(const VectorDouble& vec, int oper = 1);
#ifndef SWIG
  const Eigen::SparseMatrix<double>& getEigenMatrix() const { return _eigenMatrix; }
  void setEigenMatrix(const Eigen::SparseMatrix<double>& eigenMatrix) { _eigenMatrix = eigenMatrix; }
#endif

  MatrixSparse* extractSubmatrixByRanks(const VectorInt& rank_rows,
                                        const VectorInt& rank_cols) const;
  MatrixSparse* extractSubmatrixByColor(const VectorInt& colors,
                                        int ref_color,
                                        bool row_ok,
                                        bool col_ok);
  VectorInt colorCoding() const;
  int getNonZeros() const { return _getMatrixPhysicalSize(); }
  void gibbs(int iech, const VectorDouble& zcur, double* yk, double* sk);

  int forwardLU(const VectorDouble& b, VectorDouble& x, bool flagLower = true) const;
  void forceDimension(int maxRows, int maxCols);

#ifndef SWIG

protected:
  virtual int _addToDest(const constvect inv, vect outv) const override;
#endif

#ifndef SWIG

public:
  void setDiagonal(const Eigen::Map<const Eigen::VectorXd>& tab);
  void setDiagonal(const constvect tab);
#endif

protected:
  /// Interface for AMatrix
  bool _isPhysicallyPresent(int irow, int icol) const override
  {
    DECLARE_UNUSED(irow, icol);
    return true;
  }
  virtual void _allocate() override;
  virtual void _deallocate() override;

  virtual double& _getValueRef(int irow, int icol) override;
  virtual int _getMatrixPhysicalSize() const override;
  virtual void _setValueByRank(int rank, double value) override;
  virtual void _setValues(const double* values, bool byCol) override;
  virtual double _getValueByRank(int rank) const override;
  virtual int _getIndexToRank(int irow, int icol) const override;
  virtual void _transposeInPlace() override;

  virtual void _prodMatVecInPlacePtr(const double* x, double* y, bool transpose = false) const override;
  virtual void _prodVecMatInPlacePtr(const double* x, double* y, bool transpose = false) const override;
  virtual void _addProdMatVecInPlaceToDestPtr(const double* x, double* y, bool transpose = false) const override;

  virtual int _invert() override;
  virtual int _solve(const VectorDouble& b, VectorDouble& x) const override;

  void _clear() override;
  bool _isElementPresent(int irow, int icol) const;

private:
  static bool _defineFlagEigen(int opt_eigen);
  static void _forbiddenForSparse(const String& func);
  int _eigen_findColor(int imesh,
                       int ncolor,
                       VectorInt& colors,
                       VectorInt& temp) const;

private:
#ifndef SWIG
  cs* _csMatrix;                            // Classical storage for Sparse matrix
  Eigen::SparseMatrix<double> _eigenMatrix; // Eigen storage in Eigen Library (always stored Eigen::ColMajor)
#endif
  bool _flagEigen;
  int _nColMax;
};

/*! Transform any matrix into a Sparse format */
GSTLEARN_EXPORT MatrixSparse* createFromAnyMatrix(const AMatrix* mat, int opt_eigen = -1);
GSTLEARN_EXPORT void setUpdateNonZeroValue(int status = 2);
GSTLEARN_EXPORT int getUpdateNonZeroValue();

/*! Product 't(A)' %*% 'M' %*% 'A' or 'A' %*% 'M' %*% 't(A)' */
#ifndef SWIG
GSTLEARN_EXPORT MatrixSparse* prodNormMatMat(const MatrixSparse* a,
                                             const MatrixSparse* m,
                                             bool transpose = false);
/*! Product 't(A)' %*% ['vec'] %*% 'A' or 'A' %*% ['vec'] %*% 't(A)' stored in 'this'*/
GSTLEARN_EXPORT MatrixSparse* prodNormMat(const MatrixSparse* a,
                                          const VectorDouble& vec = VectorDouble(),
<<<<<<< HEAD
                                          bool transpose          = false);
=======
                                          bool transpose = false);
#endif
>>>>>>> 16abd9c3
/*! Product 'Diag(vec)' %*% 'A' %*% 'Diag(vec)' */
GSTLEARN_EXPORT MatrixSparse* prodNormDiagVec(const MatrixSparse* a,
                                              const VectorDouble& vec,
                                              int oper_choice = 1);

/// Manage global flag for EIGEN
GSTLEARN_EXPORT void setGlobalFlagEigen(bool flagEigen);
GSTLEARN_EXPORT bool isGlobalFlagEigen();

// Not exported method

#ifndef SWIG
GSTLEARN_EXPORT Eigen::SparseMatrix<double> AtMA(const Eigen::SparseMatrix<double>& A,
                                                 const Eigen::SparseMatrix<double>& M);
#endif
}<|MERGE_RESOLUTION|>--- conflicted
+++ resolved
@@ -301,19 +301,13 @@
 GSTLEARN_EXPORT int getUpdateNonZeroValue();
 
 /*! Product 't(A)' %*% 'M' %*% 'A' or 'A' %*% 'M' %*% 't(A)' */
-#ifndef SWIG
 GSTLEARN_EXPORT MatrixSparse* prodNormMatMat(const MatrixSparse* a,
                                              const MatrixSparse* m,
                                              bool transpose = false);
 /*! Product 't(A)' %*% ['vec'] %*% 'A' or 'A' %*% ['vec'] %*% 't(A)' stored in 'this'*/
 GSTLEARN_EXPORT MatrixSparse* prodNormMat(const MatrixSparse* a,
                                           const VectorDouble& vec = VectorDouble(),
-<<<<<<< HEAD
                                           bool transpose          = false);
-=======
-                                          bool transpose = false);
-#endif
->>>>>>> 16abd9c3
 /*! Product 'Diag(vec)' %*% 'A' %*% 'Diag(vec)' */
 GSTLEARN_EXPORT MatrixSparse* prodNormDiagVec(const MatrixSparse* a,
                                               const VectorDouble& vec,
