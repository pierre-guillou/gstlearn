--- conflicted
+++ resolved
@@ -49,14 +49,11 @@
                                  bool flagShiftCol);
   static MatrixRectangular* sample(const AMatrix* A,
                                    const VectorInt& rowKeep = VectorInt(),
-<<<<<<< HEAD
                                    const VectorInt& colKeep = VectorInt());
   static MatrixRectangular* matrixTest(const MatrixRectangular* mytest = nullptr);
-=======
                                    const VectorInt& colKeep = VectorInt(),
                                    bool flagInvertRow       = false,
                                    bool flagInvertCol       = false);
->>>>>>> eff96d98
   void unsample(const AMatrix* A,
                 const VectorInt& rowFetch,
                 const VectorInt& colFetch,
