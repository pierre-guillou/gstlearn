--- conflicted
+++ resolved
@@ -854,11 +854,7 @@
 
 private:
   const VectorInt& _getUIDcol() const { return _uidcol; }
-<<<<<<< HEAD
-  const VectorString& _getNames() const { return _colNames; }
-=======
   VectorString _getNames() const { return _colNames; }
->>>>>>> ab83fd56
   int _getUIDcol(int iuid) const;
   int _getAddress(int iech, int icol) const;
   void _columnInit(int ncol, int icol0, bool flagCst = true, double valinit = TEST);
