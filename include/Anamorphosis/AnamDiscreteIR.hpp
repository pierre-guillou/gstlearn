/******************************************************************************/
/* COPYRIGHT ARMINES, ALL RIGHTS RESERVED                                     */
/*                                                                            */
/* THE CONTENT OF THIS WORK CONTAINS CONFIDENTIAL AND PROPRIETARY             */
/* INFORMATION OF ARMINES. ANY DUPLICATION, MODIFICATION,                     */
/* DISTRIBUTION, OR DISCLOSURE IN ANY FORM, IN WHOLE, OR IN PART, IS STRICTLY */
/* PROHIBITED WITHOUT THE PRIOR EXPRESS WRITTEN PERMISSION OF ARMINES         */
/*                                                                            */
/* TAG_SOURCE_CG                                                              */
/******************************************************************************/
#pragma once

#include "gstlearn_export.hpp"
#include "geoslib_define.h"

#include "Enum/EAnam.hpp"

#include "Anamorphosis/AnamDiscrete.hpp"
#include "Stats/Selectivity.hpp"
#include "Basic/AStringable.hpp"
#include "Basic/ASerializable.hpp"

class Db;

class GSTLEARN_EXPORT AnamDiscreteIR: public AnamDiscrete
{
public:
  AnamDiscreteIR(double rcoef = 0.);
  AnamDiscreteIR(const AnamDiscreteIR &m);
  AnamDiscreteIR& operator= (const AnamDiscreteIR &m);
  virtual ~AnamDiscreteIR();

  /// ICloneable Interface
  IMPLEMENT_CLONING(AnamDiscreteIR)

  /// AStringable Interface
  virtual String toString(const AStringFormat* strfmt = nullptr) const override;

  /// ASerializable Interface
  static AnamDiscreteIR* createFromNF(const String& neutralFilename, bool verbose = true);

  /// AAnam Interface
  const EAnam&  getType() const override { return EAnam::DISCRETE_IR; }
  bool hasFactor() const override { return true; }
  VectorDouble z2factor(double z, const VectorInt& ifacs) const override;
  double computeVariance(double sval) const override;
  int updatePointToBlock(double r_coef) override;
  bool allowChangeSupport() const override { return true; }
  bool isChangeSupportDefined() const override { return (_sCoef > 0.); }
  int fitFromArray(const VectorDouble &tab,
                   const VectorDouble &wt = VectorDouble()) override;

  /// AnamDiscrete Interface
  void calculateMeanAndVariance() override;

  AnamDiscreteIR* create(double rcoef = 0.);
  void reset(int ncut,
             double r_coef,
             const VectorDouble &zcut,
             const VectorDouble &stats);

<<<<<<< HEAD
  int fitFromArray(const VectorDouble& tab, int verbose=0);
=======
>>>>>>> 57311813
  double getRCoef() const { return _sCoef; }
  void   setRCoef(double rcoef) { _sCoef = rcoef; }

  int factor2Selectivity(Db *db,
                         Selectivity* selectivity,
                         const VectorInt& cols_est,
                         const VectorInt& cols_std,
                         int iptr0);

protected:
  /// Interface for ASerializable
  virtual bool _deserialize(std::istream& is, bool verbose = false) override;
  virtual bool _serialize(std::ostream& os, bool verbose = false) const override;
  String _getNFName() const override { return "AnamDiscreteIR"; }

private:
  int _stats_residuals(int verbose,
                       int nech,
                       const VectorDouble& tab,
                       int *nsorted,
                       double *mean,
                       double *residuals,
                       double *T,
                       double *Q);
  double _getResidual(int iclass, double z) const;
  void _globalSelectivity(Selectivity* selectivity);

private:
  double _sCoef;

  friend class Selectivity;
};<|MERGE_RESOLUTION|>--- conflicted
+++ resolved
@@ -59,10 +59,6 @@
              const VectorDouble &zcut,
              const VectorDouble &stats);
 
-<<<<<<< HEAD
-  int fitFromArray(const VectorDouble& tab, int verbose=0);
-=======
->>>>>>> 57311813
   double getRCoef() const { return _sCoef; }
   void   setRCoef(double rcoef) { _sCoef = rcoef; }
 
