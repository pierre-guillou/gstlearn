--- conflicted
+++ resolved
@@ -72,13 +72,8 @@
   const Table eval(AAnam *anam);
 
   void   resetCuts(const VectorDouble& zcuts);
-<<<<<<< HEAD
-  int    getNCuts() const { return _nCut; }
+  int    getNCuts() const { return static_cast<int>(_Zcut.size()); }
   int    getNQT() const { return static_cast<int>(ESelectivity::getSize()); }
-=======
-  int    getNCuts() const { return (int) _Zcut.size(); }
-  int    getNQT() const { return (int) ESelectivity::getSize(); }
->>>>>>> 2240a439
   int    getVariableNumber() const;
   String getVariableName(const ESelectivity& code, int icut, int mode) const;
   String getVariableName(int rank0) const;
