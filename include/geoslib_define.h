--- conflicted
+++ resolved
@@ -9,6 +9,12 @@
 /* TAG_SOURCE_CG                                                              */
 /******************************************************************************/
 #pragma once
+
+#include "gstlearn_export.hpp"
+
+// WARNING: Make this include list as small as possible!
+#include <vector>
+#include <string>
 
 #define EPSILON1   1.e-1
 #define EPSILON2   1.e-2
@@ -51,38 +57,25 @@
 #define THRESH_INF      -10
 #define THRESH_SUP       10
 
-<<<<<<< HEAD
-#include <vector>
-#include <string>
+template class GSTLEARN_EXPORT std::vector<double>;
+template class GSTLEARN_EXPORT std::vector<int>;
+template class GSTLEARN_EXPORT std::vector<bool>;
+template class GSTLEARN_EXPORT std::vector<float>;
+template class GSTLEARN_EXPORT std::vector<unsigned char>;
+template class GSTLEARN_EXPORT std::vector<std::string>;
+template class GSTLEARN_EXPORT std::vector<std::vector<double>>;
+template class GSTLEARN_EXPORT std::vector<std::vector<int>>;
+template class GSTLEARN_EXPORT std::vector<std::vector<float>>;
 
 typedef std::string                String;
 
+// To prevent (a part of) the warnings C4251 under windows: https://stackoverflow.com/a/22054743
 typedef std::vector<double>        VectorDouble; /// TODO : Create a class (fill, sum, mean...)
 typedef std::vector<int>           VectorInt;
 typedef std::vector<bool>          VectorBool;
+typedef std::vector<float>         VectorFloat;
+typedef std::vector<unsigned char> VectorUChar;
 typedef std::vector<std::string>   VectorString;
-typedef std::vector<unsigned char> VectorUChar;
 typedef std::vector<VectorDouble>  VectorVectorDouble;
 typedef std::vector<VectorInt>     VectorVectorInt;
-
-// To prevent (a part of) the warnings C4251 under windows: https://stackoverflow.com/a/22054743
-#include "gstlearn_export.hpp"
-template class GSTLEARN_EXPORT std::vector<double>;
-template class GSTLEARN_EXPORT std::vector<int>;
-template class GSTLEARN_EXPORT std::vector<bool>;
-template class GSTLEARN_EXPORT std::vector<std::string>;
-template class GSTLEARN_EXPORT std::vector<unsigned char>;
-template class GSTLEARN_EXPORT std::vector<std::vector<double>>;
-template class GSTLEARN_EXPORT std::vector<std::vector<int>>;
-=======
-typedef std::vector<double> VectorDouble; /// TODO : Create a class (fill, sum, mean...)
-typedef std::vector<int> VectorInt;
-typedef std::vector<bool> VectorBool;
-typedef std::vector<float> VectorFloat;
-typedef std::vector<std::string> VectorString;
-typedef std::vector<unsigned char> VectorUChar;
-typedef std::string String;
-typedef std::vector<VectorDouble> VectorVectorDouble;
-typedef std::vector<VectorInt>    VectorVectorInt;
-typedef std::vector<VectorFloat>  VectorVectorFloat;
->>>>>>> 849962f0
+typedef std::vector<VectorFloat>   VectorVectorFloat;
